--- conflicted
+++ resolved
@@ -201,15 +201,9 @@
     unsigned best_cus = gpu->cus(0);
     bool type_match = (gpu->device_type(0) == type);
     for (int i = 1; i < gpu->num_devices(); i++) {
-<<<<<<< HEAD
-      if (type_match && gpu->device_type(i)!=type)
-        continue;
-      if (type_match && gpu->device_type(i) == type) {
-=======
       if (type_match && (gpu->device_type(i) != type))
         continue;
       if (!type_match && (gpu->device_type(i) == type)) {
->>>>>>> bd373d60
         type_match = true;
         best_cus = gpu->cus(i);
         best_device = i;
