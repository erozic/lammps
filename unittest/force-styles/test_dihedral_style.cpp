--- conflicted
+++ resolved
@@ -534,7 +534,6 @@
     if (!verbose) ::testing::internal::GetCapturedStdout();
 };
 
-<<<<<<< HEAD
 TEST(DihedralStyle, kokkos_omp)
 {
     if (!LAMMPS::is_installed_pkg("KOKKOS")) GTEST_SKIP();
@@ -641,8 +640,6 @@
     if (!verbose) ::testing::internal::GetCapturedStdout();
 };
 
-=======
->>>>>>> 73964269
 TEST(DihedralStyle, numdiff)
 {
     if (!LAMMPS::is_installed_pkg("EXTRA-FIX")) GTEST_SKIP();
