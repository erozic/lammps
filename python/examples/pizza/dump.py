<<<<<<< HEAD
# Pizza.py toolkit, www.cs.sandia.gov/~sjplimp/pizza.html
# LAMMPS Development team: developers@lammps.org, Sandia National Laboratories
#
# Copyright (2005) Sandia Corporation.  Under the terms of Contract
# DE-AC04-94AL85000 with Sandia Corporation, the U.S. Government retains
# certain rights in this software.  This software is distributed under
# the GNU General Public License.

# for python3 compatibility

from __future__ import print_function

# dump tool

oneline = "Read, write, manipulate dump files and particle attributes"

docstr = """
d = dump("dump.one")              read in one or more dump files
d = dump("dump.1 dump.2.gz")	  can be gzipped
d = dump("dump.*")		  wildcard expands to multiple files
d = dump("dump.*",0)		  two args = store filenames, but don't read

  incomplete and duplicate snapshots are deleted
  if atoms have 5 or 8 columns, assign id,type,x,y,z (ix,iy,iz)
  atoms will be unscaled if stored in files as scaled

time = d.next()             	  read next snapshot from dump files

  used with 2-argument constructor to allow reading snapshots one-at-a-time
  snapshot will be skipped only if another snapshot has same time stamp
  return time stamp of snapshot read
  return -1 if no snapshots left or last snapshot is incomplete
  no column name assignment or unscaling is performed

d.map(1,"id",3,"x")               assign names to atom columns (1-N)

  not needed if dump file is self-describing

d.tselect.all()			  select all timesteps
d.tselect.one(N)		  select only timestep N
d.tselect.none()		  deselect all timesteps
d.tselect.skip(M)		  select every Mth step
d.tselect.test("$t >= 100 and $t < 10000")      select matching timesteps
d.delete()	      	      	  delete non-selected timesteps

  selecting a timestep also selects all atoms in the timestep
  skip() and test() only select from currently selected timesteps
  test() uses a Python Boolean expression with $t for timestep value
    Python comparison syntax: == != < > <= >= and or

d.aselect.all()	      	                      select all atoms in all steps
d.aselect.all(N)      	                      select all atoms in one step
d.aselect.test("$id > 100 and $type == 2")    select match atoms in all steps
d.aselect.test("$id > 100 and $type == 2",N)  select matching atoms in one step

  all() with no args selects atoms from currently selected timesteps
  test() with one arg selects atoms from currently selected timesteps
  test() sub-selects from currently selected atoms
  test() uses a Python Boolean expression with $ for atom attributes
    Python comparison syntax: == != < > <= >= and or
    $name must end with a space

d.write("file")	   	           write selected steps/atoms to dump file
d.write("file",head,app)	   write selected steps/atoms to dump file
d.scatter("tmp")		   write selected steps/atoms to multiple files

  write() can be specified with 2 additional flags
    headd = 0/1 for no/yes snapshot header, app = 0/1 for write vs append
  scatter() files are given timestep suffix: e.g. tmp.0, tmp.100, etc

d.scale() 	    	  	   scale x,y,z to 0-1 for all timesteps
d.scale(100)			   scale atom coords for timestep N
d.unscale()			   unscale x,y,z to box size to all timesteps
d.unscale(1000)			   unscale atom coords for timestep N
d.wrap()			   wrap x,y,z into periodic box via ix,iy,iz
d.unwrap()			   unwrap x,y,z out of box via ix,iy,iz
d.owrap("other")		   wrap x,y,z to same image as another atom
d.sort()              	  	   sort atoms by atom ID in all selected steps
d.sort("x")            	  	   sort atoms by column value in all steps
d.sort(1000)			   sort atoms in timestep N

  scale(), unscale(), wrap(), unwrap(), owrap() operate on all steps and atoms
  wrap(), unwrap(), owrap() require ix,iy,iz be defined
  owrap() requires a column be defined which contains an atom ID
    name of that column is the argument to owrap()
    x,y,z for each atom is wrapped to same image as the associated atom ID
    useful for wrapping all molecule's atoms the same so it is contiguous

m1,m2 = d.minmax("type")               find min/max values for a column
d.set("$ke = $vx * $vx + $vy * $vy")   set a column to a computed value
d.setv("type",vector)                  set a column to a vector of values
d.spread("ke",N,"color")	       2nd col = N ints spread over 1st col
d.clone(1000,"color")	       	       clone timestep N values to other steps

  minmax() operates on selected timesteps and atoms
  set() operates on selected timesteps and atoms
    left hand side column is created if necessary
    left-hand side column is unset or unchanged for non-selected atoms
    equation is in Python syntax
    use $ for column names, $name must end with a space
  setv() operates on selected timesteps and atoms
    if column label does not exist, column is created
    values in vector are assigned sequentially to atoms, so may want to sort()
    length of vector must match # of selected atoms
  spread() operates on selected timesteps and atoms
    min and max are found for 1st specified column across all selected atoms
    atom's value is linear mapping (1-N) between min and max
    that is stored in 2nd column (created if needed)
    useful for creating a color map
  clone() operates on selected timesteps and atoms
    values at every timestep are set to value at timestep N for that atom ID
    useful for propagating a color map

t = d.time()  	     	       	   return vector of selected timestep values
fx,fy,... = d.atom(100,"fx","fy",...)   return vector(s) for atom ID N
fx,fy,... = d.vecs(1000,"fx","fy",...)  return vector(s) for timestep N

  atom() returns vectors with one value for each selected timestep
  vecs() returns vectors with one value for each selected atom in the timestep

index,time,flag = d.iterator(0/1)          loop over dump snapshots
time,box,atoms,bonds,tris = d.viz(index)   return list of viz objects
d.atype = "color"                          set column returned as "type" by viz
d.extra("dump.bond")	    		   read bond list from dump file
d.extra(data)				   extract bond/tri/line list from data

  iterator() loops over selected timesteps
  iterator() called with arg = 0 first time, with arg = 1 on subsequent calls
    index = index within dump object (0 to # of snapshots)
    time = timestep value
    flag = -1 when iteration is done, 1 otherwise
  viz() returns info for selected atoms for specified timestep index
    time = timestep value
    box = [xlo,ylo,zlo,xhi,yhi,zhi]
    atoms = id,type,x,y,z for each atom as 2d array
    bonds = id,type,x1,y1,z1,x2,y2,z2,t1,t2 for each bond as 2d array
      if bonds() was used to define bonds, else empty list
    tris = id,type,x1,y1,z1,x2,y2,z2,x3,y3,z3,nx,ny,nz for each tri as 2d array
      if extra() was used to define tris, else empty list
    lines = id,type,x1,y1,z1,x2,y2,z2 for each line as 2d array
      if extra() was used to define lines, else empty list
  atype is column name viz() will return as atom type (def = "type")
  extra() stores list of bonds/tris/lines to return each time viz() is called
"""

# History
#   8/05, Steve Plimpton (SNL): original version
#   12/09, David Hart (SNL): allow use of NumPy or Numeric
#   03/17, Richard Berger (Temple U): improve Python 3 compatibility,
#                                     simplify read_snapshot by using reshape

# ToDo list
#   try to optimize this line in read_snap: words += f.readline().split()
#   allow $name in aselect.test() and set() to end with non-space
#   should next() snapshot be auto-unscaled ?

# Variables
#   flist = list of dump file names
#   increment = 1 if reading snapshots one-at-a-time
#   nextfile = which file to read from via next()
#   eof = ptr into current file for where to read via next()
#   nsnaps = # of snapshots
#   nselect = # of selected snapshots
#   snaps = list of snapshots
#   names = dictionary of column names:
#     key = "id", value = column # (0 to M-1)
#   tselect = class for time selection
#   aselect = class for atom selection
#   atype = name of vector used as atom type by viz extract
#   bondflag = 0 if no bonds, 1 if they are defined statically
#   bondlist = static list of bonds to viz() return for all snapshots
#     only a list of atom pairs, coords have to be created for each snapshot
#   triflag = 0 if no tris, 1 if they are defined statically, 2 if dynamic
#   trilist = static list of tris to return via viz() for all snapshots
#   lineflag = 0 if no lines, 1 if they are defined statically
#   linelist = static list of lines to return via viz() for all snapshots
#   Snap = one snapshot
#     time = time stamp
#     tselect = 0/1 if this snapshot selected
#     natoms = # of atoms
#     nselect = # of selected atoms in this snapshot
#     aselect[i] = 0/1 for each atom
#     xlo,xhi,ylo,yhi,zlo,zhi = box bounds (float)
#     atoms[i][j] = 2d array of floats, i = 0 to natoms-1, j = 0 to ncols-1

# Imports and external programs

import sys, re, glob, types
from os import popen
from math import *             # any function could be used by set()

try:
    import numpy as np
    oldnumeric = False
except:
    import Numeric as np
    oldnumeric = True

try: from DEFAULTS import PIZZA_GUNZIP
except: PIZZA_GUNZIP = "gunzip"

# Class definition

class dump:

  # --------------------------------------------------------------------

  def __init__(self,*list):
    self.snaps = []
    self.nsnaps = self.nselect = 0
    self.names = {}
    self.tselect = tselect(self)
    self.aselect = aselect(self)
    self.atype = "type"
    self.bondflag = 0
    self.bondlist = []
    self.triflag = 0
    self.trilist = []
    self.triobj = 0
    self.lineflag = 0
    self.linelist = []

    # flist = list of all dump file names

    words = list[0].split()
    self.flist = []
    for word in words: self.flist += glob.glob(word)
    if len(self.flist) == 0 and len(list) == 1:
      raise Exception("no dump file specified")

    if len(list) == 1:
      self.increment = 0
      self.read_all()
    else:
      self.increment = 1
      self.nextfile = 0
      self.eof = 0

  # --------------------------------------------------------------------

  def read_all(self):

    # read all snapshots from each file
    # test for gzipped files

    for file in self.flist:
      if file[-3:] == ".gz":
        f = popen("%s -c %s" % (PIZZA_GUNZIP,file),'r')
      else: f = open(file)

      snap = self.read_snapshot(f)
      while snap:
        self.snaps.append(snap)
        print(snap.time,end='')
        sys.stdout.flush()
        snap = self.read_snapshot(f)

      f.close()
    print()

    # sort entries by timestep, cull duplicates

    self.snaps.sort(self.compare_time)
    self.cull()
    self.nsnaps = len(self.snaps)
    print("read %d snapshots" % self.nsnaps)

    # select all timesteps and atoms

    self.tselect.all()

    # set default names for atom columns if file wasn't self-describing

    if len(self.snaps) == 0:
      print("no column assignments made")
    elif len(self.names):
      print("assigned columns:",self.names2str())
    elif self.snaps[0].atoms is None:
      print("no column assignments made")
    elif len(self.snaps[0].atoms[0]) == 5:
      self.map(1,"id",2,"type",3,"x",4,"y",5,"z")
      print("assigned columns:",self.names2str())
    elif len(self.snaps[0].atoms[0]) == 8:
      self.map(1,"id",2,"type",3,"x",4,"y",5,"z",6,"ix",7,"iy",8,"iz")
      print("assigned columns:",self.names2str())
    else:
      print("no column assignments made")

    # if snapshots are scaled, unscale them

    if (not self.names.has_key("x")) or \
       (not self.names.has_key("y")) or \
       (not self.names.has_key("z")):
      print("no unscaling could be performed")
    elif self.nsnaps > 0:
      if self.scaled(self.nsnaps-1): self.unscale()
      else: print("dump is already unscaled")

  # --------------------------------------------------------------------
  # read next snapshot from list of files

  def next(self):

    if not self.increment: raise Exception("cannot read incrementally")

    # read next snapshot in current file using eof as pointer
    # if fail, try next file
    # if new snapshot time stamp already exists, read next snapshot

    while 1:
      f = open(self.flist[self.nextfile],'rb')
      f.seek(self.eof)
      snap = self.read_snapshot(f)
      if not snap:
        self.nextfile += 1
        if self.nextfile == len(self.flist): return -1
        f.close()
        self.eof = 0
        continue
      self.eof = f.tell()
      f.close()
      try:
        self.findtime(snap.time)
        continue
      except: break

    # select the new snapshot with all its atoms

    self.snaps.append(snap)
    snap = self.snaps[self.nsnaps]
    snap.tselect = 1
    snap.nselect = snap.natoms
    for i in range(snap.natoms): snap.aselect[i] = 1
    self.nsnaps += 1
    self.nselect += 1

    return snap.time

  # --------------------------------------------------------------------
  # read a single snapshot from file f
  # return snapshot or 0 if failed
  # assign column names if not already done and file is self-describing
  # convert xs,xu to x

  def read_snapshot(self,f):
    try:
      snap = Snap()
      item = f.readline()
      snap.time = int(f.readline().decode().split()[0])    # just grab 1st field
      item = f.readline()
      snap.natoms = int(f.readline().decode())

      snap.aselect = np.zeros(snap.natoms)

      item = f.readline().decode()
      words = f.readline().split()
      snap.xlo,snap.xhi = float(words[0]),float(words[1])
      words = f.readline().split()
      snap.ylo,snap.yhi = float(words[0]),float(words[1])
      words = f.readline().split()
      snap.zlo,snap.zhi = float(words[0]),float(words[1])

      item = f.readline().decode()
      if len(self.names) == 0:
        words = item.split()[2:]
        if len(words):
          for i in range(len(words)):
            if words[i] == "xs" or words[i] == "xu":
              self.names["x"] = i
            elif words[i] == "ys" or words[i] == "yu":
              self.names["y"] = i
            elif words[i] == "zs" or words[i] == "zu":
              self.names["z"] = i
            else: self.names[words[i]] = i

      if snap.natoms:
        words = f.readline().decode().split()
        ncol = len(words)
        for i in range(1,snap.natoms):
          words += f.readline().decode().split()
        floats = map(float,words)
        if oldnumeric:
          atom_data = np.array(list(floats),np.Float)
        else:
          atom_data = np.array(list(floats),np.float)

        snap.atoms = atom_data.reshape((snap.natoms, ncol))
      else:
        snap.atoms = None
      return snap
    except:
      return None

  # --------------------------------------------------------------------
  # decide if snapshot i is scaled/unscaled from coords of first and last atom

  def scaled(self,i):
    ix = self.names["x"]
    iy = self.names["y"]
    iz = self.names["z"]
    natoms = self.snaps[i].natoms
    if natoms == 0: return 0
    x1 = self.snaps[i].atoms[0][ix]
    y1 = self.snaps[i].atoms[0][iy]
    z1 = self.snaps[i].atoms[0][iz]
    x2 = self.snaps[i].atoms[natoms-1][ix]
    y2 = self.snaps[i].atoms[natoms-1][iy]
    z2 = self.snaps[i].atoms[natoms-1][iz]
    if x1 >= -0.1 and x1 <= 1.1 and y1 >= -0.1 and y1 <= 1.1 and \
       z1 >= -0.1 and z1 <= 1.1 and x2 >= -0.1 and x2 <= 1.1 and \
       y2 >= -0.1 and y2 <= 1.1 and z2 >= -0.1 and z2 <= 1.1:
      return 1
    else: return 0

  # --------------------------------------------------------------------
  # map atom column names

  def map(self,*pairs):
    if len(pairs) % 2 != 0:
      raise Exception("dump map() requires pairs of mappings")
    for i in range(0,len(pairs),2):
      j = i + 1
      self.names[pairs[j]] = pairs[i]-1

  # delete unselected snapshots

  # --------------------------------------------------------------------

  def delete(self):
    ndel = i = 0
    while i < self.nsnaps:
      if not self.snaps[i].tselect:
        del self.snaps[i]
        self.nsnaps -= 1
        ndel += 1
      else: i += 1
    print("%d snapshots deleted" % ndel)
    print("%d snapshots remaining" % self.nsnaps)

  # --------------------------------------------------------------------
  # scale coords to 0-1 for all snapshots or just one

  def scale(self,*list):
    if len(list) == 0:
      print("Scaling dump ...")
      x = self.names["x"]
      y = self.names["y"]
      z = self.names["z"]
      for snap in self.snaps: self.scale_one(snap,x,y,z)
    else:
      i = self.findtime(list[0])
      x = self.names["x"]
      y = self.names["y"]
      z = self.names["z"]
      self.scale_one(self.snaps[i],x,y,z)

  # --------------------------------------------------------------------

  def scale_one(self,snap,x,y,z):
    xprdinv = 1.0 / (snap.xhi - snap.xlo)
    yprdinv = 1.0 / (snap.yhi - snap.ylo)
    zprdinv = 1.0 / (snap.zhi - snap.zlo)
    atoms = snap.atoms
    atoms[:,x] = (atoms[:,x] - snap.xlo) * xprdinv
    atoms[:,y] = (atoms[:,y] - snap.ylo) * yprdinv
    atoms[:,z] = (atoms[:,z] - snap.zlo) * zprdinv

  # --------------------------------------------------------------------
  # unscale coords from 0-1 to box size for all snapshots or just one

  def unscale(self,*list):
    if len(list) == 0:
      print("Unscaling dump ...")
      x = self.names["x"]
      y = self.names["y"]
      z = self.names["z"]
      for snap in self.snaps: self.unscale_one(snap,x,y,z)
    else:
      i = self.findtime(list[0])
      x = self.names["x"]
      y = self.names["y"]
      z = self.names["z"]
      self.unscale_one(self.snaps[i],x,y,z)

  # --------------------------------------------------------------------

  def unscale_one(self,snap,x,y,z):
    xprd = snap.xhi - snap.xlo
    yprd = snap.yhi - snap.ylo
    zprd = snap.zhi - snap.zlo
    atoms = snap.atoms
    atoms[:,x] = snap.xlo + atoms[:,x]*xprd
    atoms[:,y] = snap.ylo + atoms[:,y]*yprd
    atoms[:,z] = snap.zlo + atoms[:,z]*zprd

  # --------------------------------------------------------------------
  # wrap coords from outside box to inside

  def wrap(self):
    print("Wrapping dump ...")

    x = self.names["x"]
    y = self.names["y"]
    z = self.names["z"]
    ix = self.names["ix"]
    iy = self.names["iy"]
    iz = self.names["iz"]

    for snap in self.snaps:
      xprd = snap.xhi - snap.xlo
      yprd = snap.yhi - snap.ylo
      zprd = snap.zhi - snap.zlo
      atoms = snap.atoms
      atoms[:,x] -= atoms[:,ix]*xprd
      atoms[:,y] -= atoms[:,iy]*yprd
      atoms[:,z] -= atoms[:,iz]*zprd

  # --------------------------------------------------------------------
  # unwrap coords from inside box to outside

  def unwrap(self):
    print("Unwrapping dump ...")

    x = self.names["x"]
    y = self.names["y"]
    z = self.names["z"]
    ix = self.names["ix"]
    iy = self.names["iy"]
    iz = self.names["iz"]

    for snap in self.snaps:
      xprd = snap.xhi - snap.xlo
      yprd = snap.yhi - snap.ylo
      zprd = snap.zhi - snap.zlo
      atoms = snap.atoms
      atoms[:,x] += atoms[:,ix]*xprd
      atoms[:,y] += atoms[:,iy]*yprd
      atoms[:,z] += atoms[:,iz]*zprd

  # --------------------------------------------------------------------
  # wrap coords to same image as atom ID stored in "other" column

  def owrap(self,other):
    print("Wrapping to other ...")

    id = self.names["id"]
    x = self.names["x"]
    y = self.names["y"]
    z = self.names["z"]
    ix = self.names["ix"]
    iy = self.names["iy"]
    iz = self.names["iz"]
    iother = self.names[other]

    for snap in self.snaps:
      xprd = snap.xhi - snap.xlo
      yprd = snap.yhi - snap.ylo
      zprd = snap.zhi - snap.zlo
      atoms = snap.atoms
      ids = {}
      for i in range(snap.natoms):
        ids[atoms[i][id]] = i
      for i in range(snap.natoms):
        j = ids[atoms[i][iother]]
        atoms[i][x] += (atoms[i][ix]-atoms[j][ix])*xprd
        atoms[i][y] += (atoms[i][iy]-atoms[j][iy])*yprd
        atoms[i][z] += (atoms[i][iz]-atoms[j][iz])*zprd

  # --------------------------------------------------------------------
  # convert column names assignment to a string, in column order

  def names2str(self):
    ncol = len(self.snaps[0].atoms[0])
    pairs = self.names.items()
    values = self.names.values()
    str = ""
    for i in range(ncol):
      if i in values: str += pairs[values.index(i)][0] + ' '
    return str

  # --------------------------------------------------------------------
  # sort atoms by atom ID in all selected timesteps by default
  # if arg = string, sort all steps by that column
  # if arg = numeric, sort atoms in single step

  def sort(self,*list):
    if len(list) == 0:
      print("Sorting selected snapshots ...")
      id = self.names["id"]
      for snap in self.snaps:
        if snap.tselect: self.sort_one(snap,id)
    elif type(list[0]) is types.StringType:
      print("Sorting selected snapshots by %s ..." % list[0])
      id = self.names[list[0]]
      for snap in self.snaps:
        if snap.tselect: self.sort_one(snap,id)
    else:
      i = self.findtime(list[0])
      id = self.names["id"]
      self.sort_one(self.snaps[i],id)

  # --------------------------------------------------------------------
  # sort a single snapshot by ID column

  def sort_one(self,snap,id):
    atoms = snap.atoms
    ids = atoms[:,id]
    ordering = np.argsort(ids)
    for i in range(len(atoms[0])):
      atoms[:,i] = np.take(atoms[:,i],ordering)

  # --------------------------------------------------------------------
  # write a single dump file from current selection

  def write(self,file,header=1,append=0):
    if len(self.snaps): namestr = self.names2str()
    if not append: f = open(file,"w")
    else: f = open(file,"a")
    for snap in self.snaps:
      if not snap.tselect: continue
      print(snap.time,end='')
      sys.stdout.flush()

      if header:
        print("ITEM: TIMESTEP",file=f)
        print(snap.time,file=f)
        print("ITEM: NUMBER OF ATOMS",file=f)
        print(snap.nselect,file=f)
        print("ITEM: BOX BOUNDS",file=f)
        print(snap.xlo,snap.xhi,file=f)
        print(snap.ylo,snap.yhi,file=f)
        print(snap.zlo,snap.zhi,file=f)
        print("ITEM: ATOMS",namestr,file=f)

      atoms = snap.atoms
      nvalues = len(atoms[0])
      for i in range(snap.natoms):
        if not snap.aselect[i]: continue
        line = ""
        for j in range(nvalues):
          if (j < 2):
            line += str(int(atoms[i][j])) + " "
          else:
            line += str(atoms[i][j]) + " "
        print(line,file=f)
    f.close()
    print("\n%d snapshots" % self.nselect)

  # --------------------------------------------------------------------
  # write one dump file per snapshot from current selection

  def scatter(self,root):
    if len(self.snaps): namestr = self.names2str()
    for snap in self.snaps:
      if not snap.tselect: continue
      print(snap.time,end='')
      sys.stdout.flush()

      file = root + "." + str(snap.time)
      f = open(file,"w")
      print("ITEM: TIMESTEP",file=f)
      print(snap.time,file=f)
      print("ITEM: NUMBER OF ATOMS",file=f)
      print(snap.nselect,file=f)
      print("ITEM: BOX BOUNDS",file=f)
      print(snap.xlo,snap.xhi,file=f)
      print(snap.ylo,snap.yhi,file=f)
      print(snap.zlo,snap.zhi,file=f)
      print("ITEM: ATOMS",namestr,file=f)

      atoms = snap.atoms
      nvalues = len(atoms[0])
      for i in range(snap.natoms):
        if not snap.aselect[i]: continue
        line = ""
        for j in range(nvalues):
          if (j < 2):
            line += str(int(atoms[i][j])) + " "
          else:
            line += str(atoms[i][j]) + " "
        print(line,file=f)
      f.close()
    print("\n%d snapshots" % self.nselect)

  # --------------------------------------------------------------------
  # find min/max across all selected snapshots/atoms for a particular column

  def minmax(self,colname):
    icol = self.names[colname]
    min = 1.0e20
    max = -min
    for snap in self.snaps:
      if not snap.tselect: continue
      atoms = snap.atoms
      for i in range(snap.natoms):
        if not snap.aselect[i]: continue
        if atoms[i][icol] < min: min = atoms[i][icol]
        if atoms[i][icol] > max: max = atoms[i][icol]
    return (min,max)

  # --------------------------------------------------------------------
  # set a column value via an equation for all selected snapshots

  def set(self,eq):
    print("Setting ...")
    pattern = "\$\w*"
    list = re.findall(pattern,eq)

    lhs = list[0][1:]
    if not self.names.has_key(lhs):
      self.newcolumn(lhs)

    for item in list:
      name = item[1:]
      column = self.names[name]
      insert = "snap.atoms[i][%d]" % (column)
      eq = eq.replace(item,insert)
    ceq = compile(eq,'','single')

    for snap in self.snaps:
      if not snap.tselect: continue
      for i in range(snap.natoms):
        if snap.aselect[i]: exec(ceq)

  # --------------------------------------------------------------------
  # set a column value via an input vec for all selected snapshots/atoms

  def setv(self,colname,vec):
    print("Setting ...")
    if not self.names.has_key(colname):
      self.newcolumn(colname)
    icol = self.names[colname]

    for snap in self.snaps:
      if not snap.tselect: continue
      if snap.nselect != len(vec):
        raise Exception("vec length does not match # of selected atoms")
      atoms = snap.atoms
      m = 0
      for i in range(snap.natoms):
        if snap.aselect[i]:
          atoms[i][icol] = vec[m]
          m += 1

  # --------------------------------------------------------------------
  # clone value in col across selected timesteps for atoms with same ID

  def clone(self,nstep,col):
    istep = self.findtime(nstep)
    icol = self.names[col]
    id = self.names["id"]
    ids = {}
    for i in range(self.snaps[istep].natoms):
      ids[self.snaps[istep].atoms[i][id]] = i
    for snap in self.snaps:
      if not snap.tselect: continue
      atoms = snap.atoms
      for i in range(snap.natoms):
        if not snap.aselect[i]: continue
        j = ids[atoms[i][id]]
        atoms[i][icol] = self.snaps[istep].atoms[j][icol]

  # --------------------------------------------------------------------
  # values in old column are spread as ints from 1-N and assigned to new column

  def spread(self,old,n,new):
    iold = self.names[old]
    if not self.names.has_key(new): self.newcolumn(new)
    inew = self.names[new]

    min,max = self.minmax(old)
    print("min/max = ",min,max)

    gap = max - min
    invdelta = n/gap
    for snap in self.snaps:
      if not snap.tselect: continue
      atoms = snap.atoms
      for i in range(snap.natoms):
        if not snap.aselect[i]: continue
        ivalue = int((atoms[i][iold] - min) * invdelta) + 1
        if ivalue > n: ivalue = n
        if ivalue < 1: ivalue = 1
        atoms[i][inew] = ivalue

  # --------------------------------------------------------------------
  # return vector of selected snapshot time stamps

  def time(self):
    vec = self.nselect * [0]
    i = 0
    for snap in self.snaps:
      if not snap.tselect: continue
      vec[i] = snap.time
      i += 1
    return vec

  # --------------------------------------------------------------------
  # extract vector(s) of values for atom ID n at each selected timestep

  def atom(self,n,*list):
    if len(list) == 0:
      raise Exception("no columns specified")
    columns = []
    values = []
    for name in list:
      columns.append(self.names[name])
      values.append(self.nselect * [0])
    ncol = len(columns)

    id = self.names["id"]
    m = 0
    for snap in self.snaps:
      if not snap.tselect: continue
      atoms = snap.atoms
      for i in range(snap.natoms):
        if atoms[i][id] == n: break
      if atoms[i][id] != n:
        raise Exception("could not find atom ID in snapshot")
      for j in range(ncol):
        values[j][m] = atoms[i][columns[j]]
      m += 1

    if len(list) == 1: return values[0]
    else: return values

  # --------------------------------------------------------------------
  # extract vector(s) of values for selected atoms at chosen timestep

  def vecs(self,n,*list):
    snap = self.snaps[self.findtime(n)]

    if len(list) == 0:
      raise Exception("no columns specified")
    columns = []
    values = []
    for name in list:
      columns.append(self.names[name])
      values.append(snap.nselect * [0])
    ncol = len(columns)

    m = 0
    for i in range(snap.natoms):
      if not snap.aselect[i]: continue
      for j in range(ncol):
        values[j][m] = snap.atoms[i][columns[j]]
      m += 1

    if len(list) == 1: return values[0]
    else: return values

  # --------------------------------------------------------------------
  # add a new column to every snapshot and set value to 0
  # set the name of the column to str

  def newcolumn(self,str):
    ncol = len(self.snaps[0].atoms[0])
    self.map(ncol+1,str)
    for snap in self.snaps:
      atoms = snap.atoms
      if oldnumeric: newatoms = np.zeros((snap.natoms,ncol+1),np.Float)
      else: newatoms = np.zeros((snap.natoms,ncol+1),np.float)
      newatoms[:,0:ncol] = snap.atoms
      snap.atoms = newatoms

  # --------------------------------------------------------------------
  # sort snapshots on time stamp

  def compare_time(self,a,b):
    if a.time < b.time:
      return -1
    elif a.time > b.time:
      return 1
    else:
      return 0

  # --------------------------------------------------------------------
  # delete successive snapshots with duplicate time stamp

  def cull(self):
    i = 1
    while i < len(self.snaps):
      if self.snaps[i].time == self.snaps[i-1].time:
        del self.snaps[i]
      else:
        i += 1

  # --------------------------------------------------------------------
  # iterate over selected snapshots

  def iterator(self,flag):
    start = 0
    if flag: start = self.iterate + 1
    for i in range(start,self.nsnaps):
      if self.snaps[i].tselect:
        self.iterate = i
        return i,self.snaps[i].time,1
    return 0,0,-1

  # --------------------------------------------------------------------
  # return list of atoms to viz for snapshot isnap
  # augment with bonds, tris, lines if extra() was invoked

  def viz(self,isnap):
    snap = self.snaps[isnap]

    time = snap.time
    box = [snap.xlo,snap.ylo,snap.zlo,snap.xhi,snap.yhi,snap.zhi]
    id = self.names["id"]
    type = self.names[self.atype]
    x = self.names["x"]
    y = self.names["y"]
    z = self.names["z"]

    # create atom list needed by viz from id,type,x,y,z
    # need Numeric/Numpy mode here

    atoms = []
    for i in range(snap.natoms):
      if not snap.aselect[i]: continue
      atom = snap.atoms[i]
      atoms.append([atom[id],atom[type],atom[x],atom[y],atom[z]])

    # create list of current bond coords from static bondlist
    # alist = dictionary of atom IDs for atoms list
    # lookup bond atom IDs in alist and grab their coords
    # try is used since some atoms may be unselected
    #   any bond with unselected atom is not returned to viz caller
    # need Numeric/Numpy mode here

    bonds = []
    if self.bondflag:
      alist = {}
      for i in range(len(atoms)): alist[int(atoms[i][0])] = i
      for bond in self.bondlist:
        try:
          i = alist[bond[2]]
          j = alist[bond[3]]
          atom1 = atoms[i]
          atom2 = atoms[j]
          bonds.append([bond[0],bond[1],atom1[2],atom1[3],atom1[4],
                        atom2[2],atom2[3],atom2[4],atom1[1],atom2[1]])
        except: continue

    tris = []
    if self.triflag:
      if self.triflag == 1: tris = self.trilist
      elif self.triflag == 2:
        timetmp,boxtmp,atomstmp,bondstmp, \
        tris,linestmp = self.triobj.viz(time,1)

    lines = []
    if self.lineflag: lines = self.linelist

    return time,box,atoms,bonds,tris,lines

  # --------------------------------------------------------------------

  def findtime(self,n):
    for i, snap in enumerate(self.snaps):
      if snap.time == n: return i
    raise Exception("no step %d exists" % n)

  # --------------------------------------------------------------------
  # return maximum box size across all selected snapshots

  def maxbox(self):
    xlo = ylo = zlo = None
    xhi = yhi = zhi = None
    for snap in self.snaps:
      if not snap.tselect: continue
      if xlo is None or snap.xlo < xlo: xlo = snap.xlo
      if xhi is None or snap.xhi > xhi: xhi = snap.xhi
      if ylo is None or snap.ylo < ylo: ylo = snap.ylo
      if yhi is None or snap.yhi > yhi: yhi = snap.yhi
      if zlo is None or snap.zlo < zlo: zlo = snap.zlo
      if zhi is None or snap.zhi > zhi: zhi = snap.zhi
    return [xlo,ylo,zlo,xhi,yhi,zhi]

  # --------------------------------------------------------------------
  # return maximum atom type across all selected snapshots and atoms

  def maxtype(self):
    icol = self.names["type"]
    max = 0
    for snap in self.snaps:
      if not snap.tselect: continue
      atoms = snap.atoms
      for i in range(snap.natoms):
        if not snap.aselect[i]: continue
        if atoms[i][icol] > max: max = atoms[i][icol]
    return int(max)

  # --------------------------------------------------------------------
  # grab bonds/tris/lines from another object

  def extra(self,arg):

    # read bonds from bond dump file

    if type(arg) is types.StringType:
      try:
        f = open(arg,'r')

        item = f.readline()
        time = int(f.readline())
        item = f.readline()
        nbonds = int(f.readline())
        item = f.readline()
        if not re.search("BONDS",item):
          raise Exception("could not read bonds from dump file")

        words = f.readline().split()
        ncol = len(words)
        for i in range(1,nbonds):
          words += f.readline().split()
        f.close()

        # convert values to int and absolute value since can be negative types

        if oldnumeric: bondlist = np.zeros((nbonds,4),np.Int)
        else: bondlist = np.zeros((nbonds,4),np.int)
        ints = [abs(int(value)) for value in words]
        start = 0
        stop = 4
        for i in range(nbonds):
          bondlist[i] = ints[start:stop]
          start += ncol
          stop += ncol
        if bondlist:
          self.bondflag = 1
          self.bondlist = bondlist
      except:
        raise Exception("could not read from bond dump file")

    # request bonds from data object

    elif type(arg) is types.InstanceType and ".data" in str(arg.__class__):
      try:
        bondlist = []
        bondlines = arg.sections["Bonds"]
        for line in bondlines:
          words = line.split()
          bondlist.append([int(words[0]),int(words[1]),
                           int(words[2]),int(words[3])])
        if bondlist:
          self.bondflag = 1
          self.bondlist = bondlist
      except:
        raise Exception("could not extract bonds from data object")

    # request tris/lines from cdata object

    elif type(arg) is types.InstanceType and ".cdata" in str(arg.__class__):
      try:
        tmp,tmp,tmp,tmp,tris,lines = arg.viz(0)
        if tris:
          self.triflag = 1
          self.trilist = tris
        if lines:
          self.lineflag = 1
          self.linelist = lines
      except:
        raise Exception("could not extract tris/lines from cdata object")

    # request tris from mdump object

    elif type(arg) is types.InstanceType and ".mdump" in str(arg.__class__):
      try:
        self.triflag = 2
        self.triobj = arg
      except:
        raise Exception("could not extract tris from mdump object")

    else:
      raise Exception("unrecognized argument to dump.extra()")

  # --------------------------------------------------------------------

  def compare_atom(self,a,b):
    if a[0] < b[0]:
      return -1
    elif a[0] > b[0]:
      return 1
    else:
      return 0

# --------------------------------------------------------------------
# one snapshot

class Snap:
  pass

# --------------------------------------------------------------------
# time selection class

class tselect:

  def __init__(self,data):
    self.data = data

  # --------------------------------------------------------------------

  def all(self):
    data = self.data
    for snap in data.snaps:
      snap.tselect = 1
    data.nselect = len(data.snaps)
    data.aselect.all()
    print("%d snapshots selected out of %d" % (data.nselect,data.nsnaps))

  # --------------------------------------------------------------------

  def one(self,n):
    data = self.data
    for snap in data.snaps:
      snap.tselect = 0
    i = data.findtime(n)
    data.snaps[i].tselect = 1
    data.nselect = 1
    data.aselect.all()
    print("%d snapshots selected out of %d" % (data.nselect,data.nsnaps))

  # --------------------------------------------------------------------

  def none(self):
    data = self.data
    for snap in data.snaps:
      snap.tselect = 0
    data.nselect = 0
    print("%d snapshots selected out of %d" % (data.nselect,data.nsnaps))

  # --------------------------------------------------------------------

  def skip(self,n):
    data = self.data
    count = n-1
    for snap in data.snaps:
      if not snap.tselect: continue
      count += 1
      if count == n:
        count = 0
        continue
      snap.tselect = 0
      data.nselect -= 1
    data.aselect.all()
    print("%d snapshots selected out of %d" % (data.nselect,data.nsnaps))

  # --------------------------------------------------------------------

  def test(self,teststr):
    data = self.data
    snaps = data.snaps
    cmd = "flag = " + teststr.replace("$t","snaps[i].time")
    ccmd = compile(cmd,'','single')
    for i in range(data.nsnaps):
      if not snaps[i].tselect: continue
      exec(ccmd)
      if not flag:
        snaps[i].tselect = 0
        data.nselect -= 1
    data.aselect.all()
    print("%d snapshots selected out of %d" % (data.nselect,data.nsnaps))

# --------------------------------------------------------------------
# atom selection class

class aselect:

  def __init__(self,data):
    self.data = data

  # --------------------------------------------------------------------

  def all(self,*args):
    data = self.data
    if len(args) == 0:                           # all selected timesteps
      for snap in data.snaps:
        if not snap.tselect: continue
        for i in range(snap.natoms): snap.aselect[i] = 1
        snap.nselect = snap.natoms
    else:                                        # one timestep
      n = data.findtime(args[0])
      snap = data.snaps[n]
      for i in range(snap.natoms): snap.aselect[i] = 1
      snap.nselect = snap.natoms

  # --------------------------------------------------------------------

  def test(self,teststr,*args):
    data = self.data

    # replace all $var with snap.atoms references and compile test string

    pattern = "\$\w*"
    list = re.findall(pattern,teststr)
    for item in list:
      name = item[1:]
      column = data.names[name]
      insert = "snap.atoms[i][%d]" % column
      teststr = teststr.replace(item,insert)
    cmd = "flag = " + teststr
    ccmd = compile(cmd,'','single')

    if len(args) == 0:                           # all selected timesteps
      for snap in data.snaps:
        if not snap.tselect: continue
        for i in range(snap.natoms):
          if not snap.aselect[i]: continue
          exec(ccmd)
          if not flag:
            snap.aselect[i] = 0
            snap.nselect -= 1
      for i in range(data.nsnaps):
        if data.snaps[i].tselect:
          print("%d atoms of %d selected in first step %d" % \
                (data.snaps[i].nselect,data.snaps[i].natoms,data.snaps[i].time))
          break
      for i in range(data.nsnaps-1,-1,-1):
        if data.snaps[i].tselect:
          print("%d atoms of %d selected in last step %d" % \
                (data.snaps[i].nselect,data.snaps[i].natoms,data.snaps[i].time))
          break

    else:                                        # one timestep
      n = data.findtime(args[0])
      snap = data.snaps[n]
      for i in range(snap.natoms):
        if not snap.aselect[i]: continue
        exec(ccmd)
        if not flag:
          snap.aselect[i] = 0
          snap.nselect -= 1
=======
../../../tools/python/pizza/dump.py
>>>>>>> 554db7da
<|MERGE_RESOLUTION|>--- conflicted
+++ resolved
@@ -1,1237 +1 @@
-<<<<<<< HEAD
-# Pizza.py toolkit, www.cs.sandia.gov/~sjplimp/pizza.html
-# LAMMPS Development team: developers@lammps.org, Sandia National Laboratories
-#
-# Copyright (2005) Sandia Corporation.  Under the terms of Contract
-# DE-AC04-94AL85000 with Sandia Corporation, the U.S. Government retains
-# certain rights in this software.  This software is distributed under
-# the GNU General Public License.
-
-# for python3 compatibility
-
-from __future__ import print_function
-
-# dump tool
-
-oneline = "Read, write, manipulate dump files and particle attributes"
-
-docstr = """
-d = dump("dump.one")              read in one or more dump files
-d = dump("dump.1 dump.2.gz")	  can be gzipped
-d = dump("dump.*")		  wildcard expands to multiple files
-d = dump("dump.*",0)		  two args = store filenames, but don't read
-
-  incomplete and duplicate snapshots are deleted
-  if atoms have 5 or 8 columns, assign id,type,x,y,z (ix,iy,iz)
-  atoms will be unscaled if stored in files as scaled
-
-time = d.next()             	  read next snapshot from dump files
-
-  used with 2-argument constructor to allow reading snapshots one-at-a-time
-  snapshot will be skipped only if another snapshot has same time stamp
-  return time stamp of snapshot read
-  return -1 if no snapshots left or last snapshot is incomplete
-  no column name assignment or unscaling is performed
-
-d.map(1,"id",3,"x")               assign names to atom columns (1-N)
-
-  not needed if dump file is self-describing
-
-d.tselect.all()			  select all timesteps
-d.tselect.one(N)		  select only timestep N
-d.tselect.none()		  deselect all timesteps
-d.tselect.skip(M)		  select every Mth step
-d.tselect.test("$t >= 100 and $t < 10000")      select matching timesteps
-d.delete()	      	      	  delete non-selected timesteps
-
-  selecting a timestep also selects all atoms in the timestep
-  skip() and test() only select from currently selected timesteps
-  test() uses a Python Boolean expression with $t for timestep value
-    Python comparison syntax: == != < > <= >= and or
-
-d.aselect.all()	      	                      select all atoms in all steps
-d.aselect.all(N)      	                      select all atoms in one step
-d.aselect.test("$id > 100 and $type == 2")    select match atoms in all steps
-d.aselect.test("$id > 100 and $type == 2",N)  select matching atoms in one step
-
-  all() with no args selects atoms from currently selected timesteps
-  test() with one arg selects atoms from currently selected timesteps
-  test() sub-selects from currently selected atoms
-  test() uses a Python Boolean expression with $ for atom attributes
-    Python comparison syntax: == != < > <= >= and or
-    $name must end with a space
-
-d.write("file")	   	           write selected steps/atoms to dump file
-d.write("file",head,app)	   write selected steps/atoms to dump file
-d.scatter("tmp")		   write selected steps/atoms to multiple files
-
-  write() can be specified with 2 additional flags
-    headd = 0/1 for no/yes snapshot header, app = 0/1 for write vs append
-  scatter() files are given timestep suffix: e.g. tmp.0, tmp.100, etc
-
-d.scale() 	    	  	   scale x,y,z to 0-1 for all timesteps
-d.scale(100)			   scale atom coords for timestep N
-d.unscale()			   unscale x,y,z to box size to all timesteps
-d.unscale(1000)			   unscale atom coords for timestep N
-d.wrap()			   wrap x,y,z into periodic box via ix,iy,iz
-d.unwrap()			   unwrap x,y,z out of box via ix,iy,iz
-d.owrap("other")		   wrap x,y,z to same image as another atom
-d.sort()              	  	   sort atoms by atom ID in all selected steps
-d.sort("x")            	  	   sort atoms by column value in all steps
-d.sort(1000)			   sort atoms in timestep N
-
-  scale(), unscale(), wrap(), unwrap(), owrap() operate on all steps and atoms
-  wrap(), unwrap(), owrap() require ix,iy,iz be defined
-  owrap() requires a column be defined which contains an atom ID
-    name of that column is the argument to owrap()
-    x,y,z for each atom is wrapped to same image as the associated atom ID
-    useful for wrapping all molecule's atoms the same so it is contiguous
-
-m1,m2 = d.minmax("type")               find min/max values for a column
-d.set("$ke = $vx * $vx + $vy * $vy")   set a column to a computed value
-d.setv("type",vector)                  set a column to a vector of values
-d.spread("ke",N,"color")	       2nd col = N ints spread over 1st col
-d.clone(1000,"color")	       	       clone timestep N values to other steps
-
-  minmax() operates on selected timesteps and atoms
-  set() operates on selected timesteps and atoms
-    left hand side column is created if necessary
-    left-hand side column is unset or unchanged for non-selected atoms
-    equation is in Python syntax
-    use $ for column names, $name must end with a space
-  setv() operates on selected timesteps and atoms
-    if column label does not exist, column is created
-    values in vector are assigned sequentially to atoms, so may want to sort()
-    length of vector must match # of selected atoms
-  spread() operates on selected timesteps and atoms
-    min and max are found for 1st specified column across all selected atoms
-    atom's value is linear mapping (1-N) between min and max
-    that is stored in 2nd column (created if needed)
-    useful for creating a color map
-  clone() operates on selected timesteps and atoms
-    values at every timestep are set to value at timestep N for that atom ID
-    useful for propagating a color map
-
-t = d.time()  	     	       	   return vector of selected timestep values
-fx,fy,... = d.atom(100,"fx","fy",...)   return vector(s) for atom ID N
-fx,fy,... = d.vecs(1000,"fx","fy",...)  return vector(s) for timestep N
-
-  atom() returns vectors with one value for each selected timestep
-  vecs() returns vectors with one value for each selected atom in the timestep
-
-index,time,flag = d.iterator(0/1)          loop over dump snapshots
-time,box,atoms,bonds,tris = d.viz(index)   return list of viz objects
-d.atype = "color"                          set column returned as "type" by viz
-d.extra("dump.bond")	    		   read bond list from dump file
-d.extra(data)				   extract bond/tri/line list from data
-
-  iterator() loops over selected timesteps
-  iterator() called with arg = 0 first time, with arg = 1 on subsequent calls
-    index = index within dump object (0 to # of snapshots)
-    time = timestep value
-    flag = -1 when iteration is done, 1 otherwise
-  viz() returns info for selected atoms for specified timestep index
-    time = timestep value
-    box = [xlo,ylo,zlo,xhi,yhi,zhi]
-    atoms = id,type,x,y,z for each atom as 2d array
-    bonds = id,type,x1,y1,z1,x2,y2,z2,t1,t2 for each bond as 2d array
-      if bonds() was used to define bonds, else empty list
-    tris = id,type,x1,y1,z1,x2,y2,z2,x3,y3,z3,nx,ny,nz for each tri as 2d array
-      if extra() was used to define tris, else empty list
-    lines = id,type,x1,y1,z1,x2,y2,z2 for each line as 2d array
-      if extra() was used to define lines, else empty list
-  atype is column name viz() will return as atom type (def = "type")
-  extra() stores list of bonds/tris/lines to return each time viz() is called
-"""
-
-# History
-#   8/05, Steve Plimpton (SNL): original version
-#   12/09, David Hart (SNL): allow use of NumPy or Numeric
-#   03/17, Richard Berger (Temple U): improve Python 3 compatibility,
-#                                     simplify read_snapshot by using reshape
-
-# ToDo list
-#   try to optimize this line in read_snap: words += f.readline().split()
-#   allow $name in aselect.test() and set() to end with non-space
-#   should next() snapshot be auto-unscaled ?
-
-# Variables
-#   flist = list of dump file names
-#   increment = 1 if reading snapshots one-at-a-time
-#   nextfile = which file to read from via next()
-#   eof = ptr into current file for where to read via next()
-#   nsnaps = # of snapshots
-#   nselect = # of selected snapshots
-#   snaps = list of snapshots
-#   names = dictionary of column names:
-#     key = "id", value = column # (0 to M-1)
-#   tselect = class for time selection
-#   aselect = class for atom selection
-#   atype = name of vector used as atom type by viz extract
-#   bondflag = 0 if no bonds, 1 if they are defined statically
-#   bondlist = static list of bonds to viz() return for all snapshots
-#     only a list of atom pairs, coords have to be created for each snapshot
-#   triflag = 0 if no tris, 1 if they are defined statically, 2 if dynamic
-#   trilist = static list of tris to return via viz() for all snapshots
-#   lineflag = 0 if no lines, 1 if they are defined statically
-#   linelist = static list of lines to return via viz() for all snapshots
-#   Snap = one snapshot
-#     time = time stamp
-#     tselect = 0/1 if this snapshot selected
-#     natoms = # of atoms
-#     nselect = # of selected atoms in this snapshot
-#     aselect[i] = 0/1 for each atom
-#     xlo,xhi,ylo,yhi,zlo,zhi = box bounds (float)
-#     atoms[i][j] = 2d array of floats, i = 0 to natoms-1, j = 0 to ncols-1
-
-# Imports and external programs
-
-import sys, re, glob, types
-from os import popen
-from math import *             # any function could be used by set()
-
-try:
-    import numpy as np
-    oldnumeric = False
-except:
-    import Numeric as np
-    oldnumeric = True
-
-try: from DEFAULTS import PIZZA_GUNZIP
-except: PIZZA_GUNZIP = "gunzip"
-
-# Class definition
-
-class dump:
-
-  # --------------------------------------------------------------------
-
-  def __init__(self,*list):
-    self.snaps = []
-    self.nsnaps = self.nselect = 0
-    self.names = {}
-    self.tselect = tselect(self)
-    self.aselect = aselect(self)
-    self.atype = "type"
-    self.bondflag = 0
-    self.bondlist = []
-    self.triflag = 0
-    self.trilist = []
-    self.triobj = 0
-    self.lineflag = 0
-    self.linelist = []
-
-    # flist = list of all dump file names
-
-    words = list[0].split()
-    self.flist = []
-    for word in words: self.flist += glob.glob(word)
-    if len(self.flist) == 0 and len(list) == 1:
-      raise Exception("no dump file specified")
-
-    if len(list) == 1:
-      self.increment = 0
-      self.read_all()
-    else:
-      self.increment = 1
-      self.nextfile = 0
-      self.eof = 0
-
-  # --------------------------------------------------------------------
-
-  def read_all(self):
-
-    # read all snapshots from each file
-    # test for gzipped files
-
-    for file in self.flist:
-      if file[-3:] == ".gz":
-        f = popen("%s -c %s" % (PIZZA_GUNZIP,file),'r')
-      else: f = open(file)
-
-      snap = self.read_snapshot(f)
-      while snap:
-        self.snaps.append(snap)
-        print(snap.time,end='')
-        sys.stdout.flush()
-        snap = self.read_snapshot(f)
-
-      f.close()
-    print()
-
-    # sort entries by timestep, cull duplicates
-
-    self.snaps.sort(self.compare_time)
-    self.cull()
-    self.nsnaps = len(self.snaps)
-    print("read %d snapshots" % self.nsnaps)
-
-    # select all timesteps and atoms
-
-    self.tselect.all()
-
-    # set default names for atom columns if file wasn't self-describing
-
-    if len(self.snaps) == 0:
-      print("no column assignments made")
-    elif len(self.names):
-      print("assigned columns:",self.names2str())
-    elif self.snaps[0].atoms is None:
-      print("no column assignments made")
-    elif len(self.snaps[0].atoms[0]) == 5:
-      self.map(1,"id",2,"type",3,"x",4,"y",5,"z")
-      print("assigned columns:",self.names2str())
-    elif len(self.snaps[0].atoms[0]) == 8:
-      self.map(1,"id",2,"type",3,"x",4,"y",5,"z",6,"ix",7,"iy",8,"iz")
-      print("assigned columns:",self.names2str())
-    else:
-      print("no column assignments made")
-
-    # if snapshots are scaled, unscale them
-
-    if (not self.names.has_key("x")) or \
-       (not self.names.has_key("y")) or \
-       (not self.names.has_key("z")):
-      print("no unscaling could be performed")
-    elif self.nsnaps > 0:
-      if self.scaled(self.nsnaps-1): self.unscale()
-      else: print("dump is already unscaled")
-
-  # --------------------------------------------------------------------
-  # read next snapshot from list of files
-
-  def next(self):
-
-    if not self.increment: raise Exception("cannot read incrementally")
-
-    # read next snapshot in current file using eof as pointer
-    # if fail, try next file
-    # if new snapshot time stamp already exists, read next snapshot
-
-    while 1:
-      f = open(self.flist[self.nextfile],'rb')
-      f.seek(self.eof)
-      snap = self.read_snapshot(f)
-      if not snap:
-        self.nextfile += 1
-        if self.nextfile == len(self.flist): return -1
-        f.close()
-        self.eof = 0
-        continue
-      self.eof = f.tell()
-      f.close()
-      try:
-        self.findtime(snap.time)
-        continue
-      except: break
-
-    # select the new snapshot with all its atoms
-
-    self.snaps.append(snap)
-    snap = self.snaps[self.nsnaps]
-    snap.tselect = 1
-    snap.nselect = snap.natoms
-    for i in range(snap.natoms): snap.aselect[i] = 1
-    self.nsnaps += 1
-    self.nselect += 1
-
-    return snap.time
-
-  # --------------------------------------------------------------------
-  # read a single snapshot from file f
-  # return snapshot or 0 if failed
-  # assign column names if not already done and file is self-describing
-  # convert xs,xu to x
-
-  def read_snapshot(self,f):
-    try:
-      snap = Snap()
-      item = f.readline()
-      snap.time = int(f.readline().decode().split()[0])    # just grab 1st field
-      item = f.readline()
-      snap.natoms = int(f.readline().decode())
-
-      snap.aselect = np.zeros(snap.natoms)
-
-      item = f.readline().decode()
-      words = f.readline().split()
-      snap.xlo,snap.xhi = float(words[0]),float(words[1])
-      words = f.readline().split()
-      snap.ylo,snap.yhi = float(words[0]),float(words[1])
-      words = f.readline().split()
-      snap.zlo,snap.zhi = float(words[0]),float(words[1])
-
-      item = f.readline().decode()
-      if len(self.names) == 0:
-        words = item.split()[2:]
-        if len(words):
-          for i in range(len(words)):
-            if words[i] == "xs" or words[i] == "xu":
-              self.names["x"] = i
-            elif words[i] == "ys" or words[i] == "yu":
-              self.names["y"] = i
-            elif words[i] == "zs" or words[i] == "zu":
-              self.names["z"] = i
-            else: self.names[words[i]] = i
-
-      if snap.natoms:
-        words = f.readline().decode().split()
-        ncol = len(words)
-        for i in range(1,snap.natoms):
-          words += f.readline().decode().split()
-        floats = map(float,words)
-        if oldnumeric:
-          atom_data = np.array(list(floats),np.Float)
-        else:
-          atom_data = np.array(list(floats),np.float)
-
-        snap.atoms = atom_data.reshape((snap.natoms, ncol))
-      else:
-        snap.atoms = None
-      return snap
-    except:
-      return None
-
-  # --------------------------------------------------------------------
-  # decide if snapshot i is scaled/unscaled from coords of first and last atom
-
-  def scaled(self,i):
-    ix = self.names["x"]
-    iy = self.names["y"]
-    iz = self.names["z"]
-    natoms = self.snaps[i].natoms
-    if natoms == 0: return 0
-    x1 = self.snaps[i].atoms[0][ix]
-    y1 = self.snaps[i].atoms[0][iy]
-    z1 = self.snaps[i].atoms[0][iz]
-    x2 = self.snaps[i].atoms[natoms-1][ix]
-    y2 = self.snaps[i].atoms[natoms-1][iy]
-    z2 = self.snaps[i].atoms[natoms-1][iz]
-    if x1 >= -0.1 and x1 <= 1.1 and y1 >= -0.1 and y1 <= 1.1 and \
-       z1 >= -0.1 and z1 <= 1.1 and x2 >= -0.1 and x2 <= 1.1 and \
-       y2 >= -0.1 and y2 <= 1.1 and z2 >= -0.1 and z2 <= 1.1:
-      return 1
-    else: return 0
-
-  # --------------------------------------------------------------------
-  # map atom column names
-
-  def map(self,*pairs):
-    if len(pairs) % 2 != 0:
-      raise Exception("dump map() requires pairs of mappings")
-    for i in range(0,len(pairs),2):
-      j = i + 1
-      self.names[pairs[j]] = pairs[i]-1
-
-  # delete unselected snapshots
-
-  # --------------------------------------------------------------------
-
-  def delete(self):
-    ndel = i = 0
-    while i < self.nsnaps:
-      if not self.snaps[i].tselect:
-        del self.snaps[i]
-        self.nsnaps -= 1
-        ndel += 1
-      else: i += 1
-    print("%d snapshots deleted" % ndel)
-    print("%d snapshots remaining" % self.nsnaps)
-
-  # --------------------------------------------------------------------
-  # scale coords to 0-1 for all snapshots or just one
-
-  def scale(self,*list):
-    if len(list) == 0:
-      print("Scaling dump ...")
-      x = self.names["x"]
-      y = self.names["y"]
-      z = self.names["z"]
-      for snap in self.snaps: self.scale_one(snap,x,y,z)
-    else:
-      i = self.findtime(list[0])
-      x = self.names["x"]
-      y = self.names["y"]
-      z = self.names["z"]
-      self.scale_one(self.snaps[i],x,y,z)
-
-  # --------------------------------------------------------------------
-
-  def scale_one(self,snap,x,y,z):
-    xprdinv = 1.0 / (snap.xhi - snap.xlo)
-    yprdinv = 1.0 / (snap.yhi - snap.ylo)
-    zprdinv = 1.0 / (snap.zhi - snap.zlo)
-    atoms = snap.atoms
-    atoms[:,x] = (atoms[:,x] - snap.xlo) * xprdinv
-    atoms[:,y] = (atoms[:,y] - snap.ylo) * yprdinv
-    atoms[:,z] = (atoms[:,z] - snap.zlo) * zprdinv
-
-  # --------------------------------------------------------------------
-  # unscale coords from 0-1 to box size for all snapshots or just one
-
-  def unscale(self,*list):
-    if len(list) == 0:
-      print("Unscaling dump ...")
-      x = self.names["x"]
-      y = self.names["y"]
-      z = self.names["z"]
-      for snap in self.snaps: self.unscale_one(snap,x,y,z)
-    else:
-      i = self.findtime(list[0])
-      x = self.names["x"]
-      y = self.names["y"]
-      z = self.names["z"]
-      self.unscale_one(self.snaps[i],x,y,z)
-
-  # --------------------------------------------------------------------
-
-  def unscale_one(self,snap,x,y,z):
-    xprd = snap.xhi - snap.xlo
-    yprd = snap.yhi - snap.ylo
-    zprd = snap.zhi - snap.zlo
-    atoms = snap.atoms
-    atoms[:,x] = snap.xlo + atoms[:,x]*xprd
-    atoms[:,y] = snap.ylo + atoms[:,y]*yprd
-    atoms[:,z] = snap.zlo + atoms[:,z]*zprd
-
-  # --------------------------------------------------------------------
-  # wrap coords from outside box to inside
-
-  def wrap(self):
-    print("Wrapping dump ...")
-
-    x = self.names["x"]
-    y = self.names["y"]
-    z = self.names["z"]
-    ix = self.names["ix"]
-    iy = self.names["iy"]
-    iz = self.names["iz"]
-
-    for snap in self.snaps:
-      xprd = snap.xhi - snap.xlo
-      yprd = snap.yhi - snap.ylo
-      zprd = snap.zhi - snap.zlo
-      atoms = snap.atoms
-      atoms[:,x] -= atoms[:,ix]*xprd
-      atoms[:,y] -= atoms[:,iy]*yprd
-      atoms[:,z] -= atoms[:,iz]*zprd
-
-  # --------------------------------------------------------------------
-  # unwrap coords from inside box to outside
-
-  def unwrap(self):
-    print("Unwrapping dump ...")
-
-    x = self.names["x"]
-    y = self.names["y"]
-    z = self.names["z"]
-    ix = self.names["ix"]
-    iy = self.names["iy"]
-    iz = self.names["iz"]
-
-    for snap in self.snaps:
-      xprd = snap.xhi - snap.xlo
-      yprd = snap.yhi - snap.ylo
-      zprd = snap.zhi - snap.zlo
-      atoms = snap.atoms
-      atoms[:,x] += atoms[:,ix]*xprd
-      atoms[:,y] += atoms[:,iy]*yprd
-      atoms[:,z] += atoms[:,iz]*zprd
-
-  # --------------------------------------------------------------------
-  # wrap coords to same image as atom ID stored in "other" column
-
-  def owrap(self,other):
-    print("Wrapping to other ...")
-
-    id = self.names["id"]
-    x = self.names["x"]
-    y = self.names["y"]
-    z = self.names["z"]
-    ix = self.names["ix"]
-    iy = self.names["iy"]
-    iz = self.names["iz"]
-    iother = self.names[other]
-
-    for snap in self.snaps:
-      xprd = snap.xhi - snap.xlo
-      yprd = snap.yhi - snap.ylo
-      zprd = snap.zhi - snap.zlo
-      atoms = snap.atoms
-      ids = {}
-      for i in range(snap.natoms):
-        ids[atoms[i][id]] = i
-      for i in range(snap.natoms):
-        j = ids[atoms[i][iother]]
-        atoms[i][x] += (atoms[i][ix]-atoms[j][ix])*xprd
-        atoms[i][y] += (atoms[i][iy]-atoms[j][iy])*yprd
-        atoms[i][z] += (atoms[i][iz]-atoms[j][iz])*zprd
-
-  # --------------------------------------------------------------------
-  # convert column names assignment to a string, in column order
-
-  def names2str(self):
-    ncol = len(self.snaps[0].atoms[0])
-    pairs = self.names.items()
-    values = self.names.values()
-    str = ""
-    for i in range(ncol):
-      if i in values: str += pairs[values.index(i)][0] + ' '
-    return str
-
-  # --------------------------------------------------------------------
-  # sort atoms by atom ID in all selected timesteps by default
-  # if arg = string, sort all steps by that column
-  # if arg = numeric, sort atoms in single step
-
-  def sort(self,*list):
-    if len(list) == 0:
-      print("Sorting selected snapshots ...")
-      id = self.names["id"]
-      for snap in self.snaps:
-        if snap.tselect: self.sort_one(snap,id)
-    elif type(list[0]) is types.StringType:
-      print("Sorting selected snapshots by %s ..." % list[0])
-      id = self.names[list[0]]
-      for snap in self.snaps:
-        if snap.tselect: self.sort_one(snap,id)
-    else:
-      i = self.findtime(list[0])
-      id = self.names["id"]
-      self.sort_one(self.snaps[i],id)
-
-  # --------------------------------------------------------------------
-  # sort a single snapshot by ID column
-
-  def sort_one(self,snap,id):
-    atoms = snap.atoms
-    ids = atoms[:,id]
-    ordering = np.argsort(ids)
-    for i in range(len(atoms[0])):
-      atoms[:,i] = np.take(atoms[:,i],ordering)
-
-  # --------------------------------------------------------------------
-  # write a single dump file from current selection
-
-  def write(self,file,header=1,append=0):
-    if len(self.snaps): namestr = self.names2str()
-    if not append: f = open(file,"w")
-    else: f = open(file,"a")
-    for snap in self.snaps:
-      if not snap.tselect: continue
-      print(snap.time,end='')
-      sys.stdout.flush()
-
-      if header:
-        print("ITEM: TIMESTEP",file=f)
-        print(snap.time,file=f)
-        print("ITEM: NUMBER OF ATOMS",file=f)
-        print(snap.nselect,file=f)
-        print("ITEM: BOX BOUNDS",file=f)
-        print(snap.xlo,snap.xhi,file=f)
-        print(snap.ylo,snap.yhi,file=f)
-        print(snap.zlo,snap.zhi,file=f)
-        print("ITEM: ATOMS",namestr,file=f)
-
-      atoms = snap.atoms
-      nvalues = len(atoms[0])
-      for i in range(snap.natoms):
-        if not snap.aselect[i]: continue
-        line = ""
-        for j in range(nvalues):
-          if (j < 2):
-            line += str(int(atoms[i][j])) + " "
-          else:
-            line += str(atoms[i][j]) + " "
-        print(line,file=f)
-    f.close()
-    print("\n%d snapshots" % self.nselect)
-
-  # --------------------------------------------------------------------
-  # write one dump file per snapshot from current selection
-
-  def scatter(self,root):
-    if len(self.snaps): namestr = self.names2str()
-    for snap in self.snaps:
-      if not snap.tselect: continue
-      print(snap.time,end='')
-      sys.stdout.flush()
-
-      file = root + "." + str(snap.time)
-      f = open(file,"w")
-      print("ITEM: TIMESTEP",file=f)
-      print(snap.time,file=f)
-      print("ITEM: NUMBER OF ATOMS",file=f)
-      print(snap.nselect,file=f)
-      print("ITEM: BOX BOUNDS",file=f)
-      print(snap.xlo,snap.xhi,file=f)
-      print(snap.ylo,snap.yhi,file=f)
-      print(snap.zlo,snap.zhi,file=f)
-      print("ITEM: ATOMS",namestr,file=f)
-
-      atoms = snap.atoms
-      nvalues = len(atoms[0])
-      for i in range(snap.natoms):
-        if not snap.aselect[i]: continue
-        line = ""
-        for j in range(nvalues):
-          if (j < 2):
-            line += str(int(atoms[i][j])) + " "
-          else:
-            line += str(atoms[i][j]) + " "
-        print(line,file=f)
-      f.close()
-    print("\n%d snapshots" % self.nselect)
-
-  # --------------------------------------------------------------------
-  # find min/max across all selected snapshots/atoms for a particular column
-
-  def minmax(self,colname):
-    icol = self.names[colname]
-    min = 1.0e20
-    max = -min
-    for snap in self.snaps:
-      if not snap.tselect: continue
-      atoms = snap.atoms
-      for i in range(snap.natoms):
-        if not snap.aselect[i]: continue
-        if atoms[i][icol] < min: min = atoms[i][icol]
-        if atoms[i][icol] > max: max = atoms[i][icol]
-    return (min,max)
-
-  # --------------------------------------------------------------------
-  # set a column value via an equation for all selected snapshots
-
-  def set(self,eq):
-    print("Setting ...")
-    pattern = "\$\w*"
-    list = re.findall(pattern,eq)
-
-    lhs = list[0][1:]
-    if not self.names.has_key(lhs):
-      self.newcolumn(lhs)
-
-    for item in list:
-      name = item[1:]
-      column = self.names[name]
-      insert = "snap.atoms[i][%d]" % (column)
-      eq = eq.replace(item,insert)
-    ceq = compile(eq,'','single')
-
-    for snap in self.snaps:
-      if not snap.tselect: continue
-      for i in range(snap.natoms):
-        if snap.aselect[i]: exec(ceq)
-
-  # --------------------------------------------------------------------
-  # set a column value via an input vec for all selected snapshots/atoms
-
-  def setv(self,colname,vec):
-    print("Setting ...")
-    if not self.names.has_key(colname):
-      self.newcolumn(colname)
-    icol = self.names[colname]
-
-    for snap in self.snaps:
-      if not snap.tselect: continue
-      if snap.nselect != len(vec):
-        raise Exception("vec length does not match # of selected atoms")
-      atoms = snap.atoms
-      m = 0
-      for i in range(snap.natoms):
-        if snap.aselect[i]:
-          atoms[i][icol] = vec[m]
-          m += 1
-
-  # --------------------------------------------------------------------
-  # clone value in col across selected timesteps for atoms with same ID
-
-  def clone(self,nstep,col):
-    istep = self.findtime(nstep)
-    icol = self.names[col]
-    id = self.names["id"]
-    ids = {}
-    for i in range(self.snaps[istep].natoms):
-      ids[self.snaps[istep].atoms[i][id]] = i
-    for snap in self.snaps:
-      if not snap.tselect: continue
-      atoms = snap.atoms
-      for i in range(snap.natoms):
-        if not snap.aselect[i]: continue
-        j = ids[atoms[i][id]]
-        atoms[i][icol] = self.snaps[istep].atoms[j][icol]
-
-  # --------------------------------------------------------------------
-  # values in old column are spread as ints from 1-N and assigned to new column
-
-  def spread(self,old,n,new):
-    iold = self.names[old]
-    if not self.names.has_key(new): self.newcolumn(new)
-    inew = self.names[new]
-
-    min,max = self.minmax(old)
-    print("min/max = ",min,max)
-
-    gap = max - min
-    invdelta = n/gap
-    for snap in self.snaps:
-      if not snap.tselect: continue
-      atoms = snap.atoms
-      for i in range(snap.natoms):
-        if not snap.aselect[i]: continue
-        ivalue = int((atoms[i][iold] - min) * invdelta) + 1
-        if ivalue > n: ivalue = n
-        if ivalue < 1: ivalue = 1
-        atoms[i][inew] = ivalue
-
-  # --------------------------------------------------------------------
-  # return vector of selected snapshot time stamps
-
-  def time(self):
-    vec = self.nselect * [0]
-    i = 0
-    for snap in self.snaps:
-      if not snap.tselect: continue
-      vec[i] = snap.time
-      i += 1
-    return vec
-
-  # --------------------------------------------------------------------
-  # extract vector(s) of values for atom ID n at each selected timestep
-
-  def atom(self,n,*list):
-    if len(list) == 0:
-      raise Exception("no columns specified")
-    columns = []
-    values = []
-    for name in list:
-      columns.append(self.names[name])
-      values.append(self.nselect * [0])
-    ncol = len(columns)
-
-    id = self.names["id"]
-    m = 0
-    for snap in self.snaps:
-      if not snap.tselect: continue
-      atoms = snap.atoms
-      for i in range(snap.natoms):
-        if atoms[i][id] == n: break
-      if atoms[i][id] != n:
-        raise Exception("could not find atom ID in snapshot")
-      for j in range(ncol):
-        values[j][m] = atoms[i][columns[j]]
-      m += 1
-
-    if len(list) == 1: return values[0]
-    else: return values
-
-  # --------------------------------------------------------------------
-  # extract vector(s) of values for selected atoms at chosen timestep
-
-  def vecs(self,n,*list):
-    snap = self.snaps[self.findtime(n)]
-
-    if len(list) == 0:
-      raise Exception("no columns specified")
-    columns = []
-    values = []
-    for name in list:
-      columns.append(self.names[name])
-      values.append(snap.nselect * [0])
-    ncol = len(columns)
-
-    m = 0
-    for i in range(snap.natoms):
-      if not snap.aselect[i]: continue
-      for j in range(ncol):
-        values[j][m] = snap.atoms[i][columns[j]]
-      m += 1
-
-    if len(list) == 1: return values[0]
-    else: return values
-
-  # --------------------------------------------------------------------
-  # add a new column to every snapshot and set value to 0
-  # set the name of the column to str
-
-  def newcolumn(self,str):
-    ncol = len(self.snaps[0].atoms[0])
-    self.map(ncol+1,str)
-    for snap in self.snaps:
-      atoms = snap.atoms
-      if oldnumeric: newatoms = np.zeros((snap.natoms,ncol+1),np.Float)
-      else: newatoms = np.zeros((snap.natoms,ncol+1),np.float)
-      newatoms[:,0:ncol] = snap.atoms
-      snap.atoms = newatoms
-
-  # --------------------------------------------------------------------
-  # sort snapshots on time stamp
-
-  def compare_time(self,a,b):
-    if a.time < b.time:
-      return -1
-    elif a.time > b.time:
-      return 1
-    else:
-      return 0
-
-  # --------------------------------------------------------------------
-  # delete successive snapshots with duplicate time stamp
-
-  def cull(self):
-    i = 1
-    while i < len(self.snaps):
-      if self.snaps[i].time == self.snaps[i-1].time:
-        del self.snaps[i]
-      else:
-        i += 1
-
-  # --------------------------------------------------------------------
-  # iterate over selected snapshots
-
-  def iterator(self,flag):
-    start = 0
-    if flag: start = self.iterate + 1
-    for i in range(start,self.nsnaps):
-      if self.snaps[i].tselect:
-        self.iterate = i
-        return i,self.snaps[i].time,1
-    return 0,0,-1
-
-  # --------------------------------------------------------------------
-  # return list of atoms to viz for snapshot isnap
-  # augment with bonds, tris, lines if extra() was invoked
-
-  def viz(self,isnap):
-    snap = self.snaps[isnap]
-
-    time = snap.time
-    box = [snap.xlo,snap.ylo,snap.zlo,snap.xhi,snap.yhi,snap.zhi]
-    id = self.names["id"]
-    type = self.names[self.atype]
-    x = self.names["x"]
-    y = self.names["y"]
-    z = self.names["z"]
-
-    # create atom list needed by viz from id,type,x,y,z
-    # need Numeric/Numpy mode here
-
-    atoms = []
-    for i in range(snap.natoms):
-      if not snap.aselect[i]: continue
-      atom = snap.atoms[i]
-      atoms.append([atom[id],atom[type],atom[x],atom[y],atom[z]])
-
-    # create list of current bond coords from static bondlist
-    # alist = dictionary of atom IDs for atoms list
-    # lookup bond atom IDs in alist and grab their coords
-    # try is used since some atoms may be unselected
-    #   any bond with unselected atom is not returned to viz caller
-    # need Numeric/Numpy mode here
-
-    bonds = []
-    if self.bondflag:
-      alist = {}
-      for i in range(len(atoms)): alist[int(atoms[i][0])] = i
-      for bond in self.bondlist:
-        try:
-          i = alist[bond[2]]
-          j = alist[bond[3]]
-          atom1 = atoms[i]
-          atom2 = atoms[j]
-          bonds.append([bond[0],bond[1],atom1[2],atom1[3],atom1[4],
-                        atom2[2],atom2[3],atom2[4],atom1[1],atom2[1]])
-        except: continue
-
-    tris = []
-    if self.triflag:
-      if self.triflag == 1: tris = self.trilist
-      elif self.triflag == 2:
-        timetmp,boxtmp,atomstmp,bondstmp, \
-        tris,linestmp = self.triobj.viz(time,1)
-
-    lines = []
-    if self.lineflag: lines = self.linelist
-
-    return time,box,atoms,bonds,tris,lines
-
-  # --------------------------------------------------------------------
-
-  def findtime(self,n):
-    for i, snap in enumerate(self.snaps):
-      if snap.time == n: return i
-    raise Exception("no step %d exists" % n)
-
-  # --------------------------------------------------------------------
-  # return maximum box size across all selected snapshots
-
-  def maxbox(self):
-    xlo = ylo = zlo = None
-    xhi = yhi = zhi = None
-    for snap in self.snaps:
-      if not snap.tselect: continue
-      if xlo is None or snap.xlo < xlo: xlo = snap.xlo
-      if xhi is None or snap.xhi > xhi: xhi = snap.xhi
-      if ylo is None or snap.ylo < ylo: ylo = snap.ylo
-      if yhi is None or snap.yhi > yhi: yhi = snap.yhi
-      if zlo is None or snap.zlo < zlo: zlo = snap.zlo
-      if zhi is None or snap.zhi > zhi: zhi = snap.zhi
-    return [xlo,ylo,zlo,xhi,yhi,zhi]
-
-  # --------------------------------------------------------------------
-  # return maximum atom type across all selected snapshots and atoms
-
-  def maxtype(self):
-    icol = self.names["type"]
-    max = 0
-    for snap in self.snaps:
-      if not snap.tselect: continue
-      atoms = snap.atoms
-      for i in range(snap.natoms):
-        if not snap.aselect[i]: continue
-        if atoms[i][icol] > max: max = atoms[i][icol]
-    return int(max)
-
-  # --------------------------------------------------------------------
-  # grab bonds/tris/lines from another object
-
-  def extra(self,arg):
-
-    # read bonds from bond dump file
-
-    if type(arg) is types.StringType:
-      try:
-        f = open(arg,'r')
-
-        item = f.readline()
-        time = int(f.readline())
-        item = f.readline()
-        nbonds = int(f.readline())
-        item = f.readline()
-        if not re.search("BONDS",item):
-          raise Exception("could not read bonds from dump file")
-
-        words = f.readline().split()
-        ncol = len(words)
-        for i in range(1,nbonds):
-          words += f.readline().split()
-        f.close()
-
-        # convert values to int and absolute value since can be negative types
-
-        if oldnumeric: bondlist = np.zeros((nbonds,4),np.Int)
-        else: bondlist = np.zeros((nbonds,4),np.int)
-        ints = [abs(int(value)) for value in words]
-        start = 0
-        stop = 4
-        for i in range(nbonds):
-          bondlist[i] = ints[start:stop]
-          start += ncol
-          stop += ncol
-        if bondlist:
-          self.bondflag = 1
-          self.bondlist = bondlist
-      except:
-        raise Exception("could not read from bond dump file")
-
-    # request bonds from data object
-
-    elif type(arg) is types.InstanceType and ".data" in str(arg.__class__):
-      try:
-        bondlist = []
-        bondlines = arg.sections["Bonds"]
-        for line in bondlines:
-          words = line.split()
-          bondlist.append([int(words[0]),int(words[1]),
-                           int(words[2]),int(words[3])])
-        if bondlist:
-          self.bondflag = 1
-          self.bondlist = bondlist
-      except:
-        raise Exception("could not extract bonds from data object")
-
-    # request tris/lines from cdata object
-
-    elif type(arg) is types.InstanceType and ".cdata" in str(arg.__class__):
-      try:
-        tmp,tmp,tmp,tmp,tris,lines = arg.viz(0)
-        if tris:
-          self.triflag = 1
-          self.trilist = tris
-        if lines:
-          self.lineflag = 1
-          self.linelist = lines
-      except:
-        raise Exception("could not extract tris/lines from cdata object")
-
-    # request tris from mdump object
-
-    elif type(arg) is types.InstanceType and ".mdump" in str(arg.__class__):
-      try:
-        self.triflag = 2
-        self.triobj = arg
-      except:
-        raise Exception("could not extract tris from mdump object")
-
-    else:
-      raise Exception("unrecognized argument to dump.extra()")
-
-  # --------------------------------------------------------------------
-
-  def compare_atom(self,a,b):
-    if a[0] < b[0]:
-      return -1
-    elif a[0] > b[0]:
-      return 1
-    else:
-      return 0
-
-# --------------------------------------------------------------------
-# one snapshot
-
-class Snap:
-  pass
-
-# --------------------------------------------------------------------
-# time selection class
-
-class tselect:
-
-  def __init__(self,data):
-    self.data = data
-
-  # --------------------------------------------------------------------
-
-  def all(self):
-    data = self.data
-    for snap in data.snaps:
-      snap.tselect = 1
-    data.nselect = len(data.snaps)
-    data.aselect.all()
-    print("%d snapshots selected out of %d" % (data.nselect,data.nsnaps))
-
-  # --------------------------------------------------------------------
-
-  def one(self,n):
-    data = self.data
-    for snap in data.snaps:
-      snap.tselect = 0
-    i = data.findtime(n)
-    data.snaps[i].tselect = 1
-    data.nselect = 1
-    data.aselect.all()
-    print("%d snapshots selected out of %d" % (data.nselect,data.nsnaps))
-
-  # --------------------------------------------------------------------
-
-  def none(self):
-    data = self.data
-    for snap in data.snaps:
-      snap.tselect = 0
-    data.nselect = 0
-    print("%d snapshots selected out of %d" % (data.nselect,data.nsnaps))
-
-  # --------------------------------------------------------------------
-
-  def skip(self,n):
-    data = self.data
-    count = n-1
-    for snap in data.snaps:
-      if not snap.tselect: continue
-      count += 1
-      if count == n:
-        count = 0
-        continue
-      snap.tselect = 0
-      data.nselect -= 1
-    data.aselect.all()
-    print("%d snapshots selected out of %d" % (data.nselect,data.nsnaps))
-
-  # --------------------------------------------------------------------
-
-  def test(self,teststr):
-    data = self.data
-    snaps = data.snaps
-    cmd = "flag = " + teststr.replace("$t","snaps[i].time")
-    ccmd = compile(cmd,'','single')
-    for i in range(data.nsnaps):
-      if not snaps[i].tselect: continue
-      exec(ccmd)
-      if not flag:
-        snaps[i].tselect = 0
-        data.nselect -= 1
-    data.aselect.all()
-    print("%d snapshots selected out of %d" % (data.nselect,data.nsnaps))
-
-# --------------------------------------------------------------------
-# atom selection class
-
-class aselect:
-
-  def __init__(self,data):
-    self.data = data
-
-  # --------------------------------------------------------------------
-
-  def all(self,*args):
-    data = self.data
-    if len(args) == 0:                           # all selected timesteps
-      for snap in data.snaps:
-        if not snap.tselect: continue
-        for i in range(snap.natoms): snap.aselect[i] = 1
-        snap.nselect = snap.natoms
-    else:                                        # one timestep
-      n = data.findtime(args[0])
-      snap = data.snaps[n]
-      for i in range(snap.natoms): snap.aselect[i] = 1
-      snap.nselect = snap.natoms
-
-  # --------------------------------------------------------------------
-
-  def test(self,teststr,*args):
-    data = self.data
-
-    # replace all $var with snap.atoms references and compile test string
-
-    pattern = "\$\w*"
-    list = re.findall(pattern,teststr)
-    for item in list:
-      name = item[1:]
-      column = data.names[name]
-      insert = "snap.atoms[i][%d]" % column
-      teststr = teststr.replace(item,insert)
-    cmd = "flag = " + teststr
-    ccmd = compile(cmd,'','single')
-
-    if len(args) == 0:                           # all selected timesteps
-      for snap in data.snaps:
-        if not snap.tselect: continue
-        for i in range(snap.natoms):
-          if not snap.aselect[i]: continue
-          exec(ccmd)
-          if not flag:
-            snap.aselect[i] = 0
-            snap.nselect -= 1
-      for i in range(data.nsnaps):
-        if data.snaps[i].tselect:
-          print("%d atoms of %d selected in first step %d" % \
-                (data.snaps[i].nselect,data.snaps[i].natoms,data.snaps[i].time))
-          break
-      for i in range(data.nsnaps-1,-1,-1):
-        if data.snaps[i].tselect:
-          print("%d atoms of %d selected in last step %d" % \
-                (data.snaps[i].nselect,data.snaps[i].natoms,data.snaps[i].time))
-          break
-
-    else:                                        # one timestep
-      n = data.findtime(args[0])
-      snap = data.snaps[n]
-      for i in range(snap.natoms):
-        if not snap.aselect[i]: continue
-        exec(ccmd)
-        if not flag:
-          snap.aselect[i] = 0
-          snap.nselect -= 1
-=======
-../../../tools/python/pizza/dump.py
->>>>>>> 554db7da
+../../../tools/python/pizza/dump.py