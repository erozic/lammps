/* ----------------------------------------------------------------------
   LAMMPS - Large-scale Atomic/Molecular Massively Parallel Simulator
   http://lammps.sandia.gov, Sandia National Laboratories
   Steve Plimpton, sjplimp@sandia.gov

   Copyright (2003) Sandia Corporation.  Under the terms of Contract
   DE-AC04-94AL85000 with Sandia Corporation, the U.S. Government retains
   certain rights in this software.  This software is distributed under
   the GNU General Public License.

   See the README file in the top-level LAMMPS directory.
------------------------------------------------------------------------- */

/* ----------------------------------------------------------------------
   Contributing author: Jan Los
------------------------------------------------------------------------- */

#include "pair_extep.h"
#include <mpi.h>
#include <cmath>
#include <cstdlib>
#include <cstring>
#include <cctype>
#include "atom.h"
#include "neighbor.h"
#include "neigh_list.h"
#include "neigh_request.h"
#include "my_page.h"
#include "force.h"
#include "comm.h"
#include "memory.h"
#include "error.h"

#include "math_const.h"

using namespace LAMMPS_NS;
using namespace MathConst;

#define MAXLINE 1024
#define DELTA 4
#define PGDELTA 1

/* ---------------------------------------------------------------------- */

PairExTeP::PairExTeP(LAMMPS *lmp) : Pair(lmp)
{
  single_enable = 0;
  restartinfo = 0;
  one_coeff = 1;
  manybody_flag = 1;
  ghostneigh = 1;

  nelements = 0;
  elements = NULL;
  nparams = maxparam = 0;
  params = NULL;
  elem2param = NULL;

  maxlocal = 0;
  SR_numneigh = NULL;
  SR_firstneigh = NULL;
  ipage = NULL;
  pgsize = oneatom = 0;
  map = NULL;

  Nt = NULL;
  Nd = NULL;
}

/* ----------------------------------------------------------------------
   check if allocated, since class can be destructed when incomplete
------------------------------------------------------------------------- */

PairExTeP::~PairExTeP()
{
  if (elements)
    for (int i = 0; i < nelements; i++) delete [] elements[i];
  delete [] elements;
  memory->destroy(params);
  memory->destroy(elem2param);

  memory->destroy(SR_numneigh);
  memory->sfree(SR_firstneigh);
  delete [] ipage;
  memory->destroy(Nt);
  memory->destroy(Nd);

  if (allocated) {
    memory->destroy(setflag);
    memory->destroy(cutsq);
    memory->destroy(cutghost);
    delete [] map;
  }
}

/* ----------------------------------------------------------------------
   create SR neighbor list from main neighbor list
   SR neighbor list stores neighbors of ghost atoms
------------------------------------------------------------------------- */

void PairExTeP::SR_neigh()
{
  int i,j,ii,jj,n,allnum,jnum,itype,jtype,iparam_ij;
  double xtmp,ytmp,ztmp,delx,dely,delz,rsq;
  int *ilist,*jlist,*numneigh,**firstneigh;
  int *neighptr;

  double **x = atom->x;
  int *type = atom->type;

  if (atom->nmax > maxlocal) {  // ensure there is enough space
    maxlocal = atom->nmax;      // for atoms and ghosts allocated
    memory->destroy(SR_numneigh);
    memory->sfree(SR_firstneigh);
    memory->destroy(Nt);
    memory->destroy(Nd);
    memory->create(SR_numneigh,maxlocal,"ExTeP:numneigh");
    SR_firstneigh = (int **) memory->smalloc(maxlocal*sizeof(int *),
                           "ExTeP:firstneigh");
    memory->create(Nt,maxlocal,"ExTeP:Nt");
    memory->create(Nd,maxlocal,"ExTeP:Nd");
  }

  allnum = list->inum + list->gnum;
  ilist = list->ilist;
  numneigh = list->numneigh;
  firstneigh = list->firstneigh;

  // store all SR neighs of owned and ghost atoms
  // scan full neighbor list of I

  ipage->reset();

  for (ii = 0; ii < allnum; ii++) {
    i = ilist[ii];
    itype=map[type[i]];

    n = 0;
    neighptr = ipage->vget();

    xtmp = x[i][0];
    ytmp = x[i][1];
    ztmp = x[i][2];

    Nt[i] = 0.0;
    Nd[i] = 0.0;

    jlist = firstneigh[i];
    jnum = numneigh[i];

    for (jj = 0; jj < jnum; jj++) {
      j = jlist[jj];
      j &= NEIGHMASK;
      delx = xtmp - x[j][0];
      dely = ytmp - x[j][1];
      delz = ztmp - x[j][2];
      rsq = delx*delx + dely*dely + delz*delz;

      jtype=map[type[j]];
      iparam_ij = elem2param[itype][jtype][jtype];

      if (rsq < params[iparam_ij].cutsq) {
        neighptr[n++] = j;
        double tmp_fc = ters_fc(sqrt(rsq),&params[iparam_ij]);
        Nt[i] += tmp_fc;
        if (itype!=jtype) {
          Nd[i] += tmp_fc;
        }
      }
    }
  //printf("SR_neigh : N[%d] = %f\n",i,N[i]);

    ipage->vgot(n);
    if (ipage->status())
      error->one(FLERR,"Neighbor list overflow, boost neigh_modify one");
  }
}


/* ---------------------------------------------------------------------- */

void PairExTeP::compute(int eflag, int vflag)
{
  int i,j,k,ii,jj,kk,inum,jnum;
  int itype,jtype,ktype,iparam_ij,iparam_ijk;
  tagint itag,jtag;
  double xtmp,ytmp,ztmp,delx,dely,delz,evdwl,fpair;
  double rsq,rsq1,rsq2,r2;
  double delr1[3],delr2[3],fi[3],fj[3],fk[3];
  double zeta_ij,prefactor;
  int *ilist,*jlist,*numneigh,**firstneigh;

  evdwl = 0.0;
  ev_init(eflag,vflag);

  SR_neigh();

  double **x = atom->x;
  double **f = atom->f;
  tagint *tag = atom->tag;
  int *type = atom->type;
  int nlocal = atom->nlocal;
  int newton_pair = force->newton_pair;

  inum = list->inum;
  ilist = list->ilist;
  numneigh = list->numneigh;
  firstneigh = list->firstneigh;

  // loop over full neighbor list of my atoms

  for (ii = 0; ii < inum; ii++) {
    i = ilist[ii];
    itag = tag[i];
    itype = map[type[i]];
    xtmp = x[i][0];
    ytmp = x[i][1];
    ztmp = x[i][2];

    // two-body interactions, skip half of them

    jlist = firstneigh[i];
    jnum = numneigh[i];

    for (jj = 0; jj < jnum; jj++) {
      j = jlist[jj];
      j &= NEIGHMASK;
      jtag = tag[j];

      if (itag > jtag) {
        if ((itag+jtag) % 2 == 0) continue;
      } else if (itag < jtag) {
        if ((itag+jtag) % 2 == 1) continue;
      } else {
        if (x[j][2] < x[i][2]) continue;
        if (x[j][2] == ztmp && x[j][1] < ytmp) continue;
        if (x[j][2] == ztmp && x[j][1] == ytmp && x[j][0] < xtmp) continue;
      }

      jtype = map[type[j]];

      delx = xtmp - x[j][0];
      dely = ytmp - x[j][1];
      delz = ztmp - x[j][2];
      rsq = delx*delx + dely*dely + delz*delz;

      iparam_ij = elem2param[itype][jtype][jtype];
      if (rsq > params[iparam_ij].cutsq) continue;

      repulsive(&params[iparam_ij],rsq,fpair,eflag,evdwl);

      f[i][0] += delx*fpair;
      f[i][1] += dely*fpair;
      f[i][2] += delz*fpair;
      f[j][0] -= delx*fpair;
      f[j][1] -= dely*fpair;
      f[j][2] -= delz*fpair;

      if (evflag) ev_tally(i,j,nlocal,newton_pair,
                           evdwl,0.0,fpair,delx,dely,delz);
    }

    // three-body interactions      -(bij + Fcorrection) * fA
    // skip immediately if I-J is not within cutoff

    for (jj = 0; jj < jnum; jj++) {
      j = jlist[jj];
      j &= NEIGHMASK;
      jtag = tag[j];
      jtype = map[type[j]];
      iparam_ij = elem2param[itype][jtype][jtype];

      delr1[0] = x[j][0] - xtmp;
      delr1[1] = x[j][1] - ytmp;
      delr1[2] = x[j][2] - ztmp;
      rsq1 = delr1[0]*delr1[0] + delr1[1]*delr1[1] + delr1[2]*delr1[2];
      if (rsq1 > params[iparam_ij].cutsq) continue;

      // accumulate bondorder zeta for each i-j interaction via loop over k

      zeta_ij = 0.0;

      /* F_IJ (1) */
      // compute correction to energy and forces
      // dE/dr = -Fij(Zi,Zj) dV/dr
      //         - dFij/dZi dZi/dr V
      //         (conjugate term is computed when j is a central atom)

      double FXY, dFXY_dNdij, dFXY_dNdji, fa, fa_d, deng, fpair;
      double Ntij = Nt[i];
      double Ndij = Nd[i];
      double Ntji = Nt[j];
      double Ndji = Nd[j];
      double r = sqrt(rsq1);
      double fc_ij = ters_fc(r,&params[iparam_ij]);

      Ntij -= fc_ij;
      Ntji -= fc_ij;
      if (jtype!=itype) {
        Ndij -= fc_ij;
        Ndji -= fc_ij;
      }
      if (Ntij<0) { Ntij=0.; }
      if (Ndij<0) { Ndij=0.; }
      if (Ntji<0) { Ntji=0.; }
      if (Ndji<0) { Ndji=0.; }
      FXY = F_corr(itype, jtype, Ndij, Ndji, &dFXY_dNdij, &dFXY_dNdji);

      // envelop functions
      double fenv, dfenv_ij;
      fenv = envelop_function(Ntij, Ntji, &dfenv_ij);
      //
      double Fc = fenv * FXY;
      double dFc_dNtij = dfenv_ij * FXY;
      double dFc_dNdij = fenv * dFXY_dNdij;

      fa = ters_fa(r,&params[iparam_ij]);
      fa_d = ters_fa_d(r,&params[iparam_ij]);
      deng = 0.5 * fa * Fc;
      fpair = 0.5 * fa_d * Fc / r;

      f[i][0] += delr1[0]*fpair;
      f[i][1] += delr1[1]*fpair;
      f[i][2] += delr1[2]*fpair;
      f[j][0] -= delr1[0]*fpair;
      f[j][1] -= delr1[1]*fpair;
      f[j][2] -= delr1[2]*fpair;

      if (evflag) ev_tally(i,j,nlocal,newton_pair,
                           deng,0.0,-fpair,-delr1[0],-delr1[1],-delr1[2]);
      /* END F_IJ (1) */

      for (kk = 0; kk < jnum; kk++) {
        if (jj == kk) continue;
        k = jlist[kk];
        k &= NEIGHMASK;
        ktype = map[type[k]];
        iparam_ijk = elem2param[itype][jtype][ktype];

        delr2[0] = x[k][0] - xtmp;
        delr2[1] = x[k][1] - ytmp;
        delr2[2] = x[k][2] - ztmp;
        rsq2 = delr2[0]*delr2[0] + delr2[1]*delr2[1] + delr2[2]*delr2[2];
        if (rsq2 > params[iparam_ijk].cutsq) continue;

        r2 = sqrt(rsq2);

        zeta_ij += zeta(&params[iparam_ijk],r,r2,delr1,delr2);

        /* F_IJ (2) */
        // compute force components due to spline derivatives
        // uses only the part with FXY_x (FXY_y is done when i and j are inversed)
        int iparam_ik = elem2param[itype][ktype][0];
        double fc_ik_d = ters_fc_d(r2,&params[iparam_ik]);
        double fc_prefac_ik_0 = 1.0 * fc_ik_d * fa / r2;
        double fc_prefac_ik = dFc_dNtij * fc_prefac_ik_0;
        f[i][0] += fc_prefac_ik * delr2[0];
        f[i][1] += fc_prefac_ik * delr2[1];
        f[i][2] += fc_prefac_ik * delr2[2];
        f[k][0] -= fc_prefac_ik * delr2[0];
        f[k][1] -= fc_prefac_ik * delr2[1];
        f[k][2] -= fc_prefac_ik * delr2[2];
        if ( itype != ktype ) {
          fc_prefac_ik = dFc_dNdij * fc_prefac_ik_0;
          f[i][0] += fc_prefac_ik * delr2[0];
          f[i][1] += fc_prefac_ik * delr2[1];
          f[i][2] += fc_prefac_ik * delr2[2];
          f[k][0] -= fc_prefac_ik * delr2[0];
          f[k][1] -= fc_prefac_ik * delr2[1];
          f[k][2] -= fc_prefac_ik * delr2[2];
        }
        /* END F_IJ (2) */

      }

      // pairwise force due to zeta

      force_zeta(&params[iparam_ij],r,zeta_ij,fpair,prefactor,eflag,evdwl);

      f[i][0] += delr1[0]*fpair;
      f[i][1] += delr1[1]*fpair;
      f[i][2] += delr1[2]*fpair;
      f[j][0] -= delr1[0]*fpair;
      f[j][1] -= delr1[1]*fpair;
      f[j][2] -= delr1[2]*fpair;

      if (evflag) ev_tally(i,j,nlocal,newton_pair,
                           evdwl,0.0,-fpair,-delr1[0],-delr1[1],-delr1[2]);

      // attractive term via loop over k

      for (kk = 0; kk < jnum; kk++) {
        if (jj == kk) continue;
        k = jlist[kk];
        k &= NEIGHMASK;
        ktype = map[type[k]];
        iparam_ijk = elem2param[itype][jtype][ktype];

        delr2[0] = x[k][0] - xtmp;
        delr2[1] = x[k][1] - ytmp;
        delr2[2] = x[k][2] - ztmp;
        rsq2 = delr2[0]*delr2[0] + delr2[1]*delr2[1] + delr2[2]*delr2[2];
        if (rsq2 > params[iparam_ijk].cutsq) continue;

        attractive(&params[iparam_ijk],prefactor,
                   rsq1,rsq2,delr1,delr2,fi,fj,fk);


        f[i][0] += fi[0];
        f[i][1] += fi[1];
        f[i][2] += fi[2];
        f[j][0] += fj[0];
        f[j][1] += fj[1];
        f[j][2] += fj[2];
        f[k][0] += fk[0];
        f[k][1] += fk[1];
        f[k][2] += fk[2];

        if (vflag_atom) v_tally3(i,j,k,fj,fk,delr1,delr2);
      }
    }
  }

  if (vflag_fdotr) virial_fdotr_compute();
}

/* ---------------------------------------------------------------------- */

void PairExTeP::allocate()
{
  allocated = 1;
  int n = atom->ntypes;

  memory->create(setflag,n+1,n+1,"pair:setflag");
  memory->create(cutsq,n+1,n+1,"pair:cutsq");
  memory->create(cutghost,n+1,n+1,"pair:cutghost");

  map = new int[n+1];
}

/* ----------------------------------------------------------------------
   global settings
------------------------------------------------------------------------- */

void PairExTeP::settings(int narg, char **/*arg*/)
{
  if (narg != 0) error->all(FLERR,"Illegal pair_style command");
}

/* ----------------------------------------------------------------------
   set coeffs for one or more type pairs
------------------------------------------------------------------------- */

void PairExTeP::coeff(int narg, char **arg)
{
  int i,j,n;

  if (!allocated) allocate();

  if (narg != 3 + atom->ntypes)
    error->all(FLERR,"Incorrect args for pair coefficients");

  // insure I,J args are * *

  if (strcmp(arg[0],"*") != 0 || strcmp(arg[1],"*") != 0)
    error->all(FLERR,"Incorrect args for pair coefficients");

  // read args that map atom types to elements in potential file
  // map[i] = which element the Ith atom type is, -1 if NULL
  // nelements = # of unique elements
  // elements = list of element names

  if (elements) {
    for (i = 0; i < nelements; i++) delete [] elements[i];
    delete [] elements;
  }
  elements = new char*[atom->ntypes];
  for (i = 0; i < atom->ntypes; i++) elements[i] = NULL;

  nelements = 0;
  for (i = 3; i < narg; i++) {
    if (strcmp(arg[i],"NULL") == 0) {
      map[i-2] = -1;
      continue;
    }
    for (j = 0; j < nelements; j++)
      if (strcmp(arg[i],elements[j]) == 0) break;
    map[i-2] = j;
    if (j == nelements) {
      n = strlen(arg[i]) + 1;
      elements[j] = new char[n];
      strcpy(elements[j],arg[i]);
      nelements++;
    }
  }

  // read potential file and initialize potential parameters

  read_file(arg[2]);
  spline_init();
  setup();

  // clear setflag since coeff() called once with I,J = * *

  n = atom->ntypes;
  for (int i = 1; i <= n; i++)
    for (int j = i; j <= n; j++)
      setflag[i][j] = 0;

  // set setflag i,j for type pairs where both are mapped to elements

  int count = 0;
  for (int i = 1; i <= n; i++)
    for (int j = i; j <= n; j++)
      if (map[i] >= 0 && map[j] >= 0) {
        setflag[i][j] = 1;
        count++;
      }

  if (count == 0) error->all(FLERR,"Incorrect args for pair coefficients");
}

/* ----------------------------------------------------------------------
   init specific to this pair style
------------------------------------------------------------------------- */

void PairExTeP::init_style()
{
  if (atom->tag_enable == 0)
    error->all(FLERR,"Pair style ExTeP requires atom IDs");
  if (force->newton_pair == 0)
    error->all(FLERR,"Pair style ExTeP requires newton pair on");

  // need a full neighbor list

  int irequest = neighbor->request(this);
  neighbor->requests[irequest]->half = 0;
  neighbor->requests[irequest]->full = 1;

  // including neighbors of ghosts
  neighbor->requests[irequest]->ghost = 1;

  // create pages if first time or if neighbor pgsize/oneatom has changed

  int create = 0;
  if (ipage == NULL) create = 1;
  if (pgsize != neighbor->pgsize) create = 1;
  if (oneatom != neighbor->oneatom) create = 1;

  if (create) {
    delete [] ipage;
    pgsize = neighbor->pgsize;
    oneatom = neighbor->oneatom;

    int nmypage= comm->nthreads;
    ipage = new MyPage<int>[nmypage];
    for (int i = 0; i < nmypage; i++)
      ipage[i].init(oneatom,pgsize,PGDELTA);
  }
}

/* ----------------------------------------------------------------------
   init for one type pair i,j and corresponding j,i
------------------------------------------------------------------------- */

double PairExTeP::init_one(int i, int j)
{
  if (setflag[i][j] == 0) error->all(FLERR,"All pair coeffs are not set");

  cutghost[i][j] = cutmax ;
  cutghost[j][i] = cutghost[i][j];

  return cutmax;
}

/* ---------------------------------------------------------------------- */

void PairExTeP::read_file(char *file)
{
  int params_per_line = 17;
  char **words = new char*[params_per_line+1];

  memory->sfree(params);
  params = NULL;
  nparams = maxparam = 0;

  // open file on proc 0

  FILE *fp;
  if (comm->me == 0) {
    fp = force->open_potential(file);
    if (fp == NULL) {
      char str[128];
      snprintf(str,128,"Cannot open ExTeP potential file %s",file);
      error->one(FLERR,str);
    }
  }

  // read each line out of file, skipping blank lines or leading '#'
  // store line of params if all 3 element tags are in element list

  int n,nwords,ielement,jelement,kelement;
  char line[MAXLINE],*ptr;
  int eof = 0;

  while (1) {
    if (comm->me == 0) {
      ptr = fgets(line,MAXLINE,fp);
      if (ptr == NULL) {
        eof = 1;
        fclose(fp);
      } else n = strlen(line) + 1;
    }
    MPI_Bcast(&eof,1,MPI_INT,0,world);
    if (eof) break;
    MPI_Bcast(&n,1,MPI_INT,0,world);
    MPI_Bcast(line,n,MPI_CHAR,0,world);

    // strip comment, skip line if blank

    if ((ptr = strchr(line,'#'))) *ptr = '\0';
    nwords = atom->count_words(line);
    if (nwords == 0) continue;

    // concatenate additional lines until have params_per_line words

    while (nwords < params_per_line) {
      n = strlen(line);
      if (comm->me == 0) {
        ptr = fgets(&line[n],MAXLINE-n,fp);
        if (ptr == NULL) {
          eof = 1;
          fclose(fp);
        } else n = strlen(line) + 1;
      }
      MPI_Bcast(&eof,1,MPI_INT,0,world);
      if (eof) break;
      MPI_Bcast(&n,1,MPI_INT,0,world);
      MPI_Bcast(line,n,MPI_CHAR,0,world);
      if ((ptr = strchr(line,'#'))) *ptr = '\0';
      nwords = atom->count_words(line);
    }

    if (nwords != params_per_line)
      error->all(FLERR,"Insufficient spline parameters in potential file");

    // words = ptrs to all words in line

    nwords = 0;
    words[nwords++] = strtok(line," \t\n\r\f");
    while ((words[nwords++] = strtok(NULL," \t\n\r\f"))) continue;

    // ielement,jelement,kelement = 1st args
    // if all 3 args are in element list, then parse this line
    // else skip to next line

    for (ielement = 0; ielement < nelements; ielement++)
      if (strcmp(words[0],elements[ielement]) == 0) break;
    if (ielement == nelements) continue;
    for (jelement = 0; jelement < nelements; jelement++)
      if (strcmp(words[1],elements[jelement]) == 0) break;
    if (jelement == nelements) continue;
    for (kelement = 0; kelement < nelements; kelement++)
      if (strcmp(words[2],elements[kelement]) == 0) break;
    if (kelement == nelements) continue;

    // load up parameter settings and error check their values

    if (nparams == maxparam) {
      maxparam += DELTA;
      params = (Param *) memory->srealloc(params,maxparam*sizeof(Param),
                                          "pair:params");
    }

    params[nparams].ielement = ielement;
    params[nparams].jelement = jelement;
    params[nparams].kelement = kelement;
    params[nparams].powerm = atof(words[3]);
    params[nparams].gamma = atof(words[4]);
    params[nparams].lam3 = atof(words[5]);
    params[nparams].c = atof(words[6]);
    params[nparams].d = atof(words[7]);
    params[nparams].h = atof(words[8]);
    params[nparams].powern = atof(words[9]);
    params[nparams].beta = atof(words[10]);
    params[nparams].lam2 = atof(words[11]);
    params[nparams].bigb = atof(words[12]);
    params[nparams].bigr = atof(words[13]);
    params[nparams].bigd = atof(words[14]);
    params[nparams].lam1 = atof(words[15]);
    params[nparams].biga = atof(words[16]);

    // currently only allow m exponent of 1 or 3

    params[nparams].powermint = int(params[nparams].powerm);

    if (params[nparams].c < 0.0 || params[nparams].d < 0.0 ||
        params[nparams].powern < 0.0 || params[nparams].beta < 0.0 ||
        params[nparams].lam2 < 0.0 || params[nparams].bigb < 0.0 ||
        params[nparams].bigr < 0.0 ||params[nparams].bigd < 0.0 ||
        params[nparams].bigd > params[nparams].bigr ||
        params[nparams].lam1 < 0.0 || params[nparams].biga < 0.0 ||
        params[nparams].powerm - params[nparams].powermint != 0.0 ||
        (params[nparams].powermint != 3 && params[nparams].powermint != 1) ||
        params[nparams].gamma < 0.0)
      error->all(FLERR,"Illegal ExTeP parameter");

    nparams++;
    if (nparams >= pow(nelements,3)) break;
  }

  // deallocate words array
  delete [] words;

  /* F_IJ (3) */
  // read the spline coefficients
  params_per_line = 8;
  // reallocate with new size
  words = new char*[params_per_line+1];

  // initialize F_corr_data to all zeros
  for (int iel=0;iel<nelements;iel++)
    for (int jel=0;jel<nelements;jel++)
      for (int in=0;in<4;in++)
        for (int jn=0;jn<4;jn++)
          for (int ivar=0;ivar<3;ivar++)
            F_corr_data[iel][jel][in][jn][ivar]=0;

  // loop until EOF
  while (1) {
    if (comm->me == 0) {
      ptr = fgets(line,MAXLINE,fp);
      //fputs(line,stdout);
      if (ptr == NULL) {
        eof = 1;
        fclose(fp);
      } else n = strlen(line) + 1;
    }
    MPI_Bcast(&eof,1,MPI_INT,0,world);
    if (eof) break;
    MPI_Bcast(&n,1,MPI_INT,0,world);
    MPI_Bcast(line,n,MPI_CHAR,0,world);

    // strip comment, skip line if blank

    if ((ptr = strchr(line,'#'))) *ptr = '\0';
    nwords = atom->count_words(line);
    if (nwords == 0) continue;

    // words = ptrs to all words in line

    nwords = 0;
    words[nwords++] = strtok(line," \t\n\r\f");
    while ((nwords < params_per_line)
           && (words[nwords++] = strtok(NULL," \t\n\r\f"))) continue;

    // skip line if it is a leftover from the previous section,
    // which can be identified by having 3 elements (instead of 2)
    // as first words.

    if (isupper(words[0][0]) && isupper(words[1][0]) && isupper(words[2][0]))
      continue;

    // need to have two elements followed by a number in each line
    if (!(isupper(words[0][0]) && isupper(words[1][0])
        && !isupper(words[2][0])))
      error->all(FLERR,"Incorrect format in ExTeP potential file");

    // ielement,jelement = 1st args
    // if all 3 args are in element list, then parse this line
    // else skip to next line
    // these lines set ielement and jelement to the
    // integers matching the strings from the input

    for (ielement = 0; ielement < nelements; ielement++)
      if (strcmp(words[0],elements[ielement]) == 0) break;
    if (ielement == nelements) continue;
    for (jelement = 0; jelement < nelements; jelement++)
      if (strcmp(words[1],elements[jelement]) == 0) break;
    if (jelement == nelements) continue;

    int Ni  = atoi(words[2]);
    int Nj  = atoi(words[3]);
    double spline_val = atof(words[4]);
    double spline_derx = atof(words[5]);
    double spline_dery = atof(words[6]);

    // Set value for all pairs of ielement,jelement  (any kelement)
    for (int iparam = 0; iparam < nparams; iparam++) {
      if ( ielement == params[iparam].ielement
           && jelement == params[iparam].jelement) {
        F_corr_data[ielement][jelement][Ni][Nj][0] = spline_val;
        F_corr_data[ielement][jelement][Ni][Nj][1] = spline_derx;
        F_corr_data[ielement][jelement][Ni][Nj][2] = spline_dery;

        F_corr_data[jelement][ielement][Nj][Ni][0] = spline_val;
        F_corr_data[jelement][ielement][Nj][Ni][1] = spline_dery;
        F_corr_data[jelement][ielement][Nj][Ni][2] = spline_derx;
      }
    }
  }

  delete [] words;
  /* END F_IJ (3) */

}

/* ---------------------------------------------------------------------- */

void PairExTeP::setup()
{
  int i,j,k,m,n;

  // set elem2param for all element triplet combinations
  // must be a single exact match to lines read from file
  // do not allow for ACB in place of ABC

  memory->destroy(elem2param);
  memory->create(elem2param,nelements,nelements,nelements,"pair:elem2param");

  for (i = 0; i < nelements; i++)
    for (j = 0; j < nelements; j++)
      for (k = 0; k < nelements; k++) {
        n = -1;
        for (m = 0; m < nparams; m++) {
          if (i == params[m].ielement && j == params[m].jelement &&
              k == params[m].kelement) {
            if (n >= 0) error->all(FLERR,"Potential file has duplicate entry");
            n = m;
          }
        }
        if (n < 0) error->all(FLERR,"Potential file is missing an entry");
        elem2param[i][j][k] = n;
      }

  // compute parameter values derived from inputs

  for (m = 0; m < nparams; m++) {
    params[m].cut = params[m].bigr + params[m].bigd;
    params[m].cutsq = params[m].cut*params[m].cut;

    params[m].c1 = pow(2.0*params[m].powern*1.0e-16,-1.0/params[m].powern);
    params[m].c2 = pow(2.0*params[m].powern*1.0e-8,-1.0/params[m].powern);
    params[m].c3 = 1.0/params[m].c2;
    params[m].c4 = 1.0/params[m].c1;
  }

  // set cutmax to max of all params

  cutmax = 0.0;
  for (m = 0; m < nparams; m++)
    if (params[m].cut > cutmax) cutmax = params[m].cut;
}

/* ---------------------------------------------------------------------- */

void PairExTeP::repulsive(Param *param, double rsq, double &fforce,
                            int eflag, double &eng)
{
  double r,tmp_fc,tmp_fc_d,tmp_exp;

  r = sqrt(rsq);
  tmp_fc = ters_fc(r,param);
  tmp_fc_d = ters_fc_d(r,param);
  tmp_exp = exp(-param->lam1 * r);
  fforce = -param->biga * tmp_exp * (tmp_fc_d - tmp_fc*param->lam1) / r;
  if (eflag) eng = tmp_fc * param->biga * tmp_exp;
}

/* ---------------------------------------------------------------------- */

double PairExTeP::zeta(Param *param, double rij, double rik,
                         double *delrij, double *delrik)
{
  double costheta,arg,ex_delr;

  costheta = (delrij[0]*delrik[0] + delrij[1]*delrik[1] +
              delrij[2]*delrik[2]) / (rij*rik);

  if (param->powermint == 3) arg = pow(param->lam3 * (rij-rik),3.0);
  else arg = param->lam3 * (rij-rik);

  if (arg > 69.0776) ex_delr = 1.e30;
  else if (arg < -69.0776) ex_delr = 0.0;
  else ex_delr = exp(arg);

  return ters_fc(rik,param) * ters_gijk(costheta,param) * ex_delr;
}

/* ---------------------------------------------------------------------- */

void PairExTeP::force_zeta(Param *param, double r, double zeta_ij,
                             double &fforce, double &prefactor,
                             int eflag, double &eng)
{
  double fa,fa_d,bij;

  fa = ters_fa(r,param);
  fa_d = ters_fa_d(r,param);
  bij = ters_bij(zeta_ij,param);
  fforce = 0.5*bij*fa_d / r;
  prefactor = -0.5*fa * ( ters_bij_d(zeta_ij,param) );
  if (eflag) eng = 0.5*bij*fa;
}

/* ----------------------------------------------------------------------
   attractive term
   use param_ij cutoff for rij test
   use param_ijk cutoff for rik test
------------------------------------------------------------------------- */

void PairExTeP::attractive(Param *param, double prefactor,
                             double rsqij, double rsqik,
                             double *delrij, double *delrik,
                             double *fi, double *fj, double *fk)
{
  double rij_hat[3],rik_hat[3];
  double rij,rijinv,rik,rikinv;

  rij = sqrt(rsqij);
  rijinv = 1.0/rij;
  vec3_scale(rijinv,delrij,rij_hat);

  rik = sqrt(rsqik);
  rikinv = 1.0/rik;
  vec3_scale(rikinv,delrik,rik_hat);

  ters_zetaterm_d(prefactor,rij_hat,rij,rik_hat,rik,fi,fj,fk,param);
}

/* ---------------------------------------------------------------------- */

double PairExTeP::ters_fc(double r, Param *param)
{
  double ters_R = param->bigr;
  double ters_D = param->bigd;

  if (r < ters_R-ters_D) return 1.0;
  if (r > ters_R+ters_D) return 0.0;
  return 0.5*(1.0 - sin(MY_PI2*(r - ters_R)/ters_D));
}

/* ---------------------------------------------------------------------- */

double PairExTeP::ters_fc_d(double r, Param *param)
{
  double ters_R = param->bigr;
  double ters_D = param->bigd;

  if (r < ters_R-ters_D) return 0.0;
  if (r > ters_R+ters_D) return 0.0;
  return -(MY_PI4/ters_D) * cos(MY_PI2*(r - ters_R)/ters_D);
}

/* ---------------------------------------------------------------------- */

double PairExTeP::ters_fa(double r, Param *param)
{
  if (r > param->bigr + param->bigd) return 0.0;
  return -param->bigb * exp(-param->lam2 * r) * ters_fc(r,param);
}

/* ---------------------------------------------------------------------- */

double PairExTeP::ters_fa_d(double r, Param *param)
{
  if (r > param->bigr + param->bigd) return 0.0;
  return param->bigb * exp(-param->lam2 * r) *
    (param->lam2 * ters_fc(r,param) - ters_fc_d(r,param));
}

/* ---------------------------------------------------------------------- */

double PairExTeP::ters_bij(double zeta, Param *param)
{
  double tmp = param->beta * zeta;
  if (tmp > param->c1) return 1.0/sqrt(tmp);
  if (tmp > param->c2)
    return (1.0 - pow(tmp,-param->powern) / (2.0*param->powern))/sqrt(tmp);
  if (tmp < param->c4) return 1.0;
  if (tmp < param->c3)
    return 1.0 - pow(tmp,param->powern)/(2.0*param->powern);
  return pow(1.0 + pow(tmp,param->powern), -1.0/(2.0*param->powern));
}

/* ---------------------------------------------------------------------- */

double PairExTeP::ters_bij_d(double zeta, Param *param)
{
  double tmp = param->beta * zeta;
  if (tmp > param->c1) return param->beta * -0.5*pow(tmp,-1.5);
  if (tmp > param->c2)
    return param->beta * (-0.5*pow(tmp,-1.5) *
                          (1.0 - 0.5*(1.0 +  1.0/(2.0*param->powern)) *
                           pow(tmp,-param->powern)));
  if (tmp < param->c4) return 0.0;
  if (tmp < param->c3)
    return -0.5*param->beta * pow(tmp,param->powern-1.0);

  double tmp_n = pow(tmp,param->powern);
  return -0.5 * pow(1.0+tmp_n, -1.0-(1.0/(2.0*param->powern)))*tmp_n / zeta;
}

/* ---------------------------------------------------------------------- */

void PairExTeP::ters_zetaterm_d(double prefactor,
                                double *rij_hat, double rij,
                                double *rik_hat, double rik,
                                double *dri, double *drj, double *drk,
                                Param *param)
{
  double gijk,gijk_d,ex_delr,ex_delr_d,fc,dfc,cos_theta,tmp;
  double dcosdri[3],dcosdrj[3],dcosdrk[3];

  fc = ters_fc(rik,param);
  dfc = ters_fc_d(rik,param);
  if (param->powermint == 3) tmp = pow(param->lam3 * (rij-rik),3.0);
  else tmp = param->lam3 * (rij-rik);

  if (tmp > 69.0776) ex_delr = 1.e30;
  else if (tmp < -69.0776) ex_delr = 0.0;
  else ex_delr = exp(tmp);

  if (param->powermint == 3)
    ex_delr_d = 3.0*pow(param->lam3,3.0) * pow(rij-rik,2.0)*ex_delr;
  else ex_delr_d = param->lam3 * ex_delr;

  cos_theta = vec3_dot(rij_hat,rik_hat);
  gijk = ters_gijk(cos_theta,param);
  gijk_d = ters_gijk_d(cos_theta,param);
  costheta_d(rij_hat,rij,rik_hat,rik,dcosdri,dcosdrj,dcosdrk);

  // compute the derivative wrt Ri
  // dri = -dfc*gijk*ex_delr*rik_hat;
  // dri += fc*gijk_d*ex_delr*dcosdri;
  // dri += fc*gijk*ex_delr_d*(rik_hat - rij_hat);

  vec3_scale(-dfc*gijk*ex_delr,rik_hat,dri);
  vec3_scaleadd(fc*gijk_d*ex_delr,dcosdri,dri,dri);
  vec3_scaleadd(fc*gijk*ex_delr_d,rik_hat,dri,dri);
  vec3_scaleadd(-fc*gijk*ex_delr_d,rij_hat,dri,dri);
  vec3_scale(prefactor,dri,dri);

  // compute the derivative wrt Rj
  // drj = fc*gijk_d*ex_delr*dcosdrj;
  // drj += fc*gijk*ex_delr_d*rij_hat;

  vec3_scale(fc*gijk_d*ex_delr,dcosdrj,drj);
  vec3_scaleadd(fc*gijk*ex_delr_d,rij_hat,drj,drj);
  vec3_scale(prefactor,drj,drj);

  // compute the derivative wrt Rk
  // drk = dfc*gijk*ex_delr*rik_hat;
  // drk += fc*gijk_d*ex_delr*dcosdrk;
  // drk += -fc*gijk*ex_delr_d*rik_hat;

  vec3_scale(dfc*gijk*ex_delr,rik_hat,drk);
  vec3_scaleadd(fc*gijk_d*ex_delr,dcosdrk,drk,drk);
  vec3_scaleadd(-fc*gijk*ex_delr_d,rik_hat,drk,drk);
  vec3_scale(prefactor,drk,drk);
}

/* ---------------------------------------------------------------------- */

void PairExTeP::costheta_d(double *rij_hat, double rij,
                           double *rik_hat, double rik,
                           double *dri, double *drj, double *drk)
{
  // first element is devative wrt Ri, second wrt Rj, third wrt Rk

  double cos_theta = vec3_dot(rij_hat,rik_hat);

  vec3_scaleadd(-cos_theta,rij_hat,rik_hat,drj);
  vec3_scale(1.0/rij,drj,drj);
  vec3_scaleadd(-cos_theta,rik_hat,rij_hat,drk);
  vec3_scale(1.0/rik,drk,drk);
  vec3_add(drj,drk,dri);
  vec3_scale(-1.0,dri,dri);
}


/* ---------------------------------------------------------------------- */

/* F_IJ (4) */
// initialize spline for F_corr (based on PairLCBOP::F_conj)

void PairExTeP::spline_init() {
<<<<<<< HEAD
  for ( int iel=0; iel<atom->ntypes; iel++) {
    for ( int jel=0; jel<atom->ntypes; jel++) {
=======
  for ( int iel=0; iel<nelements; iel++) {
    for ( int jel=0; jel<nelements; jel++) {
>>>>>>> 5e3fe197
      for ( int N_ij=0; N_ij<4; N_ij++ ) {
        for ( int N_ji=0; N_ji<4; N_ji++ ) {
          TF_corr_param &f = F_corr_param[iel][jel][N_ij][N_ji];

          // corner points for each spline function
          f.f_00 = F_corr_data[iel][jel][N_ij  ][N_ji  ][0];
          f.f_01 = F_corr_data[iel][jel][N_ij  ][N_ji+1][0];
          f.f_10 = F_corr_data[iel][jel][N_ij+1][N_ji  ][0];
          f.f_11 = F_corr_data[iel][jel][N_ij+1][N_ji+1][0];

          // compute f tilde according to [Los & Fasolino, PRB 68, 024107 2003]
          f.f_x_00 =   F_corr_data[iel][jel][N_ij  ][N_ji  ][1] - f.f_10 + f.f_00;
          f.f_x_01 =   F_corr_data[iel][jel][N_ij  ][N_ji+1][1] - f.f_11 + f.f_01;
          f.f_x_10 = -(F_corr_data[iel][jel][N_ij+1][N_ji  ][1] - f.f_10 + f.f_00);
          f.f_x_11 = -(F_corr_data[iel][jel][N_ij+1][N_ji+1][1] - f.f_11 + f.f_01);

          f.f_y_00 =   F_corr_data[iel][jel][N_ij  ][N_ji  ][2] - f.f_01 + f.f_00;
          f.f_y_01 = -(F_corr_data[iel][jel][N_ij  ][N_ji+1][2] - f.f_01 + f.f_00);
          f.f_y_10 =   F_corr_data[iel][jel][N_ij+1][N_ji  ][2] - f.f_11 + f.f_10;
          f.f_y_11 = -(F_corr_data[iel][jel][N_ij+1][N_ji+1][2] - f.f_11 + f.f_10);
        }
      }
    }
  }
}

double PairExTeP::envelop_function(double x, double y, double *func_der) {
  double fx,fy,fxy,dfx,dfxydx;
  double del, delsq;

  fxy = 1.0;
  dfxydx = 0.0;

  if (x <= 3.0) {
    fx = 1.0;
    dfx = 0.0;
    if (x < 1.0 && y < 1.0) {
      double gx=(1.0-x);
      double gy=(1.0-y);
      double gxsq=gx*gx;
      double gysq=gy*gy;
      fxy = 1.0 - gxsq*gysq;
      dfxydx = 2.0*gx*gysq;
    }
  } else if (x < 4.0) {
    del = 4.0-x;
    delsq = del*del;
    fx = (3.0-2.0*del)*delsq;
    dfx = - 6.0*del*(1.0-del);
  } else {
    fx = 0.0;
    dfx = 0.0;
  }
  if (y <= 3.0) {
    fy = 1.0;
  } else if (y < 4.0) {
    del = 4.0-y;
    delsq = del*del;
    fy = (3.0-2.0*del)*delsq;
  } else {
    fy = 0.0;
  }

  double func_val = fxy*fx*fy;
  *func_der = dfxydx*fx*fy+fxy*dfx*fy;

  return func_val;
}

double PairExTeP::F_corr(int iel, int jel, double Ndij, double Ndji, double *dFN_x, double *dFN_y ) {

  // compute F_XY

  int Ndij_int         = static_cast<int>( floor( Ndij ) );
  int Ndji_int         = static_cast<int>( floor( Ndji ) );
  double x                = Ndij - Ndij_int;
  double y                = Ndji - Ndji_int;
  TF_corr_param &f  = F_corr_param[iel][jel][Ndij_int][Ndji_int];
  double F   = 0;
  double dF_dx = 0, dF_dy = 0;
  double l, r;
  if (Ndij_int < 4 && Ndji_int < 4) {
    l = (1-y)* (1-x);
    r = ( f.f_00 + x*x* f.f_x_10 + y*y* f.f_y_01 );
    F += l*r;
    dF_dx += -(1-y)*r +l*2*x* f.f_x_10;
    dF_dy += -(1-x)*r +l*2*y* f.f_y_01;
    l = (1-y)*x;
    r = ( f.f_10 + (1-x)*(1-x)*f.f_x_00 + y*  y* f.f_y_11 );
    F += l*r;
    dF_dx += (1-y)*r -l*2*(1-x)*f.f_x_00;
    dF_dy += -x*r +l*2*y* f.f_y_11;
    l = y*  (1-x);
    r = ( f.f_01 + x*x* f.f_x_11 + (1-y)*(1-y)*f.f_y_00 );
    F += l*r;
    dF_dx += -y*r +l*2*x* f.f_x_11;
    dF_dy += (1-x)*r -l*2*(1-y)*f.f_y_00;
    l = y*  x;
    r = ( f.f_11 + (1-x)*(1-x)*f.f_x_01 + (1-y)*(1-y)*f.f_y_10 );
    F += l*r;
    dF_dx += y*r -l*2*(1-x)*f.f_x_01;
    dF_dy += x*r -l*2*(1-y)*f.f_y_10;
  }
  double result = F;
  *dFN_x = dF_dx;
  *dFN_y = dF_dy;

  return result;
}
/* F_IJ (4) */<|MERGE_RESOLUTION|>--- conflicted
+++ resolved
@@ -1085,13 +1085,8 @@
 // initialize spline for F_corr (based on PairLCBOP::F_conj)
 
 void PairExTeP::spline_init() {
-<<<<<<< HEAD
-  for ( int iel=0; iel<atom->ntypes; iel++) {
-    for ( int jel=0; jel<atom->ntypes; jel++) {
-=======
   for ( int iel=0; iel<nelements; iel++) {
     for ( int jel=0; jel<nelements; jel++) {
->>>>>>> 5e3fe197
       for ( int N_ij=0; N_ij<4; N_ij++ ) {
         for ( int N_ji=0; N_ji<4; N_ji++ ) {
           TF_corr_param &f = F_corr_param[iel][jel][N_ij][N_ji];
