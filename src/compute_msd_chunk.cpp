/* ----------------------------------------------------------------------
   LAMMPS - Large-scale Atomic/Molecular Massively Parallel Simulator
   https://www.lammps.org/, Sandia National Laboratories
   LAMMPS development team: developers@lammps.org

   Copyright (2003) Sandia Corporation.  Under the terms of Contract
   DE-AC04-94AL85000 with Sandia Corporation, the U.S. Government retains
   certain rights in this software.  This software is distributed under
   the GNU General Public License.

   See the README file in the top-level LAMMPS directory.
------------------------------------------------------------------------- */

#include "compute_msd_chunk.h"

#include "atom.h"
#include "compute_chunk_atom.h"
#include "domain.h"
#include "error.h"
#include "fix_store_global.h"
#include "group.h"
#include "memory.h"
#include "modify.h"

using namespace LAMMPS_NS;

/* ---------------------------------------------------------------------- */

ComputeMSDChunk::ComputeMSDChunk(LAMMPS *lmp, int narg, char **arg) :
    ComputeChunk(lmp, narg, arg), id_fix(nullptr), massproc(nullptr), masstotal(nullptr),
    com(nullptr), comall(nullptr), msd(nullptr)
{
  if (narg != 4) error->all(FLERR, "Illegal compute msd/chunk command");

  array_flag = 1;
  size_array_cols = 4;
  size_array_rows = 0;
  size_array_rows_variable = 1;
  extarray = 0;

  ComputeMSDChunk::init();

  // create a new fix STORE style for reference positions
  // id = compute-ID + COMPUTE_STORE, fix group = compute group
  // do not know size of array at this point, just allocate 1x1 array
  // fix creation must be done now so that a restart run can
  //   potentially re-populate the fix array (and change it to correct size)
  // otherwise size reset and init will be done in setup()

  id_fix = utils::strdup(std::string(id) + "_COMPUTE_STORE");
  fix = dynamic_cast<FixStoreGlobal *>(
      modify->add_fix(fmt::format("{} {} STORE/GLOBAL 1 1", id_fix, group->names[igroup])));
}

/* ---------------------------------------------------------------------- */

ComputeMSDChunk::~ComputeMSDChunk()
{
  // check nfix in case all fixes have already been deleted

  if (modify->nfix) modify->delete_fix(id_fix);

  delete[] id_fix;
  memory->destroy(massproc);
  memory->destroy(masstotal);
  memory->destroy(com);
  memory->destroy(comall);
  memory->destroy(msd);
}

/* ---------------------------------------------------------------------- */

void ComputeMSDChunk::init()
{
<<<<<<< HEAD
  int icompute = modify->find_compute(idchunk);
  if (icompute < 0)
    error->all(FLERR,"Chunk/atom compute does not exist for compute msd/chunk");
  cchunk = dynamic_cast<ComputeChunkAtom *>(modify->compute[icompute]);
  if (strcmp(cchunk->style,"chunk/atom") != 0)
    error->all(FLERR,"Compute msd/chunk does not use chunk/atom compute");
=======
  ComputeChunk::init();
>>>>>>> 554db7da

  // set fix which stores reference atom coords
  // if firstflag, will be created in setup()

  if (!firstflag) {
<<<<<<< HEAD
    fix = dynamic_cast<FixStore *>(modify->get_fix_by_id(id_fix));
    if (!fix) error->all(FLERR,"Could not find compute msd/chunk fix with ID {}", id_fix);
=======
    fix = dynamic_cast<FixStoreGlobal *>(modify->get_fix_by_id(id_fix));
    if (!fix) error->all(FLERR, "Could not find compute msd/chunk fix with ID {}", id_fix);
>>>>>>> 554db7da
  }
}

/* ----------------------------------------------------------------------
   compute initial COM for each chunk
   only once on timestep compute is defined, when firstflag = 1
------------------------------------------------------------------------- */

void ComputeMSDChunk::setup()
{
  if (!firstflag) return;
  compute_array();
  firstflag = 0;

  // if fix->astore is already correct size, restart file set it up
  // otherwise reset its size now and initialize to current COM

  if (fix->nrow == nchunk && fix->ncol == 3) return;
  fix->reset_global(nchunk, 3);

  double **cominit = fix->astore;
  for (int i = 0; i < nchunk; i++) {
    cominit[i][0] = comall[i][0];
    cominit[i][1] = comall[i][1];
    cominit[i][2] = comall[i][2];
    msd[i][0] = msd[i][1] = msd[i][2] = msd[i][3] = 0.0;
  }
}

/* ---------------------------------------------------------------------- */

void ComputeMSDChunk::compute_array()
{
  int index;
  double massone;
  double unwrap[3];

  int oldnchunk = nchunk;
  ComputeChunk::compute_array();
  int *ichunk = cchunk->ichunk;

  // first time call, allocate per-chunk arrays
  // thereafter, require nchunk remain the same

  if (!firstflag && (oldnchunk != nchunk))
    error->all(FLERR, "Compute msd/chunk nchunk is not static");

  // zero local per-chunk values

  for (int i = 0; i < nchunk; i++) {
    massproc[i] = 0.0;
    com[i][0] = com[i][1] = com[i][2] = 0.0;
  }

  // compute current COM for each chunk

  double **x = atom->x;
  int *mask = atom->mask;
  int *type = atom->type;
  imageint *image = atom->image;
  double *mass = atom->mass;
  double *rmass = atom->rmass;
  int nlocal = atom->nlocal;

  for (int i = 0; i < nlocal; i++)
    if (mask[i] & groupbit) {
      index = ichunk[i] - 1;
      if (index < 0) continue;
      if (rmass)
        massone = rmass[i];
      else
        massone = mass[type[i]];
      domain->unmap(x[i], image[i], unwrap);
      massproc[index] += massone;
      com[index][0] += unwrap[0] * massone;
      com[index][1] += unwrap[1] * massone;
      com[index][2] += unwrap[2] * massone;
    }

  MPI_Allreduce(massproc, masstotal, nchunk, MPI_DOUBLE, MPI_SUM, world);
  MPI_Allreduce(&com[0][0], &comall[0][0], 3 * nchunk, MPI_DOUBLE, MPI_SUM, world);

  for (int i = 0; i < nchunk; i++) {
    if (masstotal[i] > 0.0) {
      comall[i][0] /= masstotal[i];
      comall[i][1] /= masstotal[i];
      comall[i][2] /= masstotal[i];
    }
  }

  // MSD is difference between current and initial COM
  // cominit is initilialized by setup() when firstflag is set

  if (firstflag) return;

  double dx, dy, dz;
  double **cominit = fix->astore;

  for (int i = 0; i < nchunk; i++) {
    dx = comall[i][0] - cominit[i][0];
    dy = comall[i][1] - cominit[i][1];
    dz = comall[i][2] - cominit[i][2];
    msd[i][0] = dx * dx;
    msd[i][1] = dy * dy;
    msd[i][2] = dz * dz;
    msd[i][3] = dx * dx + dy * dy + dz * dz;
  }
}

/* ----------------------------------------------------------------------
<<<<<<< HEAD
   lock methods: called by fix ave/time
   these methods insure vector/array size is locked for Nfreq epoch
     by passing lock info along to compute chunk/atom
------------------------------------------------------------------------- */

/* ----------------------------------------------------------------------
   increment lock counter
------------------------------------------------------------------------- */

void ComputeMSDChunk::lock_enable()
{
  cchunk->lockcount++;
}

/* ----------------------------------------------------------------------
   decrement lock counter in compute chunk/atom, it if still exists
------------------------------------------------------------------------- */

void ComputeMSDChunk::lock_disable()
{
  int icompute = modify->find_compute(idchunk);
  if (icompute >= 0) {
    cchunk = dynamic_cast<ComputeChunkAtom *>(modify->compute[icompute]);
    cchunk->lockcount--;
  }
}

/* ----------------------------------------------------------------------
   calculate and return # of chunks = length of vector/array
------------------------------------------------------------------------- */

int ComputeMSDChunk::lock_length()
{
  nchunk = cchunk->setup_chunks();
  return nchunk;
}

/* ----------------------------------------------------------------------
   set the lock from startstep to stopstep
------------------------------------------------------------------------- */

void ComputeMSDChunk::lock(Fix *fixptr, bigint startstep, bigint stopstep)
{
  cchunk->lock(fixptr,startstep,stopstep);
}

/* ----------------------------------------------------------------------
   unset the lock
------------------------------------------------------------------------- */

void ComputeMSDChunk::unlock(Fix *fixptr)
{
  cchunk->unlock(fixptr);
}

/* ----------------------------------------------------------------------
=======
>>>>>>> 554db7da
   one-time allocate of per-chunk arrays
------------------------------------------------------------------------- */

void ComputeMSDChunk::allocate()
{
  ComputeChunk::allocate();
  memory->create(massproc, nchunk, "msd/chunk:massproc");
  memory->create(masstotal, nchunk, "msd/chunk:masstotal");
  memory->create(com, nchunk, 3, "msd/chunk:com");
  memory->create(comall, nchunk, 3, "msd/chunk:comall");
  memory->create(msd, nchunk, 4, "msd/chunk:msd");
  array = msd;
}

/* ----------------------------------------------------------------------
   memory usage of local data
------------------------------------------------------------------------- */

double ComputeMSDChunk::memory_usage()
{
  double bytes = ComputeChunk::memory_usage();
  bytes += (bigint) nchunk * 2 * sizeof(double);
  bytes += (double) nchunk * 2 * 3 * sizeof(double);
  bytes += (double) nchunk * 4 * sizeof(double);
  return bytes;
}<|MERGE_RESOLUTION|>--- conflicted
+++ resolved
@@ -72,28 +72,14 @@
 
 void ComputeMSDChunk::init()
 {
-<<<<<<< HEAD
-  int icompute = modify->find_compute(idchunk);
-  if (icompute < 0)
-    error->all(FLERR,"Chunk/atom compute does not exist for compute msd/chunk");
-  cchunk = dynamic_cast<ComputeChunkAtom *>(modify->compute[icompute]);
-  if (strcmp(cchunk->style,"chunk/atom") != 0)
-    error->all(FLERR,"Compute msd/chunk does not use chunk/atom compute");
-=======
   ComputeChunk::init();
->>>>>>> 554db7da
 
   // set fix which stores reference atom coords
   // if firstflag, will be created in setup()
 
   if (!firstflag) {
-<<<<<<< HEAD
-    fix = dynamic_cast<FixStore *>(modify->get_fix_by_id(id_fix));
-    if (!fix) error->all(FLERR,"Could not find compute msd/chunk fix with ID {}", id_fix);
-=======
     fix = dynamic_cast<FixStoreGlobal *>(modify->get_fix_by_id(id_fix));
     if (!fix) error->all(FLERR, "Could not find compute msd/chunk fix with ID {}", id_fix);
->>>>>>> 554db7da
   }
 }
 
@@ -204,65 +190,6 @@
 }
 
 /* ----------------------------------------------------------------------
-<<<<<<< HEAD
-   lock methods: called by fix ave/time
-   these methods insure vector/array size is locked for Nfreq epoch
-     by passing lock info along to compute chunk/atom
-------------------------------------------------------------------------- */
-
-/* ----------------------------------------------------------------------
-   increment lock counter
-------------------------------------------------------------------------- */
-
-void ComputeMSDChunk::lock_enable()
-{
-  cchunk->lockcount++;
-}
-
-/* ----------------------------------------------------------------------
-   decrement lock counter in compute chunk/atom, it if still exists
-------------------------------------------------------------------------- */
-
-void ComputeMSDChunk::lock_disable()
-{
-  int icompute = modify->find_compute(idchunk);
-  if (icompute >= 0) {
-    cchunk = dynamic_cast<ComputeChunkAtom *>(modify->compute[icompute]);
-    cchunk->lockcount--;
-  }
-}
-
-/* ----------------------------------------------------------------------
-   calculate and return # of chunks = length of vector/array
-------------------------------------------------------------------------- */
-
-int ComputeMSDChunk::lock_length()
-{
-  nchunk = cchunk->setup_chunks();
-  return nchunk;
-}
-
-/* ----------------------------------------------------------------------
-   set the lock from startstep to stopstep
-------------------------------------------------------------------------- */
-
-void ComputeMSDChunk::lock(Fix *fixptr, bigint startstep, bigint stopstep)
-{
-  cchunk->lock(fixptr,startstep,stopstep);
-}
-
-/* ----------------------------------------------------------------------
-   unset the lock
-------------------------------------------------------------------------- */
-
-void ComputeMSDChunk::unlock(Fix *fixptr)
-{
-  cchunk->unlock(fixptr);
-}
-
-/* ----------------------------------------------------------------------
-=======
->>>>>>> 554db7da
    one-time allocate of per-chunk arrays
 ------------------------------------------------------------------------- */
 
