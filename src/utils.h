/* -*- c++ -*- ----------------------------------------------------------
   LAMMPS - Large-scale Atomic/Molecular Massively Parallel Simulator
   https://www.lammps.org/, Sandia National Laboratories
   Steve Plimpton, sjplimp@sandia.gov

   Copyright (2003) Sandia Corporation.  Under the terms of Contract
   DE-AC04-94AL85000 with Sandia Corporation, the U.S. Government retains
   certain rights in this software.  This software is distributed under
   the GNU General Public License.

   See the README file in the top-level LAMMPS directory.
------------------------------------------------------------------------- */

#ifndef LMP_UTILS_H
#define LMP_UTILS_H

/*! \file utils.h */

#include "fmt/format.h"
#include "lmptype.h"

#include <mpi.h>

#include <vector>    // IWYU pragma: export

namespace LAMMPS_NS {

// forward declarations
class Error;
class LAMMPS;

namespace utils {

  /*! Match text against a simplified regex pattern
   *
   *  \param text the text to be matched against the pattern
   *  \param pattern the search pattern, which may contain regexp markers
   *  \return true if the pattern matches, false if not */

  bool strmatch(const std::string &text, const std::string &pattern);

  /*! Find sub-string that matches a simplified regex pattern
   *
   *  \param text the text to be matched against the pattern
   *  \param pattern the search pattern, which may contain regexp markers
   *  \return the string that matches the pattern or an empty one */

  std::string strfind(const std::string &text, const std::string &pattern);

  /*! Print error message about missing arguments for command
   *
   * This function simplifies the repetitive reporting missing arguments to a command.
   *
   *  \param file     name of source file for error message
   *  \param line     line number in source file for error message
   *  \param cmd      name of the failing command
   *  \param error    pointer to Error class instance (for abort) or nullptr */

<<<<<<< HEAD
  [[noreturn]] void missing_cmd_args(const std::string &file, int line, const std::string &cmd,
                                     Error *error);
=======
  void missing_cmd_args(const std::string &file, int line, const std::string &cmd, Error *error);
>>>>>>> bd373d60

  /* Internal function handling the argument list for logmesg(). */

  void fmtargs_logmesg(LAMMPS *lmp, fmt::string_view format, fmt::format_args args);

  /*! Send formatted message to screen and logfile, if available
   *
   * This function simplifies the repetitive task of outputting some
   * message to both the screen and/or the log file. The template
   * wrapper with fmtlib format and argument processing allows
   * this function to work similar to ``fmt::print()``.
   *
   *  \param lmp    pointer to LAMMPS class instance
   *  \param format format string of message to be printed
   *  \param args   arguments to format string */

  template <typename S, typename... Args> void logmesg(LAMMPS *lmp, const S &format, Args &&...args)
  {
    fmtargs_logmesg(lmp, format, fmt::make_args_checked<Args...>(format, args...));
  }

  /*! \overload
   *
   *  \param lmp    pointer to LAMMPS class instance
   *  \param mesg   string with message to be printed */

  void logmesg(LAMMPS *lmp, const std::string &mesg);

  /*! Return text redirecting the user to a specific paragraph in the manual
   *
   * The LAMMPS manual contains detailed detailed explanations for errors and
   * warnings where a simple error message may not be sufficient.  These can
   * be reached through URLs with a numeric code.  This function creates the
   * corresponding text to be included into the error message that redirects
   * the user to that URL.
   *
   *  \param errorcode   number pointing to a paragraph in the manual */

  std::string errorurl(int errorcode);

  /*! Flush output buffers
   *
   *  This function calls fflush() on screen and logfile FILE pointers
   *  if available and thus tells the operating system to output all
   *  currently buffered data. This is local operation and independent
   *  from buffering by a file system or an MPI library.
   */

  void flush_buffers(LAMMPS *lmp);

  /*! Return a string representing the current system error status
   *
   *  This is a wrapper around calling strerror(errno).
   *
   *  \return  error string */

  std::string getsyserror();

  /*! Wrapper around fgets() which reads whole lines but truncates the
   *  data to the buffer size and ensures a newline char at the end.
   *
   *  This function is useful for reading line based text files with
   *  possible comments that should be parsed later. This applies to
   *  data files, potential files, atomfile variable files and so on.
   *  It is used instead of fgets() by utils::read_lines_from_file().
   *
   *  \param s        buffer for storing the result of fgets()
   *  \param size     size of buffer s (max number of bytes returned)
   *  \param fp       file pointer used by fgets() */

  char *fgets_trunc(char *s, int size, FILE *fp);

  /*! Safe wrapper around fgets() which aborts on errors
   *  or EOF and prints a suitable error message to help debugging.
   *
   *  Use nullptr as the error parameter to avoid the abort on EOF or error.
   *
   *  \param srcname  name of the calling source file (from FLERR macro)
   *  \param srcline  line in the calling source file (from FLERR macro)
   *  \param s        buffer for storing the result of fgets()
   *  \param size     size of buffer s (max number of bytes read by fgets())
   *  \param fp       file pointer used by fgets()
   *  \param filename file name associated with fp (may be a null pointer; then LAMMPS will try to detect)
   *  \param error    pointer to Error class instance (for abort) or nullptr */

  void sfgets(const char *srcname, int srcline, char *s, int size, FILE *fp, const char *filename,
              Error *error);

  /*! Safe wrapper around fread() which aborts on errors
   *  or EOF and prints a suitable error message to help debugging.
   *
   *  Use nullptr as the error parameter to avoid the abort on EOF or error.
   *
   *  \param srcname  name of the calling source file (from FLERR macro)
   *  \param srcline  line in the calling source file (from FLERR macro)
   *  \param s        buffer for storing the result of fread()
   *  \param size     size of data elements read by fread()
   *  \param num      number of data elements read by fread()
   *  \param fp       file pointer used by fread()
   *  \param filename file name associated with fp (may be a null pointer; then LAMMPS will try to detect)
   *  \param error    pointer to Error class instance (for abort) or nullptr */

  void sfread(const char *srcname, int srcline, void *s, size_t size, size_t num, FILE *fp,
              const char *filename, Error *error);

  /*! Read N lines of text from file into buffer and broadcast them
   *
   * This function uses repeated calls to fread() to fill a buffer with
   * newline terminated text.  If a line does not end in a newline (e.g.
   * at the end of a file), it is added.  The caller has to allocate an
   * nlines by nmax sized buffer for storing the text data.
   * Reading is done by MPI rank 0 of the given communicator only, and
   * thus only MPI rank 0 needs to provide a valid file pointer.
   *
   *  \param fp       file pointer used by fread
   *  \param nlines   number of lines to be read
   *  \param nmax     maximum length of a single line
   *  \param buffer   buffer for storing the data.
   *  \param me       MPI rank of calling process in MPI communicator
   *  \param comm     MPI communicator for broadcast
   *  \return         1 if the read was short, 0 if read was successful */

  int read_lines_from_file(FILE *fp, int nlines, int nmax, char *buffer, int me, MPI_Comm comm);

  /*! Report if a requested style is in a package or may have a typo
   *
   *  \param style type of style that is to be checked for
   *  \param name  name of style that was not found
   *  \param lmp   pointer to top-level LAMMPS class instance
   *  \return string usable for error messages */

  std::string check_packages_for_style(const std::string &style, const std::string &name,
                                       LAMMPS *lmp);

  /*! Convert a string to a boolean while checking whether it is a valid boolean term.
   *  Valid terms are 'yes', 'no', 'true', 'false', 'on', 'off', and '1', '0'. Only
   *  lower case is accepted.
   *
   *  \param file     name of source file for error message
   *  \param line     line number in source file for error message
   *  \param str      string to be converted to logical
   *  \param do_abort determines whether to call Error::one() or Error::all()
   *  \param lmp      pointer to top-level LAMMPS class instance
   *  \return         1 if string resolves to "true", otherwise 0 */

  int logical(const char *file, int line, const std::string &str, bool do_abort, LAMMPS *lmp);

  /*! \overload
   *
   *  \param file     name of source file for error message
   *  \param line     line number in source file for error message
   *  \param str      string to be converted to logical
   *  \param do_abort determines whether to call Error::one() or Error::all()
   *  \param lmp      pointer to top-level LAMMPS class instance
   *  \return         1 if string resolves to "true", otherwise 0 */

  int logical(const char *file, int line, const char *str, bool do_abort, LAMMPS *lmp);

  /*! Convert a string to a floating point number while checking
   *  if it is a valid floating point or integer number
   *
   *  \param file     name of source file for error message
   *  \param line     line number in source file for error message
   *  \param str      string to be converted to number
   *  \param do_abort determines whether to call Error::one() or Error::all()
   *  \param lmp      pointer to top-level LAMMPS class instance
   *  \return         double precision floating point number */

  double numeric(const char *file, int line, const std::string &str, bool do_abort, LAMMPS *lmp);

  /*! \overload
   *
   *  \param file     name of source file for error message
   *  \param line     line number in source file for error message
   *  \param str      string to be converted to number
   *  \param do_abort determines whether to call Error::one() or Error::all()
   *  \param lmp      pointer to top-level LAMMPS class instance
   *  \return         double precision floating point number */

  double numeric(const char *file, int line, const char *str, bool do_abort, LAMMPS *lmp);

  /*! Convert a string to an integer number while checking
   *  if it is a valid integer number (regular int)
   *
   *  \param file     name of source file for error message
   *  \param line     line number in source file for error message
   *  \param str      string to be converted to number
   *  \param do_abort determines whether to call Error::one() or Error::all()
   *  \param lmp      pointer to top-level LAMMPS class instance
   *  \return         integer number (regular int)  */

  int inumeric(const char *file, int line, const std::string &str, bool do_abort, LAMMPS *lmp);

  /*! \overload
   *
   *  \param file     name of source file for error message
   *  \param line     line number in source file for error message
   *  \param str      string to be converted to number
   *  \param do_abort determines whether to call Error::one() or Error::all()
   *  \param lmp      pointer to top-level LAMMPS class instance
   *  \return         double precision floating point number */

  int inumeric(const char *file, int line, const char *str, bool do_abort, LAMMPS *lmp);

  /*! Convert a string to an integer number while checking
   *  if it is a valid integer number (bigint)
   *
   *  \param file     name of source file for error message
   *  \param line     line number in source file for error message
   *  \param str      string to be converted to number
   *  \param do_abort determines whether to call Error::one() or Error::all()
   *  \param lmp      pointer to top-level LAMMPS class instance
   *  \return         integer number (bigint) */

  bigint bnumeric(const char *file, int line, const std::string &str, bool do_abort, LAMMPS *lmp);

  /*! \overload
   *
   *  \param file     name of source file for error message
   *  \param line     line number in source file for error message
   *  \param str      string to be converted to number
   *  \param do_abort determines whether to call Error::one() or Error::all()
   *  \param lmp      pointer to top-level LAMMPS class instance
   *  \return         double precision floating point number */

  bigint bnumeric(const char *file, int line, const char *str, bool do_abort, LAMMPS *lmp);

  /*! Convert a string to an integer number while checking
   *  if it is a valid integer number (tagint)
   *
   * \param file     name of source file for error message
   * \param line     line number in source file for error message
   * \param str      string to be converted to number
   * \param do_abort determines whether to call Error::one() or Error::all()
   * \param lmp      pointer to top-level LAMMPS class instance
   * \return         integer number (tagint) */

  tagint tnumeric(const char *file, int line, const std::string &str, bool do_abort, LAMMPS *lmp);

  /*! \overload
   *
   *  \param file     name of source file for error message
   *  \param line     line number in source file for error message
   *  \param str      string to be converted to number
   *  \param do_abort determines whether to call Error::one() or Error::all()
   *  \param lmp      pointer to top-level LAMMPS class instance
   *  \return         double precision floating point number */

  tagint tnumeric(const char *file, int line, const char *str, bool do_abort, LAMMPS *lmp);

  /*! Compute index bounds derived from a string with a possible wildcard
   *
   * This functions processes the string in *str* and set the values of *nlo*
   * and *nhi* according to the following five cases:
   *
   * - a single number, i: nlo = i; nhi = i;
   * - a single asterisk, \*: nlo = nmin; nhi = nmax;
   * - a single number followed by an asterisk, i\*: nlo = i; nhi = nmax;
   * - a single asterisk followed by a number, \*i: nlo = nmin; nhi = i;
   * - two numbers with an asterisk in between. i\*j: nlo = i; nhi = j;
   *
   * \param file     name of source file for error message
   * \param line     line number in source file for error message
   * \param str      string to be processed
   * \param nmin     smallest possible lower bound
   * \param nmax     largest allowed upper bound
   * \param nlo      lower bound
   * \param nhi      upper bound
   * \param error    pointer to Error class for out-of-bounds messages */

  template <typename TYPE>
  void bounds(const char *file, int line, const std::string &str, bigint nmin, bigint nmax,
              TYPE &nlo, TYPE &nhi, Error *error);

  /*! Expand list of arguments when containing fix/compute wildcards
   *
   *  This function searches the list of arguments in *arg* for strings
   *  of the kind c_ID[*] or f_ID[*] referring to computes or fixes.
   *  Any such strings are replaced by one or more strings with the
   *  '*' character replaced by the corresponding possible numbers as
   *  determined from the fix or compute instance.  Other strings are
   *  just copied. If the *mode* parameter is set to 0, expand global
   *  vectors, but not global arrays; if it is set to 1, expand global
   *  arrays (by column) but not global vectors.
   *
   *  If any expansion happens, the earg list and all its
   *  strings are new allocations and must be freed explicitly by the
   *  caller. Otherwise arg and earg will point to the same address
   *  and no explicit de-allocation is needed by the caller.
   *
   * \param file  name of source file for error message
   * \param line  line number in source file for error message
   * \param narg  number of arguments in current list
   * \param arg   argument list, possibly containing wildcards
   * \param mode  select between global vectors(=0) and arrays (=1)
   * \param earg  new argument list with wildcards expanded
   * \param lmp   pointer to top-level LAMMPS class instance
   * \return      number of arguments in expanded list */

  int expand_args(const char *file, int line, int narg, char **arg, int mode, char **&earg,
                  LAMMPS *lmp);

  /*! Make C-style copy of string in new storage
   *
   * This allocates a storage buffer and copies the C-style or
   * C++ style string into it.  The buffer is allocated with "new"
   * and thus needs to be deallocated with "delete[]".
   *
   * \param text  string that should be copied
   * \return new buffer with copy of string */

  char *strdup(const std::string &text);

  /*! Convert string to lowercase
   *
   * \param line  string that should be converted
   * \return new string with all lowercase characters */

  std::string lowercase(const std::string &line);

  /*! Convert string to uppercase
   *
   * \param line  string that should be converted
   * \return new string with all uppercase characters */

  std::string uppercase(const std::string &line);

  /*! Trim leading and trailing whitespace. Like TRIM() in Fortran.
   *
   * \param line  string that should be trimmed
   * \return new string without whitespace (string) */

  std::string trim(const std::string &line);

  /*! Return string with anything from the first '#' character onward removed
   *
   * \param line  string that should be trimmed
   * \return new string without comment (string) */

  std::string trim_comment(const std::string &line);

  /*! Replace first '*' character in a string with a number, optionally zero-padded
   *
   * If there is no '*' character in the string, return the original string.
   * If the number requires more characters than the value of the *pad*
   * argument, do not add zeros; otherwise add as many zeroes as needed to
   * the left to make the the number representation *pad* characters wide.
   *
   * \param name  string with file containing a '*' (or not)
   * \param step  step number to replace the (first) '*'
   * \param pad   zero-padding (may be zero)
   * \return  processed string */

  std::string star_subst(const std::string &name, bigint step, int pad);

  /*! Check if a string will likely have UTF-8 encoded characters
   *
   * UTF-8 uses the 7-bit standard ASCII table for the first 127 characters and
   * all other characters are encoded as multiple bytes.  For the multi-byte
   * characters the first byte has either the highest two, three, or four bits
   * set followed by a zero bit and followed by one, two, or three more bytes,
   * respectively, where the highest bit is set and the second highest bit set
   * to 0.  The remaining bits combined are the character code, which is thus
   * limited to 21-bits.
   *
   * For the sake of efficiency this test only checks if a character in the string
   * has the highest bit set and thus is very likely an UTF-8 character.  It will
   * not be able to tell this this is a valid UTF-8 character or whether it is a
   * 2-byte, 3-byte, or 4-byte character.
   *
\verbatim embed:rst

*See also*
   :cpp:func:`utils::utf8_subst`

\endverbatim
   * \param line  string that should be checked
   * \return true if string contains UTF-8 encoded characters (bool) */

  inline bool has_utf8(const std::string &line)
  {
    for (auto c : line)
      if (c & 0x80U) return true;
    return false;
  }

  /*! Replace known UTF-8 characters with ASCII equivalents
   *
\verbatim embed:rst

*See also*
   :cpp:func:`utils::has_utf8`

\endverbatim
   * \param line  string that should be converted
   * \return new string with ascii replacements (string) */

  std::string utf8_subst(const std::string &line);

  /*! Count words in string with custom choice of separating characters
   *
   * \param text string that should be searched
   * \param separators string containing characters that will be treated as whitespace
   * \return number of words found */

  size_t count_words(const std::string &text, const std::string &separators);

  /*! Count words in string, ignore any whitespace matching " \t\r\n\f"
   *
   * \param text string that should be searched
   * \return number of words found */

  size_t count_words(const std::string &text);

  /*! Count words in C-string, ignore any whitespace matching " \t\r\n\f"
   *
   * \param text string that should be searched
   * \return number of words found */

  size_t count_words(const char *text);

  /*! Count words in a single line, trim anything from '#' onward
   *
   * \param text string that should be trimmed and searched
   * \param separators string containing characters that will be treated as whitespace
   * \return number of words found */

  size_t trim_and_count_words(const std::string &text, const std::string &separators = " \t\r\n\f");

  /*! Take text and split into non-whitespace words.
   *
   * This can handle strings with single and double quotes, escaped quotes,
   * and escaped codes within quotes, but due to using an STL container and
   * STL strings is rather slow because of making copies. Designed for
   * parsing command lines and similar text and not for time critical
   * processing.  Use a tokenizer class if performance matters.
   *
\verbatim embed:rst

*See also*
   :cpp:class:`Tokenizer`, :cpp:class:`ValueTokenizer`

\endverbatim
   * \param text string that should be split
   * \return STL vector with the words */

  std::vector<std::string> split_words(const std::string &text);

  /*! Take multi-line text and split into lines
   *
   * \param text string that should be split
   * \return STL vector with the lines */
  std::vector<std::string> split_lines(const std::string &text);

  /*! Check if string can be converted to valid integer
   *
   * \param str string that should be checked
   * \return true, if string contains valid a integer, false otherwise */

  bool is_integer(const std::string &str);

  /*! Check if string can be converted to valid floating-point number
   *
   * \param str string that should be checked
   * \return true, if string contains valid number, false otherwise */

  bool is_double(const std::string &str);

  /*! Check if string is a valid ID
   * ID strings may contain only letters, numbers, and underscores.
   *
   * \param str string that should be checked
   * \return true, if string contains valid id, false otherwise */

  bool is_id(const std::string &str);

  /*! Determine full path of potential file. If file is not found in current directory,
   *  search directories listed in LAMMPS_POTENTIALS environment variable
   *
   * \param path file path
   * \return full path to potential file */

  std::string get_potential_file_path(const std::string &path);

  /*! Read potential file and return DATE field if it is present
   *
   * \param path file path
   * \param potential_name name of potential that is being read
   * \return DATE field if present */

  std::string get_potential_date(const std::string &path, const std::string &potential_name);

  /*! Read potential file and return UNITS field if it is present
   *
   * \param path file path
   * \param potential_name name of potential that is being read
   * \return UNITS field if present */

  std::string get_potential_units(const std::string &path, const std::string &potential_name);

  enum { NOCONVERT = 0, METAL2REAL = 1, REAL2METAL = 1 << 1 };
  enum { UNKNOWN = 0, ENERGY };

  /*! Return bitmask of available conversion factors for a given property
   *
   * \param property property to be converted
   * \return bitmask indicating available conversions */

  int get_supported_conversions(const int property);

  /*! Return unit conversion factor for given property and selected from/to units
   *
   * \param property property to be converted
   * \param conversion constant indicating the conversion
   * \return conversion factor */

  double get_conversion_factor(const int property, const int conversion);

  /*! Open a potential file as specified by *name*
   *
   * If opening the file directly fails, the function will search for
   * it in the list of folder pointed to by the environment variable
   * ``LAMMPS_POTENTIALS`` (if it is set).
   *
   * If the potential file has a ``UNITS`` tag in the first line, the
   * tag's value is compared to the current unit style setting.
   * The behavior of the function then depends on the value of the
   * *auto_convert* parameter.  If it is a null pointer, then the unit
   * values must match or else the open will fail with an error.  Otherwise
   * the bitmask that *auto_convert* points to is used check for
   * compatibility with possible automatic conversions by the calling
   * function.  If compatible, the bitmask is set to the required
   * conversion or ``utils::NOCONVERT``.
   *
   * \param name          file- or pathname of the potential file
   * \param lmp           pointer to top-level LAMMPS class instance
   * \param auto_convert  pointer to unit conversion bitmask or ``nullptr``
   * \return              FILE pointer of the opened potential file or ``nullptr`` */

  FILE *open_potential(const std::string &name, LAMMPS *lmp, int *auto_convert);

  /*! Convert a time string to seconds
   *
   * The strings "off" and "unlimited" result in -1
   *
   * \param timespec a string in the following format: ([[HH:]MM:]SS)
   * \return total in seconds */

  double timespec2seconds(const std::string &timespec);

  /*! Convert a LAMMPS version date to a number
   *
   * This will generate a number YYYYMMDD from a date string
   * (with or without blanks) that is suitable for numerical
   * comparisons, i.e. later dates will generate a larger number.
   *
   * The day may or may not have a leading zero, the month
   * is identified by the first 3 letters (so there may be more)
   * and the year may be 2 or 4 digits (the missing 2 digits will
   * be assumed as 20. That is 04 corresponds to 2004).
   *
   * No check is made whether the date is valid.
   *
   * \param  date  string in the format (Day Month Year)
   * \return       date code */

  int date2num(const std::string &date);

  /*! Return current date as string
   *
   * This will generate a string containing the current date in YYYY-MM-DD format.
   *
   * \return       string with current date */

  std::string current_date();

  /*! Binary search in a vector of ascending doubles of length N
   *
   * If the value is smaller than the smallest value in the vector, 0 is returned.
   * If the value is larger or equal than the largest value in the vector, N-1 is returned.
   * Otherwise the index that satisfies the condition
   *
   * haystack[index] <= value < haystack[index+1]
   *
   * is returned, i.e. a value from 1 to N-2. Note that if there are tied values in the
   * haystack, always the larger index is returned as only that satisfied the condition.
   *
   * \param  needle    search value for which are are looking for the closest index
   * \param  n         size of the haystack array
   * \param  haystack  array with data in ascending order.
   * \return           index of value in the haystack array smaller or equal to needle */
  int binary_search(const double needle, const int n, const double *haystack);

  /*! Custom merge sort implementation
   *
   * This function provides a custom upward hybrid merge sort
   * implementation with support to pass an opaque pointer to
   * the comparison function, e.g. for access to class members.
   * This avoids having to use global variables.  For improved
   * performance, it uses an in-place insertion sort on initial
   * chunks of up to 64 elements and switches to merge sort from
   * then on.
   *
   * \param  index  Array with indices to be sorted
   * \param  num    Length of the index array
   * \param  ptr    Pointer to opaque object passed to comparison function
   * \param  comp   Pointer to comparison function */

  void merge_sort(int *index, int num, void *ptr, int (*comp)(int, int, void *));
}    // namespace utils
}    // namespace LAMMPS_NS

#endif<|MERGE_RESOLUTION|>--- conflicted
+++ resolved
@@ -56,12 +56,7 @@
    *  \param cmd      name of the failing command
    *  \param error    pointer to Error class instance (for abort) or nullptr */
 
-<<<<<<< HEAD
-  [[noreturn]] void missing_cmd_args(const std::string &file, int line, const std::string &cmd,
-                                     Error *error);
-=======
   void missing_cmd_args(const std::string &file, int line, const std::string &cmd, Error *error);
->>>>>>> bd373d60
 
   /* Internal function handling the argument list for logmesg(). */
 
