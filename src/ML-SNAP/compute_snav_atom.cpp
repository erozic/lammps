// clang-format off
/* ----------------------------------------------------------------------
   LAMMPS - Large-scale Atomic/Molecular Massively Parallel Simulator
   https://www.lammps.org/, Sandia National Laboratories
   Steve Plimpton, sjplimp@sandia.gov

   Copyright (2003) Sandia Corporation.  Under the terms of Contract
   DE-AC04-94AL85000 with Sandia Corporation, the U.S. Government retains
   certain rights in this software.  This software is distributed under
   the GNU General Public License.

   See the README file in the top-level LAMMPS directory.
------------------------------------------------------------------------- */

#include "compute_snav_atom.h"

#include "sna.h"
#include "atom.h"
#include "update.h"
#include "modify.h"
#include "neighbor.h"
#include "neigh_list.h"
#include "force.h"
#include "comm.h"
#include "memory.h"
#include "error.h"

#include <cstring>

using namespace LAMMPS_NS;

ComputeSNAVAtom::ComputeSNAVAtom(LAMMPS *lmp, int narg, char **arg) :
  Compute(lmp, narg, arg), cutsq(nullptr), list(nullptr), snav(nullptr),
<<<<<<< HEAD
  radelem(nullptr), wjelem(nullptr), rinnerelem(nullptr), drinnerelem(nullptr)
=======
  radelem(nullptr), wjelem(nullptr), sinnerelem(nullptr), dinnerelem(nullptr)
>>>>>>> bd373d60
{
  double rfac0, rmin0;
  int twojmax, switchflag, bzeroflag, bnormflag, wselfallflag;

  int ntypes = atom->ntypes;
  int nargmin = 6+2*ntypes;

  if (narg < nargmin) error->all(FLERR,"Illegal compute snav/atom command");

  // default values

  rmin0 = 0.0;
  switchflag = 1;
  bzeroflag = 1;
  bnormflag = 0;
  quadraticflag = 0;
  chemflag = 0;
  bnormflag = 0;
  wselfallflag = 0;
  switchinnerflag = 0;
  nelements = 1;

  // process required arguments

  memory->create(radelem,ntypes+1,"snav/atom:radelem"); // offset by 1 to match up with types
  memory->create(wjelem,ntypes+1,"snav/atom:wjelem");
  rcutfac = atof(arg[3]);
  rfac0 = atof(arg[4]);
  twojmax = atoi(arg[5]);
  for (int i = 0; i < ntypes; i++)
    radelem[i+1] = atof(arg[6+i]);
  for (int i = 0; i < ntypes; i++)
    wjelem[i+1] = atof(arg[6+ntypes+i]);
  // construct cutsq
  double cut;
  memory->create(cutsq,ntypes+1,ntypes+1,"snav/atom:cutsq");
  for (int i = 1; i <= ntypes; i++) {
    cut = 2.0*radelem[i]*rcutfac;
    cutsq[i][i] = cut*cut;
    for (int j = i+1; j <= ntypes; j++) {
      cut = (radelem[i]+radelem[j])*rcutfac;
      cutsq[i][j] = cutsq[j][i] = cut*cut;
    }
  }

  // set local input checks

  int sinnerflag = 0;
  int dinnerflag = 0;

  // process optional args

  int iarg = nargmin;

  while (iarg < narg) {
    if (strcmp(arg[iarg],"rmin0") == 0) {
      if (iarg+2 > narg)
        error->all(FLERR,"Illegal compute snav/atom command");
      rmin0 = atof(arg[iarg+1]);
      iarg += 2;
    } else if (strcmp(arg[iarg],"switchflag") == 0) {
      if (iarg+2 > narg)
        error->all(FLERR,"Illegal compute snav/atom command");
      switchflag = atoi(arg[iarg+1]);
      iarg += 2;
    } else if (strcmp(arg[iarg],"bzeroflag") == 0) {
      if (iarg+2 > narg)
        error->all(FLERR,"Illegal compute snav/atom command");
      bzeroflag = atoi(arg[iarg+1]);
      iarg += 2;
    } else if (strcmp(arg[iarg],"quadraticflag") == 0) {
      if (iarg+2 > narg)
        error->all(FLERR,"Illegal compute snav/atom command");
      quadraticflag = atoi(arg[iarg+1]);
      iarg += 2;
    } else if (strcmp(arg[iarg],"chem") == 0) {
      if (iarg+2+ntypes > narg)
        error->all(FLERR,"Illegal compute snav/atom command");
      chemflag = 1;
      memory->create(map,ntypes+1,"compute_sna_atom:map");
      nelements = utils::inumeric(FLERR,arg[iarg+1],false,lmp);
      for (int i = 0; i < ntypes; i++) {
        int jelem = utils::inumeric(FLERR,arg[iarg+2+i],false,lmp);
        if (jelem < 0 || jelem >= nelements)
          error->all(FLERR,"Illegal compute snav/atom command");
        map[i+1] = jelem;
      }
      iarg += 2+ntypes;
    } else if (strcmp(arg[iarg],"bnormflag") == 0) {
      if (iarg+2 > narg)
        error->all(FLERR,"Illegal compute snav/atom command");
      bnormflag = atoi(arg[iarg+1]);
      iarg += 2;
    } else if (strcmp(arg[iarg],"wselfallflag") == 0) {
      if (iarg+2 > narg)
        error->all(FLERR,"Illegal compute snav/atom command");
      wselfallflag = atoi(arg[iarg+1]);
      iarg += 2;
    } else if (strcmp(arg[iarg],"switchinnerflag") == 0) {
<<<<<<< HEAD
      if (iarg+1+2*ntypes > narg)
        error->all(FLERR,"Illegal compute snav/atom command");
      switchinnerflag = 1;
      iarg++;
      memory->create(rinnerelem,ntypes+1,"snav/atom:rinnerelem");
      memory->create(drinnerelem,ntypes+1,"snav/atom:drinnerelem");
      for (int i = 0; i < ntypes; i++)
       rinnerelem[i+1] = utils::numeric(FLERR,arg[iarg+i],false,lmp);
      iarg += ntypes;
      for (int i = 0; i < ntypes; i++)
       drinnerelem[i+1] = utils::numeric(FLERR,arg[iarg+i],false,lmp);
=======
      if (iarg+2 > narg)
        error->all(FLERR,"Illegal compute snav/atom command");
      switchinnerflag = atoi(arg[iarg+1]);
      iarg += 2;
    } else if (strcmp(arg[iarg],"sinner") == 0) {
      iarg++;
      if (iarg+ntypes > narg)
        error->all(FLERR,"Illegal compute snav/atom command");
      memory->create(sinnerelem,ntypes+1,"snav/atom:sinnerelem");
      for (int i = 0; i < ntypes; i++)
        sinnerelem[i+1] = utils::numeric(FLERR,arg[iarg+i],false,lmp);
      sinnerflag = 1;
      iarg += ntypes;
    } else if (strcmp(arg[iarg],"dinner") == 0) {
      iarg++;
      if (iarg+ntypes > narg)
        error->all(FLERR,"Illegal compute snav/atom command");
      memory->create(dinnerelem,ntypes+1,"snav/atom:dinnerelem");
      for (int i = 0; i < ntypes; i++)
        dinnerelem[i+1] = utils::numeric(FLERR,arg[iarg+i],false,lmp);
      dinnerflag = 1;
>>>>>>> bd373d60
      iarg += ntypes;
    } else error->all(FLERR,"Illegal compute snav/atom command");
  }

  if (switchinnerflag && !(sinnerflag && dinnerflag))
    error->all(FLERR,"Illegal compute snav/atom command: switchinnerflag = 1, missing sinner/dinner keyword");

  if (!switchinnerflag && (sinnerflag || dinnerflag))
    error->all(FLERR,"Illegal compute snav/atom command: switchinnerflag = 0, unexpected sinner/dinner keyword");

  snaptr = new SNA(lmp, rfac0, twojmax,
                   rmin0, switchflag, bzeroflag,
                   chemflag, bnormflag, wselfallflag,
                   nelements, switchinnerflag);

  ncoeff = snaptr->ncoeff;
  nperdim = ncoeff;
  if (quadraticflag) nperdim += (ncoeff*(ncoeff+1))/2;
  size_peratom_cols = 6*nperdim*atom->ntypes;
  comm_reverse = size_peratom_cols;
  peratom_flag = 1;

  nmax = 0;
  snav = nullptr;

}

/* ---------------------------------------------------------------------- */

ComputeSNAVAtom::~ComputeSNAVAtom()
{
  memory->destroy(snav);
  memory->destroy(radelem);
  memory->destroy(wjelem);
  memory->destroy(cutsq);
  delete snaptr;

  if (chemflag) memory->destroy(map);

  if (switchinnerflag) {
<<<<<<< HEAD
    memory->destroy(rinnerelem);
    memory->destroy(drinnerelem);
=======
    memory->destroy(sinnerelem);
    memory->destroy(dinnerelem);
>>>>>>> bd373d60
  }
}

/* ---------------------------------------------------------------------- */

void ComputeSNAVAtom::init()
{
  if (force->pair == nullptr)
    error->all(FLERR,"Compute snav/atom requires a pair style be defined");
   // TODO: Not sure what to do with this error check since cutoff radius is not
  // a single number
 //if (sqrt(cutsq) > force->pair->cutforce)
   // error->all(FLERR,"Compute snav/atom cutoff is longer than pairwise cutoff");

  // need an occasional full neighbor list

  neighbor->add_request(this, NeighConst::REQ_FULL | NeighConst::REQ_OCCASIONAL);

  if (modify->get_compute_by_style("snav/atom").size() > 1 && comm->me == 0)
    error->warning(FLERR,"More than one compute snav/atom");
  snaptr->init();
}

/* ---------------------------------------------------------------------- */

void ComputeSNAVAtom::init_list(int /*id*/, NeighList *ptr)
{
  list = ptr;
}

/* ---------------------------------------------------------------------- */

void ComputeSNAVAtom::compute_peratom()
{
  int ntotal = atom->nlocal + atom->nghost;

  invoked_peratom = update->ntimestep;

  // grow snav array if necessary

  if (atom->nmax > nmax) {
    memory->destroy(snav);
    nmax = atom->nmax;
    memory->create(snav,nmax,size_peratom_cols,
                   "snav/atom:snav");
    array_atom = snav;
  }

  // clear local array

  for (int i = 0; i < ntotal; i++)
    for (int icoeff = 0; icoeff < size_peratom_cols; icoeff++) {
      snav[i][icoeff] = 0.0;
    }

  // invoke full neighbor list (will copy or build if necessary)

  neighbor->build_one(list);

  const int inum = list->inum;
  const int* const ilist = list->ilist;
  const int* const numneigh = list->numneigh;
  int** const firstneigh = list->firstneigh;
  int * const type = atom->type;
  // compute sna derivatives for each atom in group
  // use full neighbor list to count atoms less than cutoff

  double** const x = atom->x;
  const int* const mask = atom->mask;

  for (int ii = 0; ii < inum; ii++) {
    const int i = ilist[ii];
    if (mask[i] & groupbit) {

      const double xtmp = x[i][0];
      const double ytmp = x[i][1];
      const double ztmp = x[i][2];
      const int itype = type[i];
      int ielem = 0;
      if (chemflag)
        ielem = map[itype];
      const double radi = radelem[itype];

      const int* const jlist = firstneigh[i];
      const int jnum = numneigh[i];

      const int typeoffset = 6*nperdim*(atom->type[i]-1);

      // insure rij, inside, and typej  are of size jnum

      snaptr->grow_rij(jnum);

      // rij[][3] = displacements between atom I and those neighbors
      // inside = indices of neighbors of I within cutoff
      // typej = types of neighbors of I within cutoff
      // note Rij sign convention => dU/dRij = dU/dRj = -dU/dRi

      int ninside = 0;
      for (int jj = 0; jj < jnum; jj++) {
        int j = jlist[jj];
        j &= NEIGHMASK;

        const double delx = x[j][0] - xtmp;
        const double dely = x[j][1] - ytmp;
        const double delz = x[j][2] - ztmp;
        const double rsq = delx*delx + dely*dely + delz*delz;
        int jtype = type[j];
        int jelem = 0;
        if (chemflag)
          jelem = map[jtype];
        if (rsq < cutsq[itype][jtype]&&rsq>1e-20) {
          snaptr->rij[ninside][0] = delx;
          snaptr->rij[ninside][1] = dely;
          snaptr->rij[ninside][2] = delz;
          snaptr->inside[ninside] = j;
          snaptr->wj[ninside] = wjelem[jtype];
          snaptr->rcutij[ninside] = (radi+radelem[jtype])*rcutfac;
          if (switchinnerflag) {
<<<<<<< HEAD
            snaptr->rinnerij[ninside] = 0.5*(rinnerelem[itype]+rinnerelem[jtype]);
            snaptr->drinnerij[ninside] = 0.5*(drinnerelem[itype]+drinnerelem[jtype]);
=======
            snaptr->sinnerij[ninside] = 0.5*(sinnerelem[itype]+sinnerelem[jtype]);
            snaptr->dinnerij[ninside] = 0.5*(dinnerelem[itype]+dinnerelem[jtype]);
>>>>>>> bd373d60
          }
          if (chemflag) snaptr->element[ninside] = jelem;
          ninside++;
        }
      }

      snaptr->compute_ui(ninside, ielem);
      snaptr->compute_zi();
      if (quadraticflag) {
        snaptr->compute_bi(ielem);
      }

      for (int jj = 0; jj < ninside; jj++) {
        const int j = snaptr->inside[jj];

        snaptr->compute_duidrj(jj);
        snaptr->compute_dbidrj();

        // Accumulate -dBi/dRi*Ri, -dBi/dRj*Rj

        double *snavi = snav[i]+typeoffset;
        double *snavj = snav[j]+typeoffset;

        for (int icoeff = 0; icoeff < ncoeff; icoeff++) {
          snavi[icoeff]           += snaptr->dblist[icoeff][0]*xtmp;
          snavi[icoeff+nperdim]   += snaptr->dblist[icoeff][1]*ytmp;
          snavi[icoeff+2*nperdim] += snaptr->dblist[icoeff][2]*ztmp;
          snavi[icoeff+3*nperdim] += snaptr->dblist[icoeff][1]*ztmp;
          snavi[icoeff+4*nperdim] += snaptr->dblist[icoeff][0]*ztmp;
          snavi[icoeff+5*nperdim] += snaptr->dblist[icoeff][0]*ytmp;
          snavj[icoeff]           -= snaptr->dblist[icoeff][0]*x[j][0];
          snavj[icoeff+nperdim]   -= snaptr->dblist[icoeff][1]*x[j][1];
          snavj[icoeff+2*nperdim] -= snaptr->dblist[icoeff][2]*x[j][2];
          snavj[icoeff+3*nperdim] -= snaptr->dblist[icoeff][1]*x[j][2];
          snavj[icoeff+4*nperdim] -= snaptr->dblist[icoeff][0]*x[j][2];
          snavj[icoeff+5*nperdim] -= snaptr->dblist[icoeff][0]*x[j][1];
        }

        if (quadraticflag) {
          const int quadraticoffset = ncoeff;
          snavi += quadraticoffset;
          snavj += quadraticoffset;
          int ncount = 0;
          for (int icoeff = 0; icoeff < ncoeff; icoeff++) {
            double bi = snaptr->blist[icoeff];
            double bix = snaptr->dblist[icoeff][0];
            double biy = snaptr->dblist[icoeff][1];
            double biz = snaptr->dblist[icoeff][2];

            // diagonal element of quadratic matrix

            double dbxtmp = bi*bix;
            double dbytmp = bi*biy;
            double dbztmp = bi*biz;
            snavi[ncount] +=           dbxtmp*xtmp;
            snavi[ncount+nperdim] +=   dbytmp*ytmp;
            snavi[ncount+2*nperdim] += dbztmp*ztmp;
            snavi[ncount+3*nperdim] += dbytmp*ztmp;
            snavi[ncount+4*nperdim] += dbxtmp*ztmp;
            snavi[ncount+5*nperdim] += dbxtmp*ytmp;
            snavj[ncount] -=            dbxtmp*x[j][0];
            snavj[ncount+nperdim] -=    dbytmp*x[j][1];
            snavj[ncount+2*nperdim] -=  dbztmp*x[j][2];
            snavj[ncount+3*nperdim] -=  dbytmp*x[j][2];
            snavj[ncount+4*nperdim] -=  dbxtmp*x[j][2];
            snavj[ncount+5*nperdim] -=  dbxtmp*x[j][1];
            ncount++;

            // upper-triangular elements of quadratic matrix

            for (int jcoeff = icoeff+1; jcoeff < ncoeff; jcoeff++) {
              double dbxtmp = bi*snaptr->dblist[jcoeff][0]
                + bix*snaptr->blist[jcoeff];
              double dbytmp = bi*snaptr->dblist[jcoeff][1]
                + biy*snaptr->blist[jcoeff];
              double dbztmp = bi*snaptr->dblist[jcoeff][2]
                + biz*snaptr->blist[jcoeff];
              snavi[ncount] +=           dbxtmp*xtmp;
              snavi[ncount+nperdim] +=   dbytmp*ytmp;
              snavi[ncount+2*nperdim] += dbztmp*ztmp;
              snavi[ncount+3*nperdim] += dbytmp*ztmp;
              snavi[ncount+4*nperdim] += dbxtmp*ztmp;
              snavi[ncount+5*nperdim] += dbxtmp*ytmp;
              snavj[ncount] -=           dbxtmp*x[j][0];
              snavj[ncount+nperdim] -=   dbytmp*x[j][1];
              snavj[ncount+2*nperdim] -= dbztmp*x[j][2];
              snavj[ncount+3*nperdim] -= dbytmp*x[j][2];
              snavj[ncount+4*nperdim] -= dbxtmp*x[j][2];
              snavj[ncount+5*nperdim] -= dbxtmp*x[j][1];
              ncount++;
            }
          }
        }
      }
    }
  }

  // communicate snav contributions between neighbor procs

  comm->reverse_comm(this);

}

/* ---------------------------------------------------------------------- */

int ComputeSNAVAtom::pack_reverse_comm(int n, int first, double *buf)
{
  int i,m,last,icoeff;

  m = 0;
  last = first + n;
  for (i = first; i < last; i++)
    for (icoeff = 0; icoeff < size_peratom_cols; icoeff++)
      buf[m++] = snav[i][icoeff];
  return m;
}

/* ---------------------------------------------------------------------- */

void ComputeSNAVAtom::unpack_reverse_comm(int n, int *list, double *buf)
{
  int i,j,m,icoeff;

  m = 0;
  for (i = 0; i < n; i++) {
    j = list[i];
    for (icoeff = 0; icoeff < size_peratom_cols; icoeff++)
      snav[j][icoeff] += buf[m++];
  }
}

/* ----------------------------------------------------------------------
   memory usage
------------------------------------------------------------------------- */

double ComputeSNAVAtom::memory_usage()
{
  double bytes = (double)nmax*size_peratom_cols * sizeof(double); // snav
  bytes += snaptr->memory_usage();                        // SNA object

  return bytes;
}<|MERGE_RESOLUTION|>--- conflicted
+++ resolved
@@ -31,11 +31,7 @@
 
 ComputeSNAVAtom::ComputeSNAVAtom(LAMMPS *lmp, int narg, char **arg) :
   Compute(lmp, narg, arg), cutsq(nullptr), list(nullptr), snav(nullptr),
-<<<<<<< HEAD
-  radelem(nullptr), wjelem(nullptr), rinnerelem(nullptr), drinnerelem(nullptr)
-=======
   radelem(nullptr), wjelem(nullptr), sinnerelem(nullptr), dinnerelem(nullptr)
->>>>>>> bd373d60
 {
   double rfac0, rmin0;
   int twojmax, switchflag, bzeroflag, bnormflag, wselfallflag;
@@ -135,19 +131,6 @@
       wselfallflag = atoi(arg[iarg+1]);
       iarg += 2;
     } else if (strcmp(arg[iarg],"switchinnerflag") == 0) {
-<<<<<<< HEAD
-      if (iarg+1+2*ntypes > narg)
-        error->all(FLERR,"Illegal compute snav/atom command");
-      switchinnerflag = 1;
-      iarg++;
-      memory->create(rinnerelem,ntypes+1,"snav/atom:rinnerelem");
-      memory->create(drinnerelem,ntypes+1,"snav/atom:drinnerelem");
-      for (int i = 0; i < ntypes; i++)
-       rinnerelem[i+1] = utils::numeric(FLERR,arg[iarg+i],false,lmp);
-      iarg += ntypes;
-      for (int i = 0; i < ntypes; i++)
-       drinnerelem[i+1] = utils::numeric(FLERR,arg[iarg+i],false,lmp);
-=======
       if (iarg+2 > narg)
         error->all(FLERR,"Illegal compute snav/atom command");
       switchinnerflag = atoi(arg[iarg+1]);
@@ -169,7 +152,6 @@
       for (int i = 0; i < ntypes; i++)
         dinnerelem[i+1] = utils::numeric(FLERR,arg[iarg+i],false,lmp);
       dinnerflag = 1;
->>>>>>> bd373d60
       iarg += ntypes;
     } else error->all(FLERR,"Illegal compute snav/atom command");
   }
@@ -210,13 +192,8 @@
   if (chemflag) memory->destroy(map);
 
   if (switchinnerflag) {
-<<<<<<< HEAD
-    memory->destroy(rinnerelem);
-    memory->destroy(drinnerelem);
-=======
     memory->destroy(sinnerelem);
     memory->destroy(dinnerelem);
->>>>>>> bd373d60
   }
 }
 
@@ -335,13 +312,8 @@
           snaptr->wj[ninside] = wjelem[jtype];
           snaptr->rcutij[ninside] = (radi+radelem[jtype])*rcutfac;
           if (switchinnerflag) {
-<<<<<<< HEAD
-            snaptr->rinnerij[ninside] = 0.5*(rinnerelem[itype]+rinnerelem[jtype]);
-            snaptr->drinnerij[ninside] = 0.5*(drinnerelem[itype]+drinnerelem[jtype]);
-=======
             snaptr->sinnerij[ninside] = 0.5*(sinnerelem[itype]+sinnerelem[jtype]);
             snaptr->dinnerij[ninside] = 0.5*(dinnerelem[itype]+dinnerelem[jtype]);
->>>>>>> bd373d60
           }
           if (chemflag) snaptr->element[ninside] = jelem;
           ninside++;
