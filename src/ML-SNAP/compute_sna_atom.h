--- conflicted
+++ resolved
@@ -45,13 +45,8 @@
   int *map;    // map types to [0,nelements)
   int nelements, chemflag;
   int switchinnerflag;
-<<<<<<< HEAD
-  double *rinnerelem;
-  double *drinnerelem;
-=======
   double *sinnerelem;
   double *dinnerelem;
->>>>>>> bd373d60
   class SNA *snaptr;
   double cutmax;
   int quadraticflag;
