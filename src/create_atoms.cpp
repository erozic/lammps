--- conflicted
+++ resolved
@@ -107,20 +107,13 @@
     iarg = 5;
   } else if (strcmp(arg[1], "random") == 0) {
     style = RANDOM;
-<<<<<<< HEAD
-    if (narg < 5) error->all(FLERR,"Illegal create_atoms command");
-    nrandom = utils::inumeric(FLERR,arg[2],false,lmp);
-    if (nrandom < 0) error->all(FLERR,"Illegal create_atoms command");
-    seed = utils::inumeric(FLERR,arg[3],false,lmp);
-    if (seed <= 0) error->all(FLERR,"Illegal create_atoms command");
-    if (strcmp(arg[4],"NULL") == 0) nregion = -1;
-=======
     if (narg < 5) error->all(FLERR, "Illegal create_atoms command");
     nrandom = utils::inumeric(FLERR, arg[2], false, lmp);
+    if (nrandom < 0) error->all(FLERR, "Illegal create_atoms command");
     seed = utils::inumeric(FLERR, arg[3], false, lmp);
+    if (seed <= 0) error->all(FLERR, "Illegal create_atoms command");
     if (strcmp(arg[4], "NULL") == 0)
       region = nullptr;
->>>>>>> 45de998a
     else {
       region = domain->get_region_by_id(arg[4]);
       if (!region) error->all(FLERR, "Create_atoms region {} does not exist", arg[4]);
@@ -185,19 +178,12 @@
       else
         error->all(FLERR, "Illegal create_atoms command");
       iarg += 2;
-<<<<<<< HEAD
-    } else if (strcmp(arg[iarg],"var") == 0) {
-      if (style == SINGLE) error->all(FLERR,"Illegal create_atoms command: "
+    } else if (strcmp(arg[iarg], "var") == 0) {
+      if (style == SINGLE) error->all(FLERR, "Illegal create_atoms command: "
           "can't combine 'var' keyword with 'single' style!");
-      if (iarg+2 > narg) error->all(FLERR,"Illegal create_atoms command");
-      delete [] vstr;
-      vstr = utils::strdup(arg[iarg+1]);
-=======
-    } else if (strcmp(arg[iarg], "var") == 0) {
-      if (iarg + 2 > narg) error->all(FLERR, "Illegal create_atoms command");
+      if (iarg + 2 > narg) error->all(FLERR,"Illegal create_atoms command");
       delete[] vstr;
       vstr = utils::strdup(arg[iarg + 1]);
->>>>>>> 45de998a
       varflag = 1;
       iarg += 2;
     } else if (strcmp(arg[iarg], "set") == 0) {
@@ -245,7 +231,6 @@
       subsetseed = utils::inumeric(FLERR, arg[iarg + 2], false, lmp);
       if (nsubset <= 0 || subsetseed <= 0) error->all(FLERR, "Illegal create_atoms command");
       iarg += 3;
-<<<<<<< HEAD
     } else if (strcmp(arg[iarg],"maxtries") == 0) {
       if (style != RANDOM) error->all(FLERR,"Illegal create_atoms command: "
           "'maxtries' can only be combined with 'random' style!");
@@ -278,30 +263,6 @@
       error->all(FLERR,"Create_atoms molecule must have atom types");
     if (ntype+onemol->ntypes <= 0 || ntype+onemol->ntypes > atom->ntypes)
       error->all(FLERR,"Invalid atom type in create_atoms mol command");
-=======
-    } else
-      error->all(FLERR, "Illegal create_atoms command");
-  }
-
-  // error checks
-
-  if (mode == ATOM && (ntype <= 0 || ntype > atom->ntypes))
-    error->all(FLERR, "Invalid atom type in create_atoms command");
-
-  if (style == RANDOM) {
-    if (nrandom < 0) error->all(FLERR, "Illegal create_atoms command");
-    if (seed <= 0) error->all(FLERR, "Illegal create_atoms command");
-  }
-
-  // error check and further setup for mode = MOLECULE
-
-  ranmol = nullptr;
-  if (mode == MOLECULE) {
-    if (onemol->xflag == 0) error->all(FLERR, "Create_atoms molecule must have coordinates");
-    if (onemol->typeflag == 0) error->all(FLERR, "Create_atoms molecule must have atom types");
-    if (ntype + onemol->ntypes <= 0 || ntype + onemol->ntypes > atom->ntypes)
-      error->all(FLERR, "Invalid atom type in create_atoms mol command");
->>>>>>> 45de998a
     if (onemol->tag_require && !atom->tag_enable)
       error->all(FLERR, "Create_atoms molecule has atom IDs, but system does not");
     onemol->check_attributes(0);
@@ -310,14 +271,10 @@
     onemol->compute_center();
 
     // molecule random number generator, different for each proc
-    ranmol = new RanMars(lmp, molseed+me);
-
-<<<<<<< HEAD
+    ranmol = new RanMars(lmp, molseed + comm->me);
+
     // a bit of memory for tries to create molecules (if overlap/maxtries)
     memory->create(temp_mol_coords, onemol->natoms, 3, "create_atoms:temp_mol_coords");
-=======
-    ranmol = new RanMars(lmp, molseed + comm->me);
->>>>>>> 45de998a
   }
 
   ranlatt = nullptr;
@@ -696,21 +653,12 @@
 
   if (coord[0] >= sublo[0] && coord[0] < subhi[0] && coord[1] >= sublo[1] && coord[1] < subhi[1] &&
       coord[2] >= sublo[2] && coord[2] < subhi[2]) {
-<<<<<<< HEAD
     if (mode == ATOM) {
       atom->avec->create_atom(ntype, xone);
     } else {
       gen_mol_coords(xone, quatone);
       create_mol();
     }
-=======
-    if (mode == ATOM)
-      atom->avec->create_atom(ntype, xone);
-    else if (quatone[0] == 0.0 && quatone[1] == 0.0 && quatone[2] == 0.0)
-      add_molecule(xone);
-    else
-      add_molecule(xone, quatone);
->>>>>>> 45de998a
   }
 }
 
@@ -788,19 +736,17 @@
 
   int tries;
   for (int i = 0; i < nrandom; i++) {
-<<<<<<< HEAD
     tries = 0;
     while (1) {
       tries++;
       if (tries > maxtries)
         error->all(FLERR, "Exceeded max number of tries in create_atoms");
-      xone[0] = xlo + random->uniform() * (xhi-xlo);
-      xone[1] = ylo + random->uniform() * (yhi-ylo);
-      xone[2] = zlo + random->uniform() * (zhi-zlo);
+      xone[0] = xlo + random->uniform() * (xhi - xlo);
+      xone[1] = ylo + random->uniform() * (yhi - ylo);
+      xone[2] = zlo + random->uniform() * (zhi - zlo);
       if (domain->dimension == 2) xone[2] = zmid;
 
-      if (nregion >= 0 &&
-          domain->regions[nregion]->match(xone[0],xone[1],xone[2]) == 0)
+      if (region && (region->match(xone[0], xone[1], xone[2]) == 0))
         continue;
 
       if (varflag && vartest(xone) == 0)
@@ -824,30 +770,13 @@
         if (reject) continue;
       }
 
-=======
-    while (true) {
-      xone[0] = xlo + random->uniform() * (xhi - xlo);
-      xone[1] = ylo + random->uniform() * (yhi - ylo);
-      xone[2] = zlo + random->uniform() * (zhi - zlo);
-      if (domain->dimension == 2) xone[2] = zmid;
-
-      valid = 1;
-      if (region && (region->match(xone[0], xone[1], xone[2]) == 0)) valid = 0;
-      if (varflag && vartest(xone) == 0) valid = 0;
->>>>>>> 45de998a
       if (triclinic) {
         domain->x2lamda(xone, lamda);
         coord = lamda;
-<<<<<<< HEAD
         if (coord[0] < boxlo[0] || coord[0] >= boxhi[0] ||
             coord[1] < boxlo[1] || coord[1] >= boxhi[1] ||
             coord[2] < boxlo[2] || coord[2] >= boxhi[2])
           continue;
-=======
-        if (coord[0] < boxlo[0] || coord[0] >= boxhi[0] || coord[1] < boxlo[1] ||
-            coord[1] >= boxhi[1] || coord[2] < boxlo[2] || coord[2] >= boxhi[2])
-          valid = 0;
->>>>>>> 45de998a
       } else
         coord = xone;
 
@@ -855,7 +784,6 @@
     }
 
     // if triclinic, coord is now in lamda units
-<<<<<<< HEAD
     
     if (coord[0] >= sublo[0] && coord[0] < subhi[0] &&
         coord[1] >= sublo[1] && coord[1] < subhi[1] &&
@@ -865,17 +793,6 @@
       } else {
         create_mol();
       }
-=======
-
-    if (coord[0] >= sublo[0] && coord[0] < subhi[0] && coord[1] >= sublo[1] &&
-        coord[1] < subhi[1] && coord[2] >= sublo[2] && coord[2] < subhi[2]) {
-      if (mode == ATOM)
-        atom->avec->create_atom(ntype, xone);
-      else if (quatone[0] == 0 && quatone[1] == 0 && quatone[2] == 0)
-        add_molecule(xone);
-      else
-        add_molecule(xone, quatone);
->>>>>>> 45de998a
     }
   }
 
@@ -1042,29 +959,20 @@
           x[2] = k + basis[m][2];
 
           // convert from lattice coords to box coords
-<<<<<<< HEAD
           
-          domain->lattice->lattice2box(x[0],x[1],x[2]);
+          domain->lattice->lattice2box(x[0], x[1], x[2]);
           
           // if a region was specified, test if atom is in it
 
-          if (style == REGION &&
-              !domain->regions[nregion]->match(x[0],x[1],x[2]))
-            continue;
-=======
-
-          domain->lattice->lattice2box(x[0], x[1], x[2]);
-
-          // if a region was specified, test if atom is in it
-
           if (style == REGION)
             if (!region->match(x[0], x[1], x[2])) continue;
->>>>>>> 45de998a
 
           // if variable test specified, eval variable
           
           if (varflag && vartest(x) == 0)
             continue;
+            
+          // test if atom/molecule position is in my subbox
 
           if (triclinic) {
             domain->x2lamda(x, lamda);
@@ -1081,9 +989,8 @@
           // add = add an atom or entire molecule to my list of atoms
 
           if (action == INSERT) {
-<<<<<<< HEAD
             if (mode == ATOM) {
-              atom->avec->create_atom(basistype[m],x);
+              atom->avec->create_atom(basistype[m], x);
             } else {
               gen_mol_coords(x, quatone);
               create_mol();
@@ -1092,28 +999,11 @@
             if (nlatt == MAXSMALLINT) nlatt_overflow = 1;
           } else if (action == INSERT_SELECTED && flag[nlatt]) {
             if (mode == ATOM) {
-              atom->avec->create_atom(basistype[m],x);
+              atom->avec->create_atom(basistype[m], x);
             } else {
               gen_mol_coords(x, quatone);
               create_mol();
             }
-=======
-            if (mode == ATOM)
-              atom->avec->create_atom(basistype[m], x);
-            else if (quatone[0] == 0 && quatone[1] == 0 && quatone[2] == 0)
-              add_molecule(x);
-            else
-              add_molecule(x, quatone);
-          } else if (action == COUNT) {
-            if (nlatt == MAXSMALLINT) nlatt_overflow = 1;
-          } else if (action == INSERT_SELECTED && flag[nlatt]) {
-            if (mode == ATOM)
-              atom->avec->create_atom(basistype[m], x);
-            else if (quatone[0] == 0 && quatone[1] == 0 && quatone[2] == 0)
-              add_molecule(x);
-            else
-              add_molecule(x, quatone);
->>>>>>> 45de998a
           }
 
           nlatt++;
@@ -1130,7 +1020,6 @@
 ------------------------------------------------------------------------- */
 void CreateAtoms::gen_mol_coords(double *center, double *quat_user)
 {
-<<<<<<< HEAD
   double r[3], quat[4], rotmat[3][3];
   int randrot = 1;
   if (quat_user) {
@@ -1142,17 +1031,6 @@
     }
   }
   if (randrot) {
-=======
-  int n;
-  double r[3], rotmat[3][3], quat[4], xnew[3];
-
-  if (quat_user) {
-    quat[0] = quat_user[0];
-    quat[1] = quat_user[1];
-    quat[2] = quat_user[2];
-    quat[3] = quat_user[3];
-  } else {
->>>>>>> 45de998a
     if (domain->dimension == 3) {
       r[0] = ranmol->uniform() - 0.5;
       r[1] = ranmol->uniform() - 0.5;
@@ -1164,18 +1042,12 @@
     }
     double theta = ranmol->uniform() * MY_2PI;
     MathExtra::axisangle_to_quat(r, theta, quat);
-<<<<<<< HEAD
   } else {
     quat[0] = quat_user[0];
     quat[1] = quat_user[1];
     quat[2] = quat_user[2];
     quat[3] = quat_user[3];
   }
-=======
-  }
-
-  MathExtra::quat_to_mat(quat, rotmat);
->>>>>>> 45de998a
   onemol->quat_external = quat;
   MathExtra::quat_to_mat(quat, rotmat);
 
@@ -1198,13 +1070,7 @@
   // max tag of atoms in previous molecules at this point
   int n, natoms = onemol->natoms;
   for (int m = 0; m < natoms; m++) {
-<<<<<<< HEAD
     atom->avec->create_atom(ntype+onemol->type[m], temp_mol_coords[m]);
-=======
-    MathExtra::matvec(rotmat, onemol->dx[m], xnew);
-    MathExtra::add3(xnew, center, xnew);
-    atom->avec->create_atom(ntype + onemol->type[m], xnew);
->>>>>>> 45de998a
     n = atom->nlocal - 1;
     atom->add_molecule_atom(onemol, m, n, 0);
   }
