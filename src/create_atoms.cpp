/* ----------------------------------------------------------------------
   LAMMPS - Large-scale Atomic/Molecular Massively Parallel Simulator
   https://www.lammps.org/, Sandia National Laboratories
   Steve Plimpton, sjplimp@sandia.gov

   Copyright (2003) Sandia Corporation.  Under the terms of Contract
   DE-AC04-94AL85000 with Sandia Corporation, the U.S. Government retains
   certain rights in this software.  This software is distributed under
   the GNU General Public License.

   See the README file in the top-level LAMMPS directory.
------------------------------------------------------------------------- */

/* ----------------------------------------------------------------------
   Contributing author (ratio and subset) : Jake Gissinger (U Colorado)
   Contributing author (maxtries & overlap) : Eugen Rozic (IRB, Zagreb)
------------------------------------------------------------------------- */

#include "create_atoms.h"

#include "atom.h"
#include "atom_vec.h"
#include "comm.h"
#include "domain.h"
#include "error.h"
#include "input.h"
#include "irregular.h"
#include "lattice.h"
#include "math_const.h"
#include "math_extra.h"
#include "memory.h"
#include "modify.h"
#include "molecule.h"
#include "random_mars.h"
#include "random_park.h"
#include "region.h"
#include "special.h"
#include "variable.h"

#include <cstring>

using namespace LAMMPS_NS;
using namespace MathConst;

#define BIG 1.0e30
#define EPSILON 1.0e-6
#define LB_FACTOR 1.1
#define DEFAULT_MAXTRIES 1000

enum { BOX, REGION, SINGLE, RANDOM };
enum { ATOM, MOLECULE };
enum { COUNT, INSERT, INSERT_SELECTED };
enum { NONE, RATIO, SUBSET };

/* ---------------------------------------------------------------------- */

CreateAtoms::CreateAtoms(LAMMPS *lmp) : Command(lmp), basistype(nullptr) {}

/* ---------------------------------------------------------------------- */

void CreateAtoms::command(int narg, char **arg)
{
  if (domain->box_exist == 0)
    error->all(FLERR, "Create_atoms command before simulation box is defined");
  if (modify->nfix_restart_peratom)
    error->all(FLERR,
               "Cannot create_atoms after "
               "reading restart file with per-atom info");

  // check for compatible lattice

  int latsty = domain->lattice->style;
  if (domain->dimension == 2) {
    if (latsty == Lattice::SC || latsty == Lattice::BCC || latsty == Lattice::FCC ||
        latsty == Lattice::HCP || latsty == Lattice::DIAMOND)
      error->all(FLERR, "Lattice style incompatible with simulation dimension");
  } else {
    if (latsty == Lattice::SQ || latsty == Lattice::SQ2 || latsty == Lattice::HEX)
      error->all(FLERR, "Lattice style incompatible with simulation dimension");
  }

  // parse arguments

  if (narg < 2) error->all(FLERR, "Illegal create_atoms command");
  ntype = utils::inumeric(FLERR, arg[0], false, lmp);

  int iarg;
  if (strcmp(arg[1], "box") == 0) {
    style = BOX;
    iarg = 2;
    region = nullptr;
  } else if (strcmp(arg[1], "region") == 0) {
    style = REGION;
    if (narg < 3) error->all(FLERR, "Illegal create_atoms command");
    region = domain->get_region_by_id(arg[2]);
    if (!region) error->all(FLERR, "Create_atoms region {} does not exist", arg[2]);
    region->init();
    region->prematch();
    iarg = 3;
    ;
  } else if (strcmp(arg[1], "single") == 0) {
    style = SINGLE;
    if (narg < 5) error->all(FLERR, "Illegal create_atoms command");
    xone[0] = utils::numeric(FLERR, arg[2], false, lmp);
    xone[1] = utils::numeric(FLERR, arg[3], false, lmp);
    xone[2] = utils::numeric(FLERR, arg[4], false, lmp);
    iarg = 5;
  } else if (strcmp(arg[1], "random") == 0) {
    style = RANDOM;
    if (narg < 5) error->all(FLERR, "Illegal create_atoms command");
    nrandom = utils::inumeric(FLERR, arg[2], false, lmp);
    if (nrandom < 0) error->all(FLERR, "Illegal create_atoms command");
    seed = utils::inumeric(FLERR, arg[3], false, lmp);
    if (seed <= 0) error->all(FLERR, "Illegal create_atoms command");
    if (strcmp(arg[4], "NULL") == 0)
      region = nullptr;
    else {
      region = domain->get_region_by_id(arg[4]);
      if (!region) error->all(FLERR, "Create_atoms region {} does not exist", arg[4]);
      region->init();
      region->prematch();
    }
    iarg = 5;
  } else
    error->all(FLERR, "Illegal create_atoms command");

  // process optional keywords

  int scaleflag = 1;
  remapflag = 0;
  mode = ATOM;
  int molseed;
  ranmol = nullptr;
  varflag = 0;
  vstr = xstr = ystr = zstr = nullptr;
  quatone[0] = quatone[1] = quatone[2] = quatone[3] = 0.0;
  subsetflag = NONE;
  int subsetseed;
  overlapflag = 0;
  maxtries = DEFAULT_MAXTRIES;

  nbasis = domain->lattice->nbasis;
  basistype = new int[nbasis];
  for (int i = 0; i < nbasis; i++) basistype[i] = ntype;

  while (iarg < narg) {
    if (strcmp(arg[iarg], "basis") == 0) {
      if (iarg + 3 > narg) error->all(FLERR, "Illegal create_atoms command");
      int ibasis = utils::inumeric(FLERR, arg[iarg + 1], false, lmp);
      int itype = utils::inumeric(FLERR, arg[iarg + 2], false, lmp);
      if (ibasis <= 0 || ibasis > nbasis || itype <= 0 || itype > atom->ntypes)
        error->all(FLERR, "Invalid basis setting in create_atoms command");
      basistype[ibasis - 1] = itype;
      iarg += 3;
    } else if (strcmp(arg[iarg], "remap") == 0) {
      if (iarg + 2 > narg) error->all(FLERR, "Illegal create_atoms command");
      remapflag = utils::logical(FLERR, arg[iarg + 1], false, lmp);
      iarg += 2;
    } else if (strcmp(arg[iarg], "mol") == 0) {
      if (iarg + 3 > narg) error->all(FLERR, "Illegal create_atoms command");
      int imol = atom->find_molecule(arg[iarg + 1]);
      if (imol == -1)
        error->all(FLERR,
                   "Molecule template ID for "
                   "create_atoms does not exist");
      if ((atom->molecules[imol]->nset > 1) && (comm->me == 0))
        error->warning(FLERR, "Molecule template for create_atoms has multiple molecules");
      mode = MOLECULE;
      onemol = atom->molecules[imol];
      molseed = utils::inumeric(FLERR, arg[iarg + 2], false, lmp);
      iarg += 3;
    } else if (strcmp(arg[iarg], "units") == 0) {
      if (iarg + 2 > narg) error->all(FLERR, "Illegal create_atoms command");
      if (strcmp(arg[iarg + 1], "box") == 0)
        scaleflag = 0;
      else if (strcmp(arg[iarg + 1], "lattice") == 0)
        scaleflag = 1;
      else
        error->all(FLERR, "Illegal create_atoms command");
      iarg += 2;
    } else if (strcmp(arg[iarg], "var") == 0) {
      if (style == SINGLE) error->all(FLERR, "Illegal create_atoms command: "
          "can't combine 'var' keyword with 'single' style!");
      if (iarg + 2 > narg) error->all(FLERR,"Illegal create_atoms command");
      delete[] vstr;
      vstr = utils::strdup(arg[iarg + 1]);
      varflag = 1;
      iarg += 2;
    } else if (strcmp(arg[iarg], "set") == 0) {
      if (iarg + 3 > narg) error->all(FLERR, "Illegal create_atoms command");
      if (strcmp(arg[iarg + 1], "x") == 0) {
        delete[] xstr;
        xstr = utils::strdup(arg[iarg + 2]);
      } else if (strcmp(arg[iarg + 1], "y") == 0) {
        delete[] ystr;
        ystr = utils::strdup(arg[iarg + 2]);
      } else if (strcmp(arg[iarg + 1], "z") == 0) {
        delete[] zstr;
        zstr = utils::strdup(arg[iarg + 2]);
      } else
        error->all(FLERR, "Illegal create_atoms command");
      iarg += 3;
    } else if (strcmp(arg[iarg], "rotate") == 0) {
      if (iarg + 5 > narg) error->all(FLERR, "Illegal create_atoms command");
      double thetaone;
      double axisone[3];
      thetaone = utils::numeric(FLERR, arg[iarg + 1], false, lmp) / 180.0 * MY_PI;
      ;
      axisone[0] = utils::numeric(FLERR, arg[iarg + 2], false, lmp);
      axisone[1] = utils::numeric(FLERR, arg[iarg + 3], false, lmp);
      axisone[2] = utils::numeric(FLERR, arg[iarg + 4], false, lmp);
      if (axisone[0] == 0.0 && axisone[1] == 0.0 && axisone[2] == 0.0)
        error->all(FLERR, "Illegal create_atoms command");
      if (domain->dimension == 2 && (axisone[0] != 0.0 || axisone[1] != 0.0))
        error->all(FLERR, "Invalid create_atoms rotation vector for 2d model");
      MathExtra::norm3(axisone);
      MathExtra::axisangle_to_quat(axisone, thetaone, quatone);
      iarg += 5;
    } else if (strcmp(arg[iarg], "ratio") == 0) {
      if (iarg + 3 > narg) error->all(FLERR, "Illegal create_atoms command");
      subsetflag = RATIO;
      subsetfrac = utils::numeric(FLERR, arg[iarg + 1], false, lmp);
      subsetseed = utils::inumeric(FLERR, arg[iarg + 2], false, lmp);
      if (subsetfrac <= 0.0 || subsetfrac > 1.0 || subsetseed <= 0)
        error->all(FLERR, "Illegal create_atoms command");
      iarg += 3;
    } else if (strcmp(arg[iarg], "subset") == 0) {
      if (iarg + 3 > narg) error->all(FLERR, "Illegal create_atoms command");
      subsetflag = SUBSET;
      nsubset = utils::bnumeric(FLERR, arg[iarg + 1], false, lmp);
      subsetseed = utils::inumeric(FLERR, arg[iarg + 2], false, lmp);
      if (nsubset <= 0 || subsetseed <= 0) error->all(FLERR, "Illegal create_atoms command");
      iarg += 3;
    } else if (strcmp(arg[iarg],"maxtries") == 0) {
      if (style != RANDOM) error->all(FLERR,"Illegal create_atoms command: "
          "'maxtries' can only be combined with 'random' style!");
      if (iarg+2 > narg) error->all(FLERR,"Illegal create_atoms command");
      maxtries = utils::inumeric(FLERR,arg[iarg+1],false, lmp);
      if (maxtries <= 0)
        error->all(FLERR,"Illegal create_atoms command");
      iarg += 2;
    } else if (strcmp(arg[iarg],"overlap") == 0) {
      if (style != RANDOM) error->all(FLERR,"Illegal create_atoms command: "
          "'overlap' can only be combined with 'random' style!");
      if (iarg+2 > narg) error->all(FLERR,"Illegal create_atoms command");
      overlap_radius = utils::numeric(FLERR,arg[iarg+1],false,lmp);
      if (overlap_radius <= 0)
        error->all(FLERR,"Illegal create_atoms command");
      overlapflag = 1;
      iarg += 2;
    } else error->all(FLERR,"Illegal create_atoms command");
  }

  // error checks and further setup for mode = MOLECULE

  if (mode == ATOM) {
    if (ntype <= 0 || ntype > atom->ntypes)
      error->all(FLERR,"Invalid atom type in create_atoms command");
  } else if (mode == MOLECULE) {
    if (onemol->xflag == 0)
      error->all(FLERR,"Create_atoms molecule must have coordinates");
    if (onemol->typeflag == 0)
      error->all(FLERR,"Create_atoms molecule must have atom types");
    if (ntype+onemol->ntypes <= 0 || ntype+onemol->ntypes > atom->ntypes)
      error->all(FLERR,"Invalid atom type in create_atoms mol command");
    if (onemol->tag_require && !atom->tag_enable)
      error->all(FLERR, "Create_atoms molecule has atom IDs, but system does not");
    onemol->check_attributes(0);

    // create_atoms uses geometric center of molecule for insertion
    onemol->compute_center();

    // molecule random number generator, different for each proc
    ranmol = new RanMars(lmp, molseed + comm->me);

    // a bit of memory for tries to create molecules (if overlap/maxtries)
    memory->create(temp_mol_coords, onemol->natoms, 3, "create_atoms:temp_mol_coords");
  }

  ranlatt = nullptr;
  if (subsetflag != NONE) ranlatt = new RanMars(lmp, subsetseed + comm->me);

  // error check and further setup for variable test

  if (!vstr && (xstr || ystr || zstr))
    error->all(FLERR, "Incomplete use of variables in create_atoms command");
  if (vstr && (!xstr && !ystr && !zstr))
    error->all(FLERR, "Incomplete use of variables in create_atoms command");

  if (varflag) {
    vvar = input->variable->find(vstr);
    if (vvar < 0) error->all(FLERR, "Variable {} for create_atoms does not exist", vstr);
    if (!input->variable->equalstyle(vvar))
      error->all(FLERR, "Variable for create_atoms is invalid style");

    if (xstr) {
      xvar = input->variable->find(xstr);
      if (xvar < 0) error->all(FLERR, "Variable {} for create_atoms does not exist", xstr);
      if (!input->variable->internalstyle(xvar))
        error->all(FLERR, "Variable for create_atoms is invalid style");
    }
    if (ystr) {
      yvar = input->variable->find(ystr);
      if (yvar < 0) error->all(FLERR, "Variable {} for create_atoms does not exist", ystr);
      if (!input->variable->internalstyle(yvar))
        error->all(FLERR, "Variable for create_atoms is invalid style");
    }
    if (zstr) {
      zvar = input->variable->find(zstr);
      if (zvar < 0) error->all(FLERR, "Variable {} for create_atoms does not exist", zstr);
      if (!input->variable->internalstyle(zvar))
        error->all(FLERR, "Variable for create_atoms is invalid style");
    }
  }

  // demand non-none lattice be defined for BOX and REGION
  // else setup scaling for SINGLE and RANDOM
  // could use domain->lattice->lattice2box() to do conversion of
  //   lattice to box, but not consistent with other uses of units=lattice
  // triclinic remapping occurs in add_single()

  if (style == BOX || style == REGION) {
    if (nbasis == 0) error->all(FLERR, "Cannot create atoms with undefined lattice");
  } else if (scaleflag == 1) {
    xone[0] *= domain->lattice->xlattice;
    xone[1] *= domain->lattice->ylattice;
    xone[2] *= domain->lattice->zlattice;
  }

  // set bounds for my proc in sublo[3] & subhi[3]
  // if periodic and style = BOX or REGION, i.e. using lattice:
  //   should create exactly 1 atom when 2 images are both "on" the boundary
  //   either image may be slightly inside/outside true box due to round-off
  //   if I am lo proc, decrement lower bound by EPSILON
  //     this will insure lo image is created
  //   if I am hi proc, decrement upper bound by 2.0*EPSILON
  //     this will insure hi image is not created
  //   thus insertion box is EPSILON smaller than true box
  //     and is shifted away from true boundary
  //     which is where atoms are likely to be generated

  triclinic = domain->triclinic;

  double epsilon[3];
  if (triclinic)
    epsilon[0] = epsilon[1] = epsilon[2] = EPSILON;
  else {
    epsilon[0] = domain->prd[0] * EPSILON;
    epsilon[1] = domain->prd[1] * EPSILON;
    epsilon[2] = domain->prd[2] * EPSILON;
  }

  if (triclinic == 0) {
    sublo[0] = domain->sublo[0];
    subhi[0] = domain->subhi[0];
    sublo[1] = domain->sublo[1];
    subhi[1] = domain->subhi[1];
    sublo[2] = domain->sublo[2];
    subhi[2] = domain->subhi[2];
  } else {
    sublo[0] = domain->sublo_lamda[0];
    subhi[0] = domain->subhi_lamda[0];
    sublo[1] = domain->sublo_lamda[1];
    subhi[1] = domain->subhi_lamda[1];
    sublo[2] = domain->sublo_lamda[2];
    subhi[2] = domain->subhi_lamda[2];
  }

  if (style == BOX || style == REGION) {
    if (comm->layout != Comm::LAYOUT_TILED) {
      if (domain->xperiodic) {
        if (comm->myloc[0] == 0) sublo[0] -= epsilon[0];
        if (comm->myloc[0] == comm->procgrid[0] - 1) subhi[0] -= 2.0 * epsilon[0];
      }
      if (domain->yperiodic) {
        if (comm->myloc[1] == 0) sublo[1] -= epsilon[1];
        if (comm->myloc[1] == comm->procgrid[1] - 1) subhi[1] -= 2.0 * epsilon[1];
      }
      if (domain->zperiodic) {
        if (comm->myloc[2] == 0) sublo[2] -= epsilon[2];
        if (comm->myloc[2] == comm->procgrid[2] - 1) subhi[2] -= 2.0 * epsilon[2];
      }
    } else {
      if (domain->xperiodic) {
        if (comm->mysplit[0][0] == 0.0) sublo[0] -= epsilon[0];
        if (comm->mysplit[0][1] == 1.0) subhi[0] -= 2.0 * epsilon[0];
      }
      if (domain->yperiodic) {
        if (comm->mysplit[1][0] == 0.0) sublo[1] -= epsilon[1];
        if (comm->mysplit[1][1] == 1.0) subhi[1] -= 2.0 * epsilon[1];
      }
      if (domain->zperiodic) {
        if (comm->mysplit[2][0] == 0.0) sublo[2] -= epsilon[2];
        if (comm->mysplit[2][1] == 1.0) subhi[2] -= 2.0 * epsilon[2];
      }
    }
  }

  // Record wall time for atom creation

  MPI_Barrier(world);
  double time1 = platform::walltime();

  // clear ghost count and any ghost bonus data internal to AtomVec
  // same logic as beginning of Comm::exchange()
  // do it now b/c creating atoms will overwrite ghost atoms

  atom->nghost = 0;
  atom->avec->clear_bonus();

  // add atoms/molecules in one of 3 ways

  bigint natoms_previous = atom->natoms;
  int nlocal_previous = atom->nlocal;

  if (style == SINGLE)
    add_single();
  else if (style == RANDOM)
    add_random();
  else
    add_lattice();

  // init per-atom fix/compute/variable values for created atoms

  atom->data_fix_compute_variable(nlocal_previous, atom->nlocal);

  // set new total # of atoms and error check

  bigint nblocal = atom->nlocal;
  MPI_Allreduce(&nblocal, &atom->natoms, 1, MPI_LMP_BIGINT, MPI_SUM, world);
  if (atom->natoms < 0 || atom->natoms >= MAXBIGINT) error->all(FLERR, "Too many total atoms");

  // add IDs for newly created atoms
  // check that atom IDs are valid

  if (atom->tag_enable) atom->tag_extend();
  atom->tag_check();

  // if global map exists, reset it
  // invoke map_init() b/c atom count has grown

  if (atom->map_style != Atom::MAP_NONE) {
    atom->map_init();
    atom->map_set();
  }

  // for MOLECULE mode:
  // molecule can mean just a mol ID or bonds/angles/etc or mol templates
  // set molecule IDs for created atoms if atom->molecule_flag is set
  // reset new molecule bond,angle,etc and special values if defined
  // send atoms to new owning procs via irregular comm
  //   since not all atoms I created will be within my sub-domain
  // perform special list build if needed

  if (mode == MOLECULE) {

    int molecule_flag = atom->molecule_flag;
    int molecular = atom->molecular;
    tagint *molecule = atom->molecule;

    // molcreate = # of molecules I created

    tagint molcreate = (atom->nlocal - nlocal_previous) / onemol->natoms;

    // increment total bonds,angles,etc

    bigint nmolme = molcreate;
    bigint nmoltotal;
    MPI_Allreduce(&nmolme, &nmoltotal, 1, MPI_LMP_BIGINT, MPI_SUM, world);
    atom->nbonds += nmoltotal * onemol->nbonds;
    atom->nangles += nmoltotal * onemol->nangles;
    atom->ndihedrals += nmoltotal * onemol->ndihedrals;
    atom->nimpropers += nmoltotal * onemol->nimpropers;

    // if atom style template
    // maxmol = max molecule ID across all procs, for previous atoms
    // moloffset = max molecule ID for all molecules owned by previous procs
    //             including molecules existing before this creation

    tagint moloffset = 0;
    if (molecule_flag) {
      tagint max = 0;
      for (int i = 0; i < nlocal_previous; i++) max = MAX(max, molecule[i]);
      tagint maxmol;
      MPI_Allreduce(&max, &maxmol, 1, MPI_LMP_TAGINT, MPI_MAX, world);
      MPI_Scan(&molcreate, &moloffset, 1, MPI_LMP_TAGINT, MPI_SUM, world);
      moloffset = moloffset - molcreate + maxmol;
    }

    // loop over molecules I created
    // set their molecule ID
    // reset their bond,angle,etc and special values

    int natoms = onemol->natoms;
    tagint offset = 0;

    tagint *tag = atom->tag;
    int *num_bond = atom->num_bond;
    int *num_angle = atom->num_angle;
    int *num_dihedral = atom->num_dihedral;
    int *num_improper = atom->num_improper;
    tagint **bond_atom = atom->bond_atom;
    tagint **angle_atom1 = atom->angle_atom1;
    tagint **angle_atom2 = atom->angle_atom2;
    tagint **angle_atom3 = atom->angle_atom3;
    tagint **dihedral_atom1 = atom->dihedral_atom1;
    tagint **dihedral_atom2 = atom->dihedral_atom2;
    tagint **dihedral_atom3 = atom->dihedral_atom3;
    tagint **dihedral_atom4 = atom->dihedral_atom4;
    tagint **improper_atom1 = atom->improper_atom1;
    tagint **improper_atom2 = atom->improper_atom2;
    tagint **improper_atom3 = atom->improper_atom3;
    tagint **improper_atom4 = atom->improper_atom4;
    int **nspecial = atom->nspecial;
    tagint **special = atom->special;

    int ilocal = nlocal_previous;
    for (int i = 0; i < molcreate; i++) {
      if (tag) offset = tag[ilocal] - 1;
      for (int m = 0; m < natoms; m++) {
        if (molecule_flag) {
          if (onemol->moleculeflag) {
            molecule[ilocal] = moloffset + onemol->molecule[m];
          } else {
            molecule[ilocal] = moloffset + 1;
          }
        }
        if (molecular == Atom::TEMPLATE) {
          atom->molindex[ilocal] = 0;
          atom->molatom[ilocal] = m;
        } else if (molecular != Atom::ATOMIC) {
          if (onemol->bondflag)
            for (int j = 0; j < num_bond[ilocal]; j++) bond_atom[ilocal][j] += offset;
          if (onemol->angleflag)
            for (int j = 0; j < num_angle[ilocal]; j++) {
              angle_atom1[ilocal][j] += offset;
              angle_atom2[ilocal][j] += offset;
              angle_atom3[ilocal][j] += offset;
            }
          if (onemol->dihedralflag)
            for (int j = 0; j < num_dihedral[ilocal]; j++) {
              dihedral_atom1[ilocal][j] += offset;
              dihedral_atom2[ilocal][j] += offset;
              dihedral_atom3[ilocal][j] += offset;
              dihedral_atom4[ilocal][j] += offset;
            }
          if (onemol->improperflag)
            for (int j = 0; j < num_improper[ilocal]; j++) {
              improper_atom1[ilocal][j] += offset;
              improper_atom2[ilocal][j] += offset;
              improper_atom3[ilocal][j] += offset;
              improper_atom4[ilocal][j] += offset;
            }
          if (onemol->specialflag)
            for (int j = 0; j < nspecial[ilocal][2]; j++) special[ilocal][j] += offset;
        }
        ilocal++;
      }
      if (molecule_flag) {
        if (onemol->moleculeflag) {
          moloffset += onemol->nmolecules;
        } else {
          moloffset++;
        }
      }
    }

    // perform irregular comm to migrate atoms to new owning procs

    double **x = atom->x;
    imageint *image = atom->image;
    int nlocal = atom->nlocal;
    for (int i = 0; i < nlocal; i++) domain->remap(x[i], image[i]);

    if (domain->triclinic) domain->x2lamda(atom->nlocal);
    domain->reset_box();
    auto irregular = new Irregular(lmp);
    irregular->migrate_atoms(1);
    delete irregular;
    if (domain->triclinic) domain->lamda2x(atom->nlocal);
  }

  // clean up

  if (mode == MOLECULE) {
    memory->destroy(temp_mol_coords);
  }
  delete ranmol;
  delete ranlatt;

  delete[] basistype;
  delete[] vstr;
  delete[] xstr;
  delete[] ystr;
  delete[] zstr;

  // for MOLECULE mode:
  // create special bond lists for molecular systems,
  //   but not for atom style template
  // only if onemol added bonds but not special info

  if (mode == MOLECULE) {
    if (atom->molecular == Atom::MOLECULAR && onemol->bondflag && !onemol->specialflag) {
      Special special(lmp);
      special.build();
    }
  }

  // print status

  MPI_Barrier(world);
  if (comm->me == 0) {
    utils::logmesg(lmp, "Created {} atoms\n", atom->natoms - natoms_previous);
    if (scaleflag)
      domain->print_box("  using lattice units in ");
    else
      domain->print_box("  using box units in ");
    utils::logmesg(lmp, "  create_atoms CPU = {:.3f} seconds\n", platform::walltime() - time1);
  }
}

/* ----------------------------------------------------------------------
   add single atom with coords at xone if it's in my sub-box
   if triclinic, xone is in lamda coords
------------------------------------------------------------------------- */

void CreateAtoms::add_single()
{
  // remap atom if requested

  if (remapflag) {
    imageint imagetmp = ((imageint) IMGMAX << IMG2BITS) | ((imageint) IMGMAX << IMGBITS) | IMGMAX;
    domain->remap(xone, imagetmp);
  }

  // if triclinic, convert to lamda coords (0-1)
  // with remapflag set and periodic dims,
  //   resulting coord must satisfy 0.0 <= coord < 1.0

  double lamda[3], *coord;
  if (triclinic) {
    domain->x2lamda(xone, lamda);
    if (remapflag) {
      if (domain->xperiodic && (lamda[0] < 0.0 || lamda[0] >= 1.0)) lamda[0] = 0.0;
      if (domain->yperiodic && (lamda[1] < 0.0 || lamda[1] >= 1.0)) lamda[1] = 0.0;
      if (domain->zperiodic && (lamda[2] < 0.0 || lamda[2] >= 1.0)) lamda[2] = 0.0;
    }
    coord = lamda;
  } else
    coord = xone;

  // if atom/molecule is in my subbox, create it

  if (coord[0] >= sublo[0] && coord[0] < subhi[0] && coord[1] >= sublo[1] && coord[1] < subhi[1] &&
      coord[2] >= sublo[2] && coord[2] < subhi[2]) {
    if (mode == ATOM) {
      atom->avec->create_atom(ntype, xone);
    } else {
      gen_mol_coords(xone, quatone);
      create_mol();
    }
  }
}

/* ----------------------------------------------------------------------
   add Nrandom atoms at random locations
------------------------------------------------------------------------- */

void CreateAtoms::add_random()
{
  double xlo, ylo, zlo, xhi, yhi, zhi, zmid;
  double lamda[3], *coord;
  double *boxlo, *boxhi;

  // stuff needed for the overlap option
  int nlocal = atom->nlocal;
  double **x = atom->x;
  double delx, dely, delz, distsq;
  double ocut, ocutsq;
  if (overlapflag) {
    ocut = overlap_radius;
    // overlap option takes into account the radius of the molecule
    // but not the radius of a single atom (even if it is defined)
    if (mode == MOLECULE) ocut += onemol->molradius;
    ocutsq = ocut*ocut;
  }

  // random number generator, same for all procs
  // warm up the generator 30x to avoid correlations in first-particle
  // positions if runs are repeated with consecutive seeds

  auto random = new RanPark(lmp, seed);
  for (int ii = 0; ii < 30; ii++) random->uniform();

  // bounding box for atom creation
  // in real units, even if triclinic
  // only limit bbox by region if its bboxflag is set (interior region)

  if (triclinic == 0) {
    xlo = domain->boxlo[0];
    xhi = domain->boxhi[0];
    ylo = domain->boxlo[1];
    yhi = domain->boxhi[1];
    zlo = domain->boxlo[2];
    zhi = domain->boxhi[2];
    zmid = zlo + 0.5 * (zhi - zlo);
  } else {
    xlo = domain->boxlo_bound[0];
    xhi = domain->boxhi_bound[0];
    ylo = domain->boxlo_bound[1];
    yhi = domain->boxhi_bound[1];
    zlo = domain->boxlo_bound[2];
    zhi = domain->boxhi_bound[2];
    zmid = zlo + 0.5 * (zhi - zlo);
    boxlo = domain->boxlo_lamda;
    boxhi = domain->boxhi_lamda;
  }

  if (region && region->bboxflag) {
    xlo = MAX(xlo, region->extent_xlo);
    xhi = MIN(xhi, region->extent_xhi);
    ylo = MAX(ylo, region->extent_ylo);
    yhi = MIN(yhi, region->extent_yhi);
    zlo = MAX(zlo, region->extent_zlo);
    zhi = MIN(zhi, region->extent_zhi);
  }

  // generate random positions for each new atom/molecule within bounding box
  // iterate until atom is within region, variable, triclinic simulation box
  // and outside the exclusion area of other atoms, or if maximum number
  // of attempts (maxtries) have been exceeded for any atom/molecule.
  // if final atom position is in my subbox, create it

  if (xlo > xhi || ylo > yhi || zlo > zhi)
    error->all(FLERR, "No overlap of box and region for create_atoms");

  int tries;
  for (int i = 0; i < nrandom; i++) {
    tries = 0;
    while (true) {
      tries++;
      if (tries > maxtries)
        error->all(FLERR, "Exceeded max number of tries in create_atoms");
      xone[0] = xlo + random->uniform() * (xhi - xlo);
      xone[1] = ylo + random->uniform() * (yhi - ylo);
      xone[2] = zlo + random->uniform() * (zhi - zlo);
      if (domain->dimension == 2) xone[2] = zmid;

      if (region && (region->match(xone[0], xone[1], xone[2]) == 0))
        continue;

      if (varflag && vartest(xone) == 0)
        continue;

      if (mode == MOLECULE)
        gen_mol_coords(xone, quatone);

      if (triclinic) {
        domain->x2lamda(xone,lamda);
        coord = lamda;
        if (coord[0] < boxlo[0] || coord[0] >= boxhi[0] ||
            coord[1] < boxlo[1] || coord[1] >= boxhi[1] ||
            coord[2] < boxlo[2] || coord[2] >= boxhi[2])
          continue;
      } else {
        coord = xone;
      }

      if (overlapflag) {
        int reject_local = 0;
        //TODO this could be done only on the proc where coords are
        // (using local + ghost atoms), BUT it is possible that
        // ocutsq > skin^2 (although highly unlikely... warning?)
        // This is only relevant for highly inhomogeous systems... ?
        for (int i = 0; i < nlocal; i++) {
          delx = xone[0] - x[i][0];
          dely = xone[1] - x[i][1];
          delz = xone[2] - x[i][2];
          distsq = delx*delx + dely*dely + delz*delz;
          if (distsq < ocutsq) {
            reject_local = 1;
            break;
          }
        }
        int reject = 0;
        MPI_Allreduce(&reject_local, &reject, 1, MPI_INT, MPI_MAX, world);
        if (reject) continue;
      }

<<<<<<< HEAD
      if (triclinic) {
        domain->x2lamda(xone, lamda);
        coord = lamda;
        if (coord[0] < boxlo[0] || coord[0] >= boxhi[0] ||
            coord[1] < boxlo[1] || coord[1] >= boxhi[1] ||
            coord[2] < boxlo[2] || coord[2] >= boxhi[2])
          continue;
      } else
        coord = xone;

=======
>>>>>>> 2624043a
      break; //if survived to here means it succeeded
    }

    // if triclinic, coord is now in lamda units
    
    if (coord[0] >= sublo[0] && coord[0] < subhi[0] &&
        coord[1] >= sublo[1] && coord[1] < subhi[1] &&
        coord[2] >= sublo[2] && coord[2] < subhi[2]) {
      if (mode == ATOM) {
        atom->avec->create_atom(ntype,xone);
      } else {
        create_mol();
      }
    }
  }

  // clean-up

  delete random;
}

/* ----------------------------------------------------------------------
   add many atoms by looping over lattice
------------------------------------------------------------------------- */

void CreateAtoms::add_lattice()
{
  // convert 8 corners of my subdomain from box coords to lattice coords
  // for orthogonal, use corner pts of my subbox
  // for triclinic, use bounding box of my subbox
  // xyz min to max = bounding box around the domain corners in lattice space

  double bboxlo[3], bboxhi[3];

  if (triclinic == 0) {
    bboxlo[0] = domain->sublo[0];
    bboxhi[0] = domain->subhi[0];
    bboxlo[1] = domain->sublo[1];
    bboxhi[1] = domain->subhi[1];
    bboxlo[2] = domain->sublo[2];
    bboxhi[2] = domain->subhi[2];
  } else
    domain->bbox(domain->sublo_lamda, domain->subhi_lamda, bboxlo, bboxhi);

  // narrow down the subbox by the bounding box of the given region, if available.
  // for small regions in large boxes, this can result in a significant speedup

  if ((style == REGION) && region->bboxflag) {

    const double rxmin = region->extent_xlo;
    const double rxmax = region->extent_xhi;
    const double rymin = region->extent_ylo;
    const double rymax = region->extent_yhi;
    const double rzmin = region->extent_zlo;
    const double rzmax = region->extent_zhi;

    if (rxmin > bboxlo[0]) bboxlo[0] = (rxmin > bboxhi[0]) ? bboxhi[0] : rxmin;
    if (rxmax < bboxhi[0]) bboxhi[0] = (rxmax < bboxlo[0]) ? bboxlo[0] : rxmax;
    if (rymin > bboxlo[1]) bboxlo[1] = (rymin > bboxhi[1]) ? bboxhi[1] : rymin;
    if (rymax < bboxhi[1]) bboxhi[1] = (rymax < bboxlo[1]) ? bboxlo[1] : rymax;
    if (rzmin > bboxlo[2]) bboxlo[2] = (rzmin > bboxhi[2]) ? bboxhi[2] : rzmin;
    if (rzmax < bboxhi[2]) bboxhi[2] = (rzmax < bboxlo[2]) ? bboxlo[2] : rzmax;
  }

  double xmin, ymin, zmin, xmax, ymax, zmax;
  xmin = ymin = zmin = BIG;
  xmax = ymax = zmax = -BIG;

  // convert to lattice coordinates and set bounding box
  domain->lattice->bbox(1, bboxlo[0], bboxlo[1], bboxlo[2], xmin, ymin, zmin, xmax, ymax, zmax);
  domain->lattice->bbox(1, bboxhi[0], bboxlo[1], bboxlo[2], xmin, ymin, zmin, xmax, ymax, zmax);
  domain->lattice->bbox(1, bboxlo[0], bboxhi[1], bboxlo[2], xmin, ymin, zmin, xmax, ymax, zmax);
  domain->lattice->bbox(1, bboxhi[0], bboxhi[1], bboxlo[2], xmin, ymin, zmin, xmax, ymax, zmax);
  domain->lattice->bbox(1, bboxlo[0], bboxlo[1], bboxhi[2], xmin, ymin, zmin, xmax, ymax, zmax);
  domain->lattice->bbox(1, bboxhi[0], bboxlo[1], bboxhi[2], xmin, ymin, zmin, xmax, ymax, zmax);
  domain->lattice->bbox(1, bboxlo[0], bboxhi[1], bboxhi[2], xmin, ymin, zmin, xmax, ymax, zmax);
  domain->lattice->bbox(1, bboxhi[0], bboxhi[1], bboxhi[2], xmin, ymin, zmin, xmax, ymax, zmax);

  // ilo:ihi,jlo:jhi,klo:khi = loop bounds for lattice overlap of my subbox
  // overlap = any part of a unit cell (face,edge,pt) in common with my subbox
  // in lattice space, subbox is a tilted box
  // but bbox of subbox is aligned with lattice axes
  // so ilo:khi unit cells should completely tile bounding box
  // decrement lo, increment hi to avoid round-off issues in lattice->bbox(),
  //   which can lead to missing atoms in rare cases
  // extra decrement of lo if min < 0, since static_cast(-1.5) = -1

  ilo = static_cast<int>(xmin) - 1;
  jlo = static_cast<int>(ymin) - 1;
  klo = static_cast<int>(zmin) - 1;
  ihi = static_cast<int>(xmax) + 1;
  jhi = static_cast<int>(ymax) + 1;
  khi = static_cast<int>(zmax) + 1;

  if (xmin < 0.0) ilo--;
  if (ymin < 0.0) jlo--;
  if (zmin < 0.0) klo--;

  // count lattice sites on each proc

  nlatt_overflow = 0;
  loop_lattice(COUNT);

  // nadd = # of atoms each proc will insert (estimated if subsetflag)

  int overflow;
  MPI_Allreduce(&nlatt_overflow, &overflow, 1, MPI_INT, MPI_SUM, world);
  if (overflow) error->all(FLERR, "Create_atoms lattice size overflow on 1 or more procs");

  bigint nadd;

  if (subsetflag == NONE) {
    if (comm->nprocs == 1)
      nadd = nlatt;
    else
      nadd = static_cast<bigint>(LB_FACTOR * nlatt);
  } else {
    bigint bnlatt = nlatt;
    bigint bnlattall;
    MPI_Allreduce(&bnlatt, &bnlattall, 1, MPI_LMP_BIGINT, MPI_SUM, world);
    if (subsetflag == RATIO) nsubset = static_cast<bigint>(subsetfrac * bnlattall);
    if (nsubset > bnlattall) error->all(FLERR, "Create_atoms subset size > # of lattice sites");
    if (comm->nprocs == 1)
      nadd = nsubset;
    else
      nadd = static_cast<bigint>(LB_FACTOR * nsubset / bnlattall * nlatt);
  }

  // allocate atom arrays to size N, rounded up by AtomVec->DELTA

  bigint nbig = atom->avec->roundup(nadd + atom->nlocal);
  int n = static_cast<int>(nbig);
  atom->avec->grow(n);

  // add atoms or molecules
  // if no subset: add to all lattice sites
  // if subset: count lattice sites, select random subset, then add

  if (subsetflag == NONE)
    loop_lattice(INSERT);
  else {
    memory->create(flag, nlatt, "create_atoms:flag");
    memory->create(next, nlatt, "create_atoms:next");
    ranlatt->select_subset(nsubset, nlatt, flag, next);
    loop_lattice(INSERT_SELECTED);
    memory->destroy(flag);
    memory->destroy(next);
  }
}

/* ----------------------------------------------------------------------
   iterate on 3d periodic lattice of unit cells using loop bounds
   iterate on nbasis atoms in each unit cell
   convert lattice coords to box coords
   check if lattice point meets all criteria to be added
   perform action on atom or molecule (on each basis point) if meets all criteria
   actions = add, count, add if flagged
------------------------------------------------------------------------- */

void CreateAtoms::loop_lattice(int action)
{
  int i, j, k, m;

  const double *const *const basis = domain->lattice->basis;

  nlatt = 0;

  for (k = klo; k <= khi; k++) {
    for (j = jlo; j <= jhi; j++) {
      for (i = ilo; i <= ihi; i++) {
        for (m = 0; m < nbasis; m++) {
          double *coord;
          double x[3], lamda[3];

          x[0] = i + basis[m][0];
          x[1] = j + basis[m][1];
          x[2] = k + basis[m][2];

          // convert from lattice coords to box coords
          
          domain->lattice->lattice2box(x[0], x[1], x[2]);
          
          // if a region was specified, test if atom is in it

          if (style == REGION)
            if (!region->match(x[0], x[1], x[2])) continue;

          // if variable test specified, eval variable
          
          if (varflag && vartest(x) == 0)
            continue;
            
          // test if atom/molecule position is in my subbox

          if (triclinic) {
            domain->x2lamda(x, lamda);
            coord = lamda;
          } else
            coord = x;

          if (coord[0] < sublo[0] || coord[0] >= subhi[0] || coord[1] < sublo[1] ||
              coord[1] >= subhi[1] || coord[2] < sublo[2] || coord[2] >= subhi[2])
            continue;

          // this proc owns the lattice site
          // perform action: add, just count, add if flagged
          // add = add an atom or entire molecule to my list of atoms

          if (action == INSERT) {
            if (mode == ATOM) {
              atom->avec->create_atom(basistype[m], x);
            } else {
              gen_mol_coords(x, quatone);
              create_mol();
            }
          } else if (action == COUNT) {
            if (nlatt == MAXSMALLINT) nlatt_overflow = 1;
          } else if (action == INSERT_SELECTED && flag[nlatt]) {
            if (mode == ATOM) {
              atom->avec->create_atom(basistype[m], x);
            } else {
              gen_mol_coords(x, quatone);
              create_mol();
            }
          }

          nlatt++;
        }
      }
    }
  }
}

/* ----------------------------------------------------------------------
   Generate molecule atom coordinates for a given center and rotation.
   If quat_user set use it, else generate a random quaternion.
   The result is stored in temp_mol_coords and onemol->quat_external.
------------------------------------------------------------------------- */
void CreateAtoms::gen_mol_coords(double *center, double *quat_user)
{
  double r[3], quat[4], rotmat[3][3];
  int randrot = 1;
  if (quat_user) {
    for (int i=0; i<4; i++) {
      if (quat_user[i] != 0) {
        randrot = 0;
        break;
      }
    }
  }
  if (randrot) {
    if (domain->dimension == 3) {
      r[0] = ranmol->uniform() - 0.5;
      r[1] = ranmol->uniform() - 0.5;
      r[2] = ranmol->uniform() - 0.5;
      MathExtra::norm3(r);
    } else {
      r[0] = r[1] = 0.0;
      r[2] = 1.0;
    }
    double theta = ranmol->uniform() * MY_2PI;
    MathExtra::axisangle_to_quat(r, theta, quat);
  } else {
    quat[0] = quat_user[0];
    quat[1] = quat_user[1];
    quat[2] = quat_user[2];
    quat[3] = quat_user[3];
  }
  onemol->quat_external = quat;
  MathExtra::quat_to_mat(quat, rotmat);

  int natoms = onemol->natoms;
  for (int m = 0; m < natoms; m++) {
    MathExtra::matvec(rotmat, onemol->dx[m], temp_mol_coords[m]);
    MathExtra::add3(temp_mol_coords[m], center, temp_mol_coords[m]);
  }
}

/* ----------------------------------------------------------------------
   Create a molecule from temp_mol_coords.
------------------------------------------------------------------------- */

void CreateAtoms::create_mol()
{
  // create atoms in molecule with atom ID = 0 and mol ID = 0
  // reset in caller after all molecules created by all procs
  // pass add_molecule_atom an offset of 0 since don't know
  // max tag of atoms in previous molecules at this point
  int n, natoms = onemol->natoms;
  for (int m = 0; m < natoms; m++) {
    atom->avec->create_atom(ntype+onemol->type[m], temp_mol_coords[m]);
    n = atom->nlocal - 1;
    atom->add_molecule_atom(onemol, m, n, 0);
  }
}

/* ----------------------------------------------------------------------
   test a generated atom position against variable evaluation
   first set x,y,z values in internal variables
------------------------------------------------------------------------- */

int CreateAtoms::vartest(double *x)
{
  if (xstr) input->variable->internal_set(xvar, x[0]);
  if (ystr) input->variable->internal_set(yvar, x[1]);
  if (zstr) input->variable->internal_set(zvar, x[2]);

  double value = input->variable->compute_equal(vvar);

  if (value == 0.0) return 0;
  return 1;
}<|MERGE_RESOLUTION|>--- conflicted
+++ resolved
@@ -756,7 +756,7 @@
         gen_mol_coords(xone, quatone);
 
       if (triclinic) {
-        domain->x2lamda(xone,lamda);
+        domain->x2lamda(xone, lamda);
         coord = lamda;
         if (coord[0] < boxlo[0] || coord[0] >= boxhi[0] ||
             coord[1] < boxlo[1] || coord[1] >= boxhi[1] ||
@@ -787,19 +787,6 @@
         if (reject) continue;
       }
 
-<<<<<<< HEAD
-      if (triclinic) {
-        domain->x2lamda(xone, lamda);
-        coord = lamda;
-        if (coord[0] < boxlo[0] || coord[0] >= boxhi[0] ||
-            coord[1] < boxlo[1] || coord[1] >= boxhi[1] ||
-            coord[2] < boxlo[2] || coord[2] >= boxhi[2])
-          continue;
-      } else
-        coord = xone;
-
-=======
->>>>>>> 2624043a
       break; //if survived to here means it succeeded
     }
 
