--- conflicted
+++ resolved
@@ -97,10 +97,6 @@
     region->init();
     region->prematch();
     iarg = 3;
-<<<<<<< HEAD
-    ;
-=======
->>>>>>> bd373d60
   } else if (strcmp(arg[1], "single") == 0) {
     style = SINGLE;
     if (narg < 5) error->all(FLERR, "Illegal create_atoms command");
@@ -185,11 +181,7 @@
     } else if (strcmp(arg[iarg], "var") == 0) {
       if (style == SINGLE) error->all(FLERR, "Illegal create_atoms command: "
           "can't combine 'var' keyword with 'single' style!");
-<<<<<<< HEAD
-      if (iarg + 2 > narg) error->all(FLERR,"Illegal create_atoms command");
-=======
       if (iarg + 2 > narg) error->all(FLERR, "Illegal create_atoms command");
->>>>>>> bd373d60
       delete[] vstr;
       vstr = utils::strdup(arg[iarg + 1]);
       varflag = 1;
@@ -210,17 +202,10 @@
       iarg += 3;
     } else if (strcmp(arg[iarg], "rotate") == 0) {
       if (iarg + 5 > narg) error->all(FLERR, "Illegal create_atoms command");
-<<<<<<< HEAD
-      double thetaone;
-      double axisone[3];
-      thetaone = utils::numeric(FLERR, arg[iarg + 1], false, lmp) / 180.0 * MY_PI;
-      ;
-=======
       quat_user = 1;
       double thetaone;
       double axisone[3];
       thetaone = utils::numeric(FLERR, arg[iarg + 1], false, lmp) / 180.0 * MY_PI;
->>>>>>> bd373d60
       axisone[0] = utils::numeric(FLERR, arg[iarg + 2], false, lmp);
       axisone[1] = utils::numeric(FLERR, arg[iarg + 3], false, lmp);
       axisone[2] = utils::numeric(FLERR, arg[iarg + 4], false, lmp);
@@ -279,19 +264,11 @@
       error->all(FLERR, "Invalid atom type in create_atoms mol command");
     if (onemol->tag_require && !atom->tag_enable)
       error->all(FLERR, "Create_atoms molecule has atom IDs, but system does not");
-<<<<<<< HEAD
-    onemol->check_attributes(0);
-=======
->>>>>>> bd373d60
 
     onemol->check_attributes(0);
 
     // use geometric center of molecule for insertion
     // molecule random number generator, different for each proc
-<<<<<<< HEAD
-    ranmol = new RanMars(lmp, molseed + comm->me);
-=======
->>>>>>> bd373d60
 
     onemol->compute_center();
     ranmol = new RanMars(lmp, molseed + comm->me);
@@ -686,21 +663,10 @@
 void CreateAtoms::add_random()
 {
   double xlo, ylo, zlo, xhi, yhi, zhi, zmid;
-<<<<<<< HEAD
-  double lamda[3], *coord;
-  double *boxlo, *boxhi;
-
-  // stuff needed for the overlap option
-  int nlocal = atom->nlocal;
-  double **x = atom->x;
-  double delx, dely, delz, distsq;
-  double ocut, ocutsq;
-=======
   double delx, dely, delz, distsq, odistsq;
   double lamda[3], *coord;
   double *boxlo, *boxhi;
 
->>>>>>> bd373d60
   if (overlapflag) {
     double odist = overlap;
     if (mode == MOLECULE) odist += onemol->molradius;
@@ -756,27 +722,12 @@
   int ninsert = 0;
 
   for (int i = 0; i < nrandom; i++) {
-<<<<<<< HEAD
-    tries = 0;
-    while (true) {
-      tries++;
-      if (tries > maxtries)
-        error->all(FLERR, "Exceeded max number of tries in create_atoms");
-      xone[0] = xlo + random->uniform() * (xhi - xlo);
-      xone[1] = ylo + random->uniform() * (yhi - ylo);
-      xone[2] = zlo + random->uniform() * (zhi - zlo);
-      if (domain->dimension == 2) xone[2] = zmid;
-
-      if (region && (region->match(xone[0], xone[1], xone[2]) == 0))
-        continue;
-=======
 
     // attempt to insert an atom/molecule up to maxtry times
     // criteria for insertion: region, variable, triclinic box, overlap
 
     success = 0;
     ntry = 0;
->>>>>>> bd373d60
 
     while (ntry < maxtry) {
       ntry++;
@@ -910,10 +861,7 @@
   xmax = ymax = zmax = -BIG;
 
   // convert to lattice coordinates and set bounding box
-<<<<<<< HEAD
-=======
-
->>>>>>> bd373d60
+
   domain->lattice->bbox(1, bboxlo[0], bboxlo[1], bboxlo[2], xmin, ymin, zmin, xmax, ymax, zmax);
   domain->lattice->bbox(1, bboxhi[0], bboxlo[1], bboxlo[2], xmin, ymin, zmin, xmax, ymax, zmax);
   domain->lattice->bbox(1, bboxlo[0], bboxhi[1], bboxlo[2], xmin, ymin, zmin, xmax, ymax, zmax);
@@ -1024,15 +972,9 @@
           x[2] = k + basis[m][2];
 
           // convert from lattice coords to box coords
-<<<<<<< HEAD
-          
+
           domain->lattice->lattice2box(x[0], x[1], x[2]);
-          
-=======
-
-          domain->lattice->lattice2box(x[0], x[1], x[2]);
-
->>>>>>> bd373d60
+
           // if a region was specified, test if atom is in it
 
           if (style == REGION)
@@ -1042,8 +984,6 @@
 
           if (varflag && vartest(x) == 0)
             continue;
-            
-          // test if atom/molecule position is in my subbox
 
           // test if atom/molecule position is in my subbox
 
