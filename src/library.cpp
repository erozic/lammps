/* ----------------------------------------------------------------------
   LAMMPS - Large-scale Atomic/Molecular Massively Parallel Simulator
   http://lammps.sandia.gov, Sandia National Laboratories
   Steve Plimpton, sjplimp@sandia.gov

   Copyright (2003) Sandia Corporation.  Under the terms of Contract
   DE-AC04-94AL85000 with Sandia Corporation, the U.S. Government retains
   certain rights in this software.  This software is distributed under
   the GNU General Public License.

   See the README file in the top-level LAMMPS directory.
------------------------------------------------------------------------- */

// C or Fortran style library interface to LAMMPS
// customize by adding new LAMMPS-specific functions

#include "library.h"
#include <mpi.h>
#include <cctype>
#include <cstring>
#include <cstdlib>
#include "universe.h"
#include "atom_vec.h"
#include "atom.h"
#include "domain.h"
#include "update.h"
#include "group.h"
#include "input.h"
#include "variable.h"
#include "modify.h"
#include "output.h"
#include "thermo.h"
#include "compute.h"
#include "fix.h"
#include "comm.h"
#include "memory.h"
#include "error.h"
#include "force.h"
#include "info.h"

<<<<<<< HEAD
#include "neighbor.h"
#include "pair.h"
#include "bond.h"
#include "angle.h"
#include "dihedral.h"
#include "improper.h"
#include "kspace.h"
=======
#if defined(LAMMPS_EXCEPTIONS)
#include "exceptions.h"
#endif
>>>>>>> 1a5a6e86

using namespace LAMMPS_NS;

// ----------------------------------------------------------------------
// utility macros
// ----------------------------------------------------------------------

/* ----------------------------------------------------------------------
   macros for optional code path which captures all exceptions
   and stores the last error message. These assume there is a variable lmp
   which is a pointer to the current LAMMPS instance.

   Usage:

   BEGIN_CAPTURE
   {
     // code paths which might throw exception
     ...
   }
   END_CAPTURE
------------------------------------------------------------------------- */

#ifdef LAMMPS_EXCEPTIONS
#define BEGIN_CAPTURE \
  Error * error = lmp->error; \
  try

#define END_CAPTURE \
  catch(LAMMPSAbortException & ae) { \
    int nprocs = 0; \
    MPI_Comm_size(ae.universe, &nprocs ); \
    \
    if (nprocs > 1) { \
      error->set_last_error(ae.message.c_str(), ERROR_ABORT); \
    } else { \
      error->set_last_error(ae.message.c_str(), ERROR_NORMAL); \
    } \
  } catch(LAMMPSException & e) { \
    error->set_last_error(e.message.c_str(), ERROR_NORMAL); \
  }
#else
#define BEGIN_CAPTURE
#define END_CAPTURE
#endif

// ----------------------------------------------------------------------
// helper functions, not in library API
// ----------------------------------------------------------------------

/* ----------------------------------------------------------------------
   concatenate one or more LAMMPS input lines starting at ptr
   removes NULL terminator when last printable char of line = '&'
     by replacing both NULL and '&' with space character
   repeat as many times as needed
   on return, ptr now points to longer line
------------------------------------------------------------------------- */

void concatenate_lines(char *ptr)
{
  int nend = strlen(ptr);
  int n = nend-1;
  while (n && isspace(ptr[n])) n--;
  while (ptr[n] == '&') {
    ptr[nend] = ' ';
    ptr[n] = ' ';
    strtok(ptr,"\n");
    nend = strlen(ptr);
    n = nend-1;
    while (n && isspace(ptr[n])) n--;
  }
}

// ----------------------------------------------------------------------
// library API functions to create/destroy an instance of LAMMPS
//   and communicate commands to it
// ----------------------------------------------------------------------

/* ----------------------------------------------------------------------
   create an instance of LAMMPS and return pointer to it
   pass in command-line args and MPI communicator to run on
------------------------------------------------------------------------- */

void lammps_open(int argc, char **argv, MPI_Comm communicator, void **ptr)
{
#ifdef LAMMPS_EXCEPTIONS
  try
  {
    LAMMPS *lmp = new LAMMPS(argc,argv,communicator);
    *ptr = (void *) lmp;
  }
  catch(LAMMPSException & e) {
    fprintf(stderr, "LAMMPS Exception: %s", e.message.c_str());
    *ptr = (void *) NULL;
  }
#else
  LAMMPS *lmp = new LAMMPS(argc,argv,communicator);
  *ptr = (void *) lmp;
#endif
}

/* ----------------------------------------------------------------------
   create an instance of LAMMPS and return pointer to it
   caller doesn't know MPI communicator, so use MPI_COMM_WORLD
   initialize MPI if needed
------------------------------------------------------------------------- */

void lammps_open_no_mpi(int argc, char **argv, void **ptr)
{
  int flag;
  MPI_Initialized(&flag);

  if (!flag) {
    int argc = 0;
    char **argv = NULL;
    MPI_Init(&argc,&argv);
  }

  MPI_Comm communicator = MPI_COMM_WORLD;

#ifdef LAMMPS_EXCEPTIONS
  try
  {
    LAMMPS *lmp = new LAMMPS(argc,argv,communicator);
    *ptr = (void *) lmp;
  }
  catch(LAMMPSException & e) {
    fprintf(stderr, "LAMMPS Exception: %s", e.message.c_str());
    *ptr = (void*) NULL;
  }
#else
  LAMMPS *lmp = new LAMMPS(argc,argv,communicator);
  *ptr = (void *) lmp;
#endif
}

/* ----------------------------------------------------------------------
   destruct an instance of LAMMPS
------------------------------------------------------------------------- */

void lammps_close(void *ptr)
{
  LAMMPS *lmp = (LAMMPS *) ptr;
  delete lmp;
}

/* ----------------------------------------------------------------------
   get the numerical representation of the current LAMMPS version
------------------------------------------------------------------------- */

int lammps_version(void *ptr)
{
  LAMMPS *lmp = (LAMMPS *) ptr;
  return atoi(lmp->universe->num_ver);
}

/* ----------------------------------------------------------------------
   process an input script in filename str
------------------------------------------------------------------------- */

void lammps_file(void *ptr, char *str)
{
  LAMMPS *lmp = (LAMMPS *) ptr;

  BEGIN_CAPTURE
  {
    if (lmp->update->whichflag != 0)
      lmp->error->all(FLERR,"Library error: issuing LAMMPS command during run");
    else
      lmp->input->file(str);
  }
  END_CAPTURE
}

/* ----------------------------------------------------------------------
   process a single input command in str
   does not matter if str ends in newline
   return command name to caller
------------------------------------------------------------------------- */

char *lammps_command(void *ptr, char *str)
{
  LAMMPS *lmp = (LAMMPS *) ptr;
  char *result = NULL;

  BEGIN_CAPTURE
  {
    if (lmp->update->whichflag != 0)
      lmp->error->all(FLERR,"Library error: issuing LAMMPS command during run");
    else
      result = lmp->input->one(str);
  }
  END_CAPTURE

  return result;
}

/* ----------------------------------------------------------------------
   process multiple input commands in cmds = list of strings
   does not matter if each string ends in newline
   create long contatentated string for processing by commands_string()
   insert newlines in concatenated string as needed
------------------------------------------------------------------------- */

void lammps_commands_list(void *ptr, int ncmd, char **cmds)
{
  LAMMPS *lmp = (LAMMPS *) ptr;

  int n = ncmd+1;
  for (int i = 0; i < ncmd; i++) n += strlen(cmds[i]);

  char *str = (char *) lmp->memory->smalloc(n,"lib/commands/list:str");
  str[0] = '\0';
  n = 0;

  for (int i = 0; i < ncmd; i++) {
    strcpy(&str[n],cmds[i]);
    n += strlen(cmds[i]);
    if (str[n-1] != '\n') {
      str[n] = '\n';
      str[n+1] = '\0';
      n++;
    }
  }

  lammps_commands_string(ptr,str);
  lmp->memory->sfree(str);
}

/* ----------------------------------------------------------------------
   process multiple input commands in single long str, separated by newlines
   single command can span multiple lines via continuation characters
   multi-line commands enabled by triple quotes will not work
------------------------------------------------------------------------- */

void lammps_commands_string(void *ptr, char *str)
{
  LAMMPS *lmp = (LAMMPS *) ptr;

  // make copy of str so can strtok() it

  int n = strlen(str) + 1;
  char *copy = new char[n];
  strcpy(copy,str);

  BEGIN_CAPTURE
  {
    if (lmp->update->whichflag != 0) {
      lmp->error->all(FLERR,"Library error: issuing LAMMPS command during run");
    }

    char *ptr = copy;
    for (int i=0; i < n-1; ++i) {

      // handle continuation character as last character in line or string
      if ((copy[i] == '&') && (copy[i+1] == '\n'))
        copy[i+1] = copy[i] = ' ';
      else if ((copy[i] == '&') && (copy[i+1] == '\0'))
        copy[i] = ' ';

      if (copy[i] == '\n') {
        copy[i] = '\0';
        lmp->input->one(ptr);
        ptr = copy + i+1;
      } else if (copy[i+1] == '\0')
        lmp->input->one(ptr);
    }
  }
  END_CAPTURE

  delete [] copy;
}

/* ----------------------------------------------------------------------
   clean-up function to free memory allocated by lib and returned to caller
------------------------------------------------------------------------- */

void lammps_free(void *ptr)
{
  free(ptr);
}

// ----------------------------------------------------------------------
// library API functions to extract info from LAMMPS or set info in LAMMPS
// ----------------------------------------------------------------------

/* ----------------------------------------------------------------------
   add LAMMPS-specific library functions
   all must receive LAMMPS pointer as argument
   customize by adding a function here and in library.h header file
------------------------------------------------------------------------- */

/* ----------------------------------------------------------------------
   extract a LAMMPS setting as an integer
   only use for settings that require return of an int
   customize by adding names
------------------------------------------------------------------------- */

int lammps_extract_setting(void * /*ptr*/, char *name)
{
  if (strcmp(name,"bigint") == 0) return sizeof(bigint);
  if (strcmp(name,"tagint") == 0) return sizeof(tagint);
  if (strcmp(name,"imageint") == 0) return sizeof(imageint);

  return -1;
}

/* ----------------------------------------------------------------------
   extract a pointer to an internal LAMMPS global entity
   name = desired quantity, e.g. dt or boxyhi or natoms
   returns a void pointer to the entity
     which the caller can cast to the proper data type
   returns a NULL if name not listed below
   this function need only be invoked once
     the returned pointer is a permanent valid reference to the quantity
   customize by adding names
------------------------------------------------------------------------- */

void *lammps_extract_global(void *ptr, char *name)
{
  LAMMPS *lmp = (LAMMPS *) ptr;

  if (strcmp(name,"dt") == 0) return (void *) &lmp->update->dt;
  if (strcmp(name,"boxlo") == 0) return (void *) lmp->domain->boxlo;
  if (strcmp(name,"boxhi") == 0) return (void *) lmp->domain->boxhi;
  if (strcmp(name,"boxxlo") == 0) return (void *) &lmp->domain->boxlo[0];
  if (strcmp(name,"boxxhi") == 0) return (void *) &lmp->domain->boxhi[0];
  if (strcmp(name,"boxylo") == 0) return (void *) &lmp->domain->boxlo[1];
  if (strcmp(name,"boxyhi") == 0) return (void *) &lmp->domain->boxhi[1];
  if (strcmp(name,"boxzlo") == 0) return (void *) &lmp->domain->boxlo[2];
  if (strcmp(name,"boxzhi") == 0) return (void *) &lmp->domain->boxhi[2];
  if (strcmp(name,"periodicity") == 0) return (void *) lmp->domain->periodicity;

  if (strcmp(name,"xy") == 0) return (void *) &lmp->domain->xy;
  if (strcmp(name,"xz") == 0) return (void *) &lmp->domain->xz;
  if (strcmp(name,"yz") == 0) return (void *) &lmp->domain->yz;
  if (strcmp(name,"natoms") == 0) return (void *) &lmp->atom->natoms;
  if (strcmp(name,"nbonds") == 0) return (void *) &lmp->atom->nbonds;
  if (strcmp(name,"nangles") == 0) return (void *) &lmp->atom->nangles;
  if (strcmp(name,"ndihedrals") == 0) return (void *) &lmp->atom->ndihedrals;
  if (strcmp(name,"nimpropers") == 0) return (void *) &lmp->atom->nimpropers;
  if (strcmp(name,"nlocal") == 0) return (void *) &lmp->atom->nlocal;
  if (strcmp(name,"nghost") == 0) return (void *) &lmp->atom->nghost;
  if (strcmp(name,"nmax") == 0) return (void *) &lmp->atom->nmax;
  if (strcmp(name,"ntypes") == 0) return (void *) &lmp->atom->ntypes;
  if (strcmp(name,"ntimestep") == 0) return (void *) &lmp->update->ntimestep;

  if (strcmp(name,"units") == 0) return (void *) lmp->update->unit_style;
  if (strcmp(name,"triclinic") == 0) return (void *) &lmp->domain->triclinic;

  if (strcmp(name,"q_flag") == 0) return (void *) &lmp->atom->q_flag;

  // update->atime can be referenced as a pointer
  // thermo "timer" data cannot be, since it is computed on request
  // lammps_get_thermo() can access all thermo keywords by value

  if (strcmp(name,"atime") == 0) return (void *) &lmp->update->atime;
  if (strcmp(name,"atimestep") == 0) return (void *) &lmp->update->atimestep;

  // global constants defined by units

  if (strcmp(name,"boltz") == 0) return (void *) &lmp->force->boltz;
  if (strcmp(name,"hplanck") == 0) return (void *) &lmp->force->hplanck;
  if (strcmp(name,"mvv2e") == 0) return (void *) &lmp->force->mvv2e;
  if (strcmp(name,"ftm2v") == 0) return (void *) &lmp->force->ftm2v;
  if (strcmp(name,"mv2d") == 0) return (void *) &lmp->force->mv2d;
  if (strcmp(name,"nktv2p") == 0) return (void *) &lmp->force->nktv2p;
  if (strcmp(name,"qqr2e") == 0) return (void *) &lmp->force->qqr2e;
  if (strcmp(name,"qe2f") == 0) return (void *) &lmp->force->qe2f;
  if (strcmp(name,"vxmu2f") == 0) return (void *) &lmp->force->vxmu2f;
  if (strcmp(name,"xxt2kmu") == 0) return (void *) &lmp->force->xxt2kmu;
  if (strcmp(name,"dielectric") == 0) return (void *) &lmp->force->dielectric;
  if (strcmp(name,"qqrd2e") == 0) return (void *) &lmp->force->qqrd2e;
  if (strcmp(name,"e_mass") == 0) return (void *) &lmp->force->e_mass;
  if (strcmp(name,"hhmrr2e") == 0) return (void *) &lmp->force->hhmrr2e;
  if (strcmp(name,"mvh2r") == 0) return (void *) &lmp->force->mvh2r;

  if (strcmp(name,"angstrom") == 0) return (void *) &lmp->force->angstrom;
  if (strcmp(name,"femtosecond") == 0) return (void *) &lmp->force->femtosecond;
  if (strcmp(name,"qelectron") == 0) return (void *) &lmp->force->qelectron;

  return NULL;
}

/* ----------------------------------------------------------------------
   extract simulation box parameters
   see domain.h for definition of these arguments
   domain->init() call needed to set box_change
------------------------------------------------------------------------- */

void lammps_extract_box(void *ptr, double *boxlo, double *boxhi,
                        double *xy, double *yz, double *xz,
                        int *periodicity, int *box_change)
{
  LAMMPS *lmp = (LAMMPS *) ptr;
  Domain *domain = lmp->domain;
  domain->init();

  boxlo[0] = domain->boxlo[0];
  boxlo[1] = domain->boxlo[1];
  boxlo[2] = domain->boxlo[2];
  boxhi[0] = domain->boxhi[0];
  boxhi[1] = domain->boxhi[1];
  boxhi[2] = domain->boxhi[2];

  *xy = domain->xy;
  *yz = domain->yz;
  *xz = domain->xz;

  periodicity[0] = domain->periodicity[0];
  periodicity[1] = domain->periodicity[1];
  periodicity[2] = domain->periodicity[2];

  *box_change = domain->box_change;
}

/* ----------------------------------------------------------------------
   extract a pointer to an internal LAMMPS atom-based entity
   name = desired quantity, e.g. x or mass
   returns a void pointer to the entity
     which the caller can cast to the proper data type
   returns a NULL if Atom::extract() does not recognize the name
   the returned pointer is not a permanent valid reference to the
     per-atom quantity, since LAMMPS may reallocate per-atom data
   customize by adding names to Atom::extract()
------------------------------------------------------------------------- */

void *lammps_extract_atom(void *ptr, char *name)
{
  LAMMPS *lmp = (LAMMPS *) ptr;
  return lmp->atom->extract(name);
}

/* ----------------------------------------------------------------------
   extract a pointer to an internal LAMMPS compute-based entity
   the compute is invoked if its value(s) is not current
   id = compute ID
   style = 0 for global data, 1 for per-atom data, 2 for local data
   type = 0 for scalar, 1 for vector, 2 for array
   for global data, returns a pointer to the
     compute's internal data structure for the entity
     caller should cast it to (double *) for a scalar or vector
     caller should cast it to (double **) for an array
   for per-atom or local vector/array data, returns a pointer to the
     compute's internal data structure for the entity
     caller should cast it to (double *) for a vector
     caller should cast it to (double **) for an array
   for local data, accessing scalar data for the compute (type = 0),
   returns a pointer that should be cast to (int *) which points to
   an int with the number of local rows, i.e. the length of the local array.
   returns a void pointer to the compute's internal data structure
     for the entity which the caller can cast to the proper data type
   returns a NULL if id is not recognized or style/type not supported
   the returned pointer is not a permanent valid reference to the
     compute data, this function should be re-invoked
   IMPORTANT: if the compute is not current it will be invoked
     LAMMPS cannot easily check here if it is valid to invoke the compute,
     so caller must insure that it is OK
------------------------------------------------------------------------- */

void *lammps_extract_compute(void *ptr, char *id, int style, int type)
{
  LAMMPS *lmp = (LAMMPS *) ptr;

  BEGIN_CAPTURE
  {
    int icompute = lmp->modify->find_compute(id);
    if (icompute < 0) return NULL;
    Compute *compute = lmp->modify->compute[icompute];

    if (style == 0) {
      if (type == 0) {
        if (!compute->scalar_flag) return NULL;
        if (compute->invoked_scalar != lmp->update->ntimestep)
          compute->compute_scalar();
        return (void *) &compute->scalar;
      }
      if (type == 1) {
        if (!compute->vector_flag) return NULL;
        if (compute->invoked_vector != lmp->update->ntimestep)
          compute->compute_vector();
        return (void *) compute->vector;
      }
      if (type == 2) {
        if (!compute->array_flag) return NULL;
        if (compute->invoked_array != lmp->update->ntimestep)
          compute->compute_array();
        return (void *) compute->array;
      }
    }

    if (style == 1) {
      if (!compute->peratom_flag) return NULL;
      if (type == 1) {
        if (compute->invoked_peratom != lmp->update->ntimestep)
          compute->compute_peratom();
        return (void *) compute->vector_atom;
      }
      if (type == 2) {
        if (compute->invoked_peratom != lmp->update->ntimestep)
          compute->compute_peratom();
        return (void *) compute->array_atom;
      }
    }

    if (style == 2) {
      if (!compute->local_flag) return NULL;
      if (type == 0) {
        if (compute->invoked_local != lmp->update->ntimestep)
          compute->compute_local();
        return (void *) &compute->size_local_rows;
      }
      if (type == 1) {
        if (compute->invoked_local != lmp->update->ntimestep)
          compute->compute_local();
        return (void *) compute->vector_local;
      }
      if (type == 2) {
        if (compute->invoked_local != lmp->update->ntimestep)
          compute->compute_local();
        return (void *) compute->array_local;
      }
    }
  }
  END_CAPTURE

  return NULL;
}

/* ----------------------------------------------------------------------
   extract a pointer to an internal LAMMPS fix-based entity
   id = fix ID
   style = 0 for global data, 1 for per-atom data, 2 for local data
   type = 0 for scalar, 1 for vector, 2 for array
   i,j = indices needed only to specify which global vector or array value
   for global data, returns a pointer to a memory location
     which is allocated by this function
     which the caller can cast to a (double *) which points to the value
   for per-atom or local data, returns a pointer to the
     fix's internal data structure for the entity
     caller should cast it to (double *) for a vector
     caller should cast it to (double **) for an array
   returns a NULL if id is not recognized or style/type not supported
   IMPORTANT: for global data,
     this function allocates a double to store the value in,
     so the caller must free this memory to avoid a leak, e.g.
       double *dptr = (double *) lammps_extract_fix();
       double value = *dptr;
       lammps_free(dptr);
   IMPORTANT: LAMMPS cannot easily check here when info extracted from
     the fix is valid, so caller must insure that it is OK
------------------------------------------------------------------------- */

void *lammps_extract_fix(void *ptr, char *id, int style, int type,
                         int i, int j)
{
  LAMMPS *lmp = (LAMMPS *) ptr;

  BEGIN_CAPTURE
  {
    int ifix = lmp->modify->find_fix(id);
    if (ifix < 0) return NULL;
    Fix *fix = lmp->modify->fix[ifix];

    if (style == 0) {
      if (type == 0) {
        if (!fix->scalar_flag) return NULL;
        double *dptr = (double *) malloc(sizeof(double));
        *dptr = fix->compute_scalar();
        return (void *) dptr;
      }
      if (type == 1) {
        if (!fix->vector_flag) return NULL;
        double *dptr = (double *) malloc(sizeof(double));
        *dptr = fix->compute_vector(i);
        return (void *) dptr;
      }
      if (type == 2) {
        if (!fix->array_flag) return NULL;
        double *dptr = (double *) malloc(sizeof(double));
        *dptr = fix->compute_array(i,j);
        return (void *) dptr;
      }
    }

    if (style == 1) {
      if (!fix->peratom_flag) return NULL;
      if (type == 1) return (void *) fix->vector_atom;
      if (type == 2) return (void *) fix->array_atom;
    }

    if (style == 2) {
      if (!fix->local_flag) return NULL;
      if (type == 1) return (void *) fix->vector_local;
      if (type == 2) return (void *) fix->array_local;
    }
  }
  END_CAPTURE

  return NULL;
}

/* ----------------------------------------------------------------------
   extract a pointer to an internal LAMMPS evaluated variable
   name = variable name, must be equal-style or atom-style variable
   group = group ID for evaluating an atom-style variable, else NULL
   for equal-style variable, returns a pointer to a memory location
     which is allocated by this function
     which the caller can cast to a (double *) which points to the value
   for atom-style variable, returns a pointer to the
     vector of per-atom values on each processor,
     which the caller can cast to a (double *) which points to the values
   returns a NULL if name is not recognized or not equal-style or atom-style
   IMPORTANT: for both equal-style and atom-style variables,
     this function allocates memory to store the variable data in
     so the caller must free this memory to avoid a leak
     e.g. for equal-style variables
       double *dptr = (double *) lammps_extract_variable();
       double value = *dptr;
       lammps_free(dptr);
     e.g. for atom-style variables
       double *vector = (double *) lammps_extract_variable();
       use the vector values
       lammps_free(vector);
   IMPORTANT: LAMMPS cannot easily check here when it is valid to evaluate
     the variable or any fixes or computes or thermodynamic info it references,
     so caller must insure that it is OK
------------------------------------------------------------------------- */

void *lammps_extract_variable(void *ptr, char *name, char *group)
{
  LAMMPS *lmp = (LAMMPS *) ptr;

  BEGIN_CAPTURE
  {
    int ivar = lmp->input->variable->find(name);
    if (ivar < 0) return NULL;

    if (lmp->input->variable->equalstyle(ivar)) {
      double *dptr = (double *) malloc(sizeof(double));
      *dptr = lmp->input->variable->compute_equal(ivar);
      return (void *) dptr;
    }

    if (lmp->input->variable->atomstyle(ivar)) {
      int igroup = lmp->group->find(group);
      if (igroup < 0) return NULL;
      int nlocal = lmp->atom->nlocal;
      double *vector = (double *) malloc(nlocal*sizeof(double));
      lmp->input->variable->compute_atom(ivar,igroup,vector,1,0);
      return (void *) vector;
    }
  }
  END_CAPTURE

  return NULL;
}

/* ----------------------------------------------------------------------
   return the current value of a thermo keyword as a double
   unlike lammps_extract_global() this does not give access to the
     storage of the data in question
   instead it triggers the Thermo class to compute the current value
     and returns it
------------------------------------------------------------------------- */

double lammps_get_thermo(void *ptr, char *name)
{
  LAMMPS *lmp = (LAMMPS *) ptr;
  double dval = 0.0;

  BEGIN_CAPTURE
  {
    lmp->output->thermo->evaluate_keyword(name,&dval);
  }
  END_CAPTURE

  return dval;
}

/* ----------------------------------------------------------------------
   return the total number of atoms in the system
   useful before call to lammps_get_atoms() so can pre-allocate vector
------------------------------------------------------------------------- */

int lammps_get_natoms(void *ptr)
{
  LAMMPS *lmp = (LAMMPS *) ptr;

  if (lmp->atom->natoms > MAXSMALLINT) return 0;
  int natoms = static_cast<int> (lmp->atom->natoms);
  return natoms;
}

/* ----------------------------------------------------------------------
   (Re)Calculate and return the current potential energy of the system. This
   forces the recalculation of all energies (and forces), regardless of the
   last timestep and everything else, and returns the freshly calculated total
   energy. In order to maximally reduce overhead only the global energy and no
   virials are calculated and atom coordinates and the box are assumed
   unchanged.
   neigh_flag = if nonzero neighbor lists are rebuilt before calculation

   This method is useful to make MC steps that possibly change the internal
   states of atoms (e.g. their type) but don't move them and an MD run can (and
   is expected to) continue afterwards.
   Using "run 0 post no" (pre is needed) results in a lot of unnecessary
   overhead (logging, various setups etc.).
------------------------------------------------------------------------- */
double lammps_get_pe(void *ptr, int neigh_flag)
{
  LAMMPS *lmp = (LAMMPS *) ptr;

  //neighbors can change with change of e.g. type (interaction/range etc.)
  if (neigh_flag)
    lmp->neighbor->build(1);
  //does anything else need to be taken into account? (proc communication...)

  //lmp->update->integrate->eflag/vflag
  int eflag = 1; // for global energy computation only
  int vflag = 0; // no virial computation
  lmp->update->eflag_global = lmp->update->ntimestep; //just in case

  //force_clear() (from verlet.cpp) not necessary because forces irrelevant...

  // force (and energy) (re)calculation...
  if (lmp->force->pair && lmp->force->pair->compute_flag) {
    lmp->force->pair->compute(eflag, vflag);
  }
  if (lmp->atom->molecular) {
    if (lmp->force->bond) lmp->force->bond->compute(eflag, vflag);
    if (lmp->force->angle) lmp->force->angle->compute(eflag, vflag);
    if (lmp->force->dihedral) lmp->force->dihedral->compute(eflag, vflag);
    if (lmp->force->improper) lmp->force->improper->compute(eflag, vflag);
  }
  if (lmp->force->kspace && lmp->force->kspace->compute_flag) {
    lmp->force->kspace->compute(eflag, vflag);
  }
  if (lmp->force->newton) {
    lmp->comm->reverse_comm();
  }

  int id = lmp->modify->find_compute("thermo_pe");
  if (id < 0)
    lmp->error->all(FLERR, "The thermo_pe compute is not defined!");
  else
    return lmp->modify->compute[id]->compute_scalar();
}

/* ----------------------------------------------------------------------
   set the value of a STRING variable to str
   return -1 if variable doesn't exist or not a STRING variable
   return 0 for success
------------------------------------------------------------------------- */

int lammps_set_variable(void *ptr, char *name, char *str)
{
  LAMMPS *lmp = (LAMMPS *) ptr;
  int err = -1;

  BEGIN_CAPTURE
  {
    err = lmp->input->variable->set_string(name,str);
  }
  END_CAPTURE

  return err;
}

/* ----------------------------------------------------------------------
   reset simulation box parameters
   see domain.h for definition of these arguments
   assumes domain->set_initial_box() has been invoked previously
------------------------------------------------------------------------- */

void lammps_reset_box(void *ptr, double *boxlo, double *boxhi,
                      double xy, double yz, double xz)
{
  LAMMPS *lmp = (LAMMPS *) ptr;
  Domain *domain = lmp->domain;

  domain->boxlo[0] = boxlo[0];
  domain->boxlo[1] = boxlo[1];
  domain->boxlo[2] = boxlo[2];
  domain->boxhi[0] = boxhi[0];
  domain->boxhi[1] = boxhi[1];
  domain->boxhi[2] = boxhi[2];

  domain->xy = xy;
  domain->yz = yz;
  domain->xz = xz;

  domain->set_global_box();
  lmp->comm->set_proc_grid();
  domain->set_local_box();
}

/* ----------------------------------------------------------------------
   gather the named atom-based entity for all atoms
     return it in user-allocated data
   data will be ordered by atom ID
     requirement for consecutive atom IDs (1 to N)
   see gather_atoms_concat() to return data for all atoms, unordered
   see gather_atoms_subset() to return data for only a subset of atoms
   name = desired quantity, e.g. x or charge
   type = 0 for integer values, 1 for double values
   count = # of per-atom values, e.g. 1 for type or charge, 3 for x or f
     use count = 3 with "image" if want single image flag unpacked into xyz
   return atom-based values in 1d data, ordered by count, then by atom ID
     e.g. x[0][0],x[0][1],x[0][2],x[1][0],x[1][1],x[1][2],x[2][0],...
     data must be pre-allocated by caller to correct length
     correct length = count*Natoms, as queried by get_natoms()
   method:
     alloc and zero count*Natom length vector
     loop over Nlocal to fill vector with my values
     Allreduce to sum vector into data across all procs
------------------------------------------------------------------------- */

#if defined(LAMMPS_BIGBIG)
void lammps_gather_atoms(void *ptr, char * /*name */,
                         int /*type*/, int /*count*/, void * /*data*/)
{
  LAMMPS *lmp = (LAMMPS *) ptr;

  BEGIN_CAPTURE
  {
    lmp->error->all(FLERR,"Library function lammps_gather_atoms() "
                    "is not compatible with -DLAMMPS_BIGBIG");
  }
  END_CAPTURE
}
#else
void lammps_gather_atoms(void *ptr, char *name,
                         int type, int count, void *data)
{
  LAMMPS *lmp = (LAMMPS *) ptr;

  BEGIN_CAPTURE
  {
    int i,j,offset;

    // error if tags are not defined or not consecutive
    // NOTE: test that name = image or ids is not a 64-bit int in code?

    int flag = 0;
    if (lmp->atom->tag_enable == 0 || lmp->atom->tag_consecutive() == 0)
      flag = 1;
    if (lmp->atom->natoms > MAXSMALLINT) flag = 1;
    if (flag) {
      if (lmp->comm->me == 0)
        lmp->error->warning(FLERR,"Library error in lammps_gather_atoms");
      return;
    }

    int natoms = static_cast<int> (lmp->atom->natoms);

    void *vptr = lmp->atom->extract(name);
    if (vptr == NULL) {
      lmp->error->warning(FLERR,"lammps_gather_atoms: unknown property name");
      return;
    }

    // copy = Natom length vector of per-atom values
    // use atom ID to insert each atom's values into copy
    // MPI_Allreduce with MPI_SUM to merge into data, ordered by atom ID

    if (type == 0) {
      int *vector = NULL;
      int **array = NULL;
      const int imgunpack = (count == 3) && (strcmp(name,"image") == 0);

      if ((count == 1) || imgunpack) vector = (int *) vptr;
      else array = (int **) vptr;

      int *copy;
      lmp->memory->create(copy,count*natoms,"lib/gather:copy");
      for (i = 0; i < count*natoms; i++) copy[i] = 0;

      tagint *tag = lmp->atom->tag;
      int nlocal = lmp->atom->nlocal;

      if (count == 1) {
        for (i = 0; i < nlocal; i++)
          copy[tag[i]-1] = vector[i];

      } else if (imgunpack) {
        for (i = 0; i < nlocal; i++) {
          offset = count*(tag[i]-1);
          const int image = vector[i];
          copy[offset++] = (image & IMGMASK) - IMGMAX;
          copy[offset++] = ((image >> IMGBITS) & IMGMASK) - IMGMAX;
          copy[offset++] = ((image >> IMG2BITS) & IMGMASK) - IMGMAX;
        }

      } else {
        for (i = 0; i < nlocal; i++) {
          offset = count*(tag[i]-1);
          for (j = 0; j < count; j++)
            copy[offset++] = array[i][j];
        }
      }

      MPI_Allreduce(copy,data,count*natoms,MPI_INT,MPI_SUM,lmp->world);
      lmp->memory->destroy(copy);

    } else {
      double *vector = NULL;
      double **array = NULL;
      if (count == 1) vector = (double *) vptr;
      else array = (double **) vptr;

      double *copy;
      lmp->memory->create(copy,count*natoms,"lib/gather:copy");
      for (i = 0; i < count*natoms; i++) copy[i] = 0.0;

      tagint *tag = lmp->atom->tag;
      int nlocal = lmp->atom->nlocal;

      if (count == 1) {
        for (i = 0; i < nlocal; i++)
          copy[tag[i]-1] = vector[i];

      } else {
        for (i = 0; i < nlocal; i++) {
          offset = count*(tag[i]-1);
          for (j = 0; j < count; j++)
            copy[offset++] = array[i][j];
        }
      }

      MPI_Allreduce(copy,data,count*natoms,MPI_DOUBLE,MPI_SUM,lmp->world);
      lmp->memory->destroy(copy);
    }
  }
  END_CAPTURE
}
#endif

/* ----------------------------------------------------------------------
   gather the named atom-based entity for all atoms
     return it in user-allocated data
   data will be a concatenation of chunks of each proc's atoms,
     in whatever order the atoms are on each proc
     no requirement for consecutive atom IDs (1 to N)
     can do a gather_atoms_concat for "id" if need to know atom IDs
   see gather_atoms() to return data ordered by consecutive atom IDs
   see gather_atoms_subset() to return data for only a subset of atoms
   name = desired quantity, e.g. x or charge
   type = 0 for integer values, 1 for double values
   count = # of per-atom values, e.g. 1 for type or charge, 3 for x or f
     use count = 3 with "image" if want single image flag unpacked into xyz
   return atom-based values in 1d data, ordered by count, then by atom
     e.g. x[0][0],x[0][1],x[0][2],x[1][0],x[1][1],x[1][2],x[2][0],...
     data must be pre-allocated by caller to correct length
     correct length = count*Natoms, as queried by get_natoms()
   method:
     Allgather Nlocal atoms from each proc into data
------------------------------------------------------------------------- */

#if defined(LAMMPS_BIGBIG)
void lammps_gather_atoms_concat(void *ptr, char * /*name */,
                                int /*type*/, int /*count*/, void * /*data*/)
{
  LAMMPS *lmp = (LAMMPS *) ptr;

  BEGIN_CAPTURE
  {
    lmp->error->all(FLERR,"Library function lammps_gather_atoms_concat() "
                    "is not compatible with -DLAMMPS_BIGBIG");
  }
  END_CAPTURE
}
#else
void lammps_gather_atoms_concat(void *ptr, char *name,
                                int type, int count, void *data)
{
  LAMMPS *lmp = (LAMMPS *) ptr;

  BEGIN_CAPTURE
  {
    int i,offset;

    // error if tags are not defined
    // NOTE: test that name = image or ids is not a 64-bit int in code?

    int flag = 0;
    if (lmp->atom->tag_enable == 0) flag = 1;
    if (lmp->atom->natoms > MAXSMALLINT) flag = 1;
    if (flag) {
      if (lmp->comm->me == 0)
        lmp->error->warning(FLERR,"Library error in lammps_gather_atoms");
      return;
    }

    int natoms = static_cast<int> (lmp->atom->natoms);

    void *vptr = lmp->atom->extract(name);
    if (vptr == NULL) {
      lmp->error->warning(FLERR,"lammps_gather_atoms: unknown property name");
      return;
    }

    // perform MPI_Allgatherv on each proc's chunk of Nlocal atoms

    int nprocs = lmp->comm->nprocs;

    int *recvcounts,*displs;
    lmp->memory->create(recvcounts,nprocs,"lib/gather:recvcounts");
    lmp->memory->create(displs,nprocs,"lib/gather:displs");

    if (type == 0) {
      int *vector = NULL;
      int **array = NULL;
      const int imgunpack = (count == 3) && (strcmp(name,"image") == 0);

      if ((count == 1) || imgunpack) vector = (int *) vptr;
      else array = (int **) vptr;

      int *copy;
      lmp->memory->create(copy,count*natoms,"lib/gather:copy");
      for (i = 0; i < count*natoms; i++) copy[i] = 0;

      int nlocal = lmp->atom->nlocal;

      if (count == 1) {
        MPI_Allgather(&nlocal,1,MPI_INT,recvcounts,1,MPI_INT,lmp->world);
        displs[0] = 0;
        for (i = 1; i < nprocs; i++)
          displs[i] = displs[i-1] + recvcounts[i-1];
        MPI_Allgatherv(vector,nlocal,MPI_INT,data,recvcounts,displs,
                       MPI_INT,lmp->world);

      } else if (imgunpack) {
        int *copy;
        lmp->memory->create(copy,count*nlocal,"lib/gather:copy");
        offset = 0;
        for (i = 0; i < nlocal; i++) {
          const int image = vector[i];
          copy[offset++] = (image & IMGMASK) - IMGMAX;
          copy[offset++] = ((image >> IMGBITS) & IMGMASK) - IMGMAX;
          copy[offset++] = ((image >> IMG2BITS) & IMGMASK) - IMGMAX;
        }
        int n = count*nlocal;
        MPI_Allgather(&n,1,MPI_INT,recvcounts,1,MPI_INT,lmp->world);
        displs[0] = 0;
        for (i = 1; i < nprocs; i++)
          displs[i] = displs[i-1] + recvcounts[i-1];
        MPI_Allgatherv(copy,count*nlocal,MPI_INT,
                       data,recvcounts,displs,MPI_INT,lmp->world);
        lmp->memory->destroy(copy);

      } else {
        int n = count*nlocal;
        MPI_Allgather(&n,1,MPI_INT,recvcounts,1,MPI_INT,lmp->world);
        displs[0] = 0;
        for (i = 1; i < nprocs; i++)
          displs[i] = displs[i-1] + recvcounts[i-1];
        MPI_Allgatherv(&array[0][0],count*nlocal,MPI_INT,
                       data,recvcounts,displs,MPI_INT,lmp->world);
      }

    } else {
      double *vector = NULL;
      double **array = NULL;
      if (count == 1) vector = (double *) vptr;
      else array = (double **) vptr;

      int nlocal = lmp->atom->nlocal;

      if (count == 1) {
        MPI_Allgather(&nlocal,1,MPI_INT,recvcounts,1,MPI_INT,lmp->world);
        displs[0] = 0;
        for (i = 1; i < nprocs; i++)
          displs[i] = displs[i-1] + recvcounts[i-1];
        MPI_Allgatherv(vector,nlocal,MPI_DOUBLE,data,recvcounts,displs,
                       MPI_DOUBLE,lmp->world);

      } else {
        int n = count*nlocal;
        MPI_Allgather(&n,1,MPI_INT,recvcounts,1,MPI_INT,lmp->world);
        displs[0] = 0;
        for (i = 1; i < nprocs; i++)
          displs[i] = displs[i-1] + recvcounts[i-1];
        MPI_Allgatherv(&array[0][0],count*nlocal,MPI_DOUBLE,
                       data,recvcounts,displs,MPI_DOUBLE,lmp->world);
      }
    }

    lmp->memory->destroy(recvcounts);
    lmp->memory->destroy(displs);
  }
  END_CAPTURE
}
#endif

/* ----------------------------------------------------------------------
   gather the named atom-based entity for a subset of atoms
     return it in user-allocated data
   data will be ordered by requested atom IDs
     no requirement for consecutive atom IDs (1 to N)
   see gather_atoms() to return data for all atoms, ordered by consecutive IDs
   see gather_atoms_concat() to return data for all atoms, unordered
   name = desired quantity, e.g. x or charge
   type = 0 for integer values, 1 for double values
   count = # of per-atom values, e.g. 1 for type or charge, 3 for x or f
     use count = 3 with "image" if want single image flag unpacked into xyz
   ndata = # of atoms to return data for (could be all atoms)
   ids = list of Ndata atom IDs to return data for
   return atom-based values in 1d data, ordered by count, then by atom
     e.g. x[0][0],x[0][1],x[0][2],x[1][0],x[1][1],x[1][2],x[2][0],...
     data must be pre-allocated by caller to correct length
     correct length = count*Ndata
   method:
     alloc and zero count*Ndata length vector
     loop over Ndata to fill vector with my values
     Allreduce to sum vector into data across all procs
------------------------------------------------------------------------- */

#if defined(LAMMPS_BIGBIG)
void lammps_gather_atoms_subset(void *ptr, char * /*name */,
                                int /*type*/, int /*count*/,
                                int /*ndata*/, int * /*ids*/, void * /*data*/)
{
  LAMMPS *lmp = (LAMMPS *) ptr;

  BEGIN_CAPTURE
  {
    lmp->error->all(FLERR,"Library function lammps_gather_atoms_subset() "
                    "is not compatible with -DLAMMPS_BIGBIG");
  }
  END_CAPTURE
}
#else
void lammps_gather_atoms_subset(void *ptr, char *name,
                                int type, int count,
                                int ndata, int *ids, void *data)
{
  LAMMPS *lmp = (LAMMPS *) ptr;

  BEGIN_CAPTURE
  {
    int i,j,m,offset;
    tagint id;

    // error if tags are not defined
    // NOTE: test that name = image or ids is not a 64-bit int in code?

    int flag = 0;
    if (lmp->atom->tag_enable == 0) flag = 1;
    if (lmp->atom->natoms > MAXSMALLINT) flag = 1;
    if (flag) {
      if (lmp->comm->me == 0)
        lmp->error->warning(FLERR,"Library error in lammps_gather_atoms_subset");
      return;
    }

    void *vptr = lmp->atom->extract(name);
    if (vptr == NULL) {
      lmp->error->warning(FLERR,"lammps_gather_atoms_subset: "
                          "unknown property name");
      return;
    }

    // copy = Ndata length vector of per-atom values
    // use atom ID to insert each atom's values into copy
    // MPI_Allreduce with MPI_SUM to merge into data

    if (type == 0) {
      int *vector = NULL;
      int **array = NULL;
      const int imgunpack = (count == 3) && (strcmp(name,"image") == 0);

      if ((count == 1) || imgunpack) vector = (int *) vptr;
      else array = (int **) vptr;

      int *copy;
      lmp->memory->create(copy,count*ndata,"lib/gather:copy");
      for (i = 0; i < count*ndata; i++) copy[i] = 0;

      int nlocal = lmp->atom->nlocal;

      if (count == 1) {
        for (i = 0; i < ndata; i++) {
          id = ids[i];
          if ((m = lmp->atom->map(id)) >= 0 && m < nlocal)
            copy[i] = vector[m];
        }

      } else if (imgunpack) {
        for (i = 0; i < ndata; i++) {
          id = ids[i];
          if ((m = lmp->atom->map(id)) >= 0 && m < nlocal) {
            offset = count*i;
            const int image = vector[m];
            copy[offset++] = (image & IMGMASK) - IMGMAX;
            copy[offset++] = ((image >> IMGBITS) & IMGMASK) - IMGMAX;
            copy[offset++] = ((image >> IMG2BITS) & IMGMASK) - IMGMAX;
          }
        }

      } else {
        for (i = 0; i < ndata; i++) {
          id = ids[i];
          if ((m = lmp->atom->map(id)) >= 0 && m < nlocal) {
            offset = count*i;
            for (j = 0; j < count; j++)
              copy[offset++] = array[m][j];
          }
        }
      }

      MPI_Allreduce(copy,data,count*ndata,MPI_INT,MPI_SUM,lmp->world);
      lmp->memory->destroy(copy);

    } else {
      double *vector = NULL;
      double **array = NULL;
      if (count == 1) vector = (double *) vptr;
      else array = (double **) vptr;

      double *copy;
      lmp->memory->create(copy,count*ndata,"lib/gather:copy");
      for (i = 0; i < count*ndata; i++) copy[i] = 0.0;

      int nlocal = lmp->atom->nlocal;

      if (count == 1) {
        for (i = 0; i < ndata; i++) {
          id = ids[i];
          if ((m = lmp->atom->map(id)) >= 0 && m < nlocal)
            copy[i] = vector[m];
        }

      } else {
        for (i = 0; i < ndata; i++) {
          id = ids[i];
          if ((m = lmp->atom->map(id)) >= 0 && m < nlocal) {
            offset = count*i;
            for (j = 0; j < count; j++)
              copy[offset++] = array[m][j];
          }
        }
      }

      MPI_Allreduce(copy,data,count*ndata,MPI_DOUBLE,MPI_SUM,lmp->world);
      lmp->memory->destroy(copy);
    }
  }
  END_CAPTURE
}
#endif

/* ----------------------------------------------------------------------
   scatter the named atom-based entity in data to all atoms
   data is ordered by atom ID
     requirement for consecutive atom IDs (1 to N)
   see scatter_atoms_subset() to scatter data for some (or all) atoms, unordered
   name = desired quantity, e.g. x or charge
   type = 0 for integer values, 1 for double values
   count = # of per-atom values, e.g. 1 for type or charge, 3 for x or f
     use count = 3 with "image" for xyz to be packed into single image flag
   data = atom-based values in 1d data, ordered by count, then by atom ID
     e.g. x[0][0],x[0][1],x[0][2],x[1][0],x[1][1],x[1][2],x[2][0],...
     data must be correct length = count*Natoms, as queried by get_natoms()
   method:
     loop over Natoms, if I own atom ID, set its values from data
------------------------------------------------------------------------- */

#if defined(LAMMPS_BIGBIG)
void lammps_scatter_atoms(void *ptr, char * /*name */,
                          int /*type*/, int /*count*/, void * /*data*/)
{
  LAMMPS *lmp = (LAMMPS *) ptr;

  BEGIN_CAPTURE
  {
    lmp->error->all(FLERR,"Library function lammps_scatter_atoms() "
                    "is not compatible with -DLAMMPS_BIGBIG");
  }
  END_CAPTURE
}
#else
void lammps_scatter_atoms(void *ptr, char *name,
                          int type, int count, void *data)
{
  LAMMPS *lmp = (LAMMPS *) ptr;

  BEGIN_CAPTURE
  {
    int i,j,m,offset;

    // error if tags are not defined or not consecutive or no atom map
    // NOTE: test that name = image or ids is not a 64-bit int in code?

    int flag = 0;
    if (lmp->atom->tag_enable == 0 || lmp->atom->tag_consecutive() == 0)
      flag = 1;
    if (lmp->atom->natoms > MAXSMALLINT) flag = 1;
    if (lmp->atom->map_style == 0) flag = 1;
    if (flag) {
      if (lmp->comm->me == 0)
        lmp->error->warning(FLERR,"Library error in lammps_scatter_atoms");
      return;
    }

    int natoms = static_cast<int> (lmp->atom->natoms);

    void *vptr = lmp->atom->extract(name);
    if(vptr == NULL) {
        lmp->error->warning(FLERR,
                            "lammps_scatter_atoms: unknown property name");
        return;
    }

    // copy = Natom length vector of per-atom values
    // use atom ID to insert each atom's values into copy
    // MPI_Allreduce with MPI_SUM to merge into data, ordered by atom ID

    if (type == 0) {
      int *vector = NULL;
      int **array = NULL;
      const int imgpack = (count == 3) && (strcmp(name,"image") == 0);

      if ((count == 1) || imgpack) vector = (int *) vptr;
      else array = (int **) vptr;
      int *dptr = (int *) data;

      if (count == 1) {
        for (i = 0; i < natoms; i++)
          if ((m = lmp->atom->map(i+1)) >= 0)
            vector[m] = dptr[i];

      } else if (imgpack) {
        for (i = 0; i < natoms; i++)
          if ((m = lmp->atom->map(i+1)) >= 0) {
            offset = count*i;
            int image = dptr[offset++] + IMGMAX;
            image += (dptr[offset++] + IMGMAX) << IMGBITS;
            image += (dptr[offset++] + IMGMAX) << IMG2BITS;
            vector[m] = image;
          }

      } else {
        for (i = 0; i < natoms; i++)
          if ((m = lmp->atom->map(i+1)) >= 0) {
            offset = count*i;
            for (j = 0; j < count; j++)
              array[m][j] = dptr[offset++];
          }
      }

    } else {
      double *vector = NULL;
      double **array = NULL;
      if (count == 1) vector = (double *) vptr;
      else array = (double **) vptr;
      double *dptr = (double *) data;

      if (count == 1) {
        for (i = 0; i < natoms; i++)
          if ((m = lmp->atom->map(i+1)) >= 0)
            vector[m] = dptr[i];

      } else {
        for (i = 0; i < natoms; i++) {
          if ((m = lmp->atom->map(i+1)) >= 0) {
            offset = count*i;
            for (j = 0; j < count; j++)
              array[m][j] = dptr[offset++];
          }
        }
      }
    }
  }
  END_CAPTURE
}
#endif

/* ----------------------------------------------------------------------
   scatter the named atom-based entity in data to a subset of atoms
   data is ordered by provided atom IDs
     no requirement for consecutive atom IDs (1 to N)
   see scatter_atoms() to scatter data for all atoms, ordered by consecutive IDs
   name = desired quantity, e.g. x or charge
   type = 0 for integer values, 1 for double values
   count = # of per-atom values, e.g. 1 for type or charge, 3 for x or f
     use count = 3 with "image" for xyz to be packed into single image flag
   ndata = # of atoms in ids and data (could be all atoms)
   ids = list of Ndata atom IDs to scatter data to
   data = atom-based values in 1d data, ordered by count, then by atom ID
     e.g. x[0][0],x[0][1],x[0][2],x[1][0],x[1][1],x[1][2],x[2][0],...
     data must be correct length = count*Ndata
   method:
     loop over Ndata, if I own atom ID, set its values from data
------------------------------------------------------------------------- */

#if defined(LAMMPS_BIGBIG)
void lammps_scatter_atoms_subset(void *ptr, char * /*name */,
                                int /*type*/, int /*count*/,
                                int /*ndata*/, int * /*ids*/, void * /*data*/)
{
  LAMMPS *lmp = (LAMMPS *) ptr;

  BEGIN_CAPTURE
  {
    lmp->error->all(FLERR,"Library function lammps_scatter_atoms_subset() "
                    "is not compatible with -DLAMMPS_BIGBIG");
  }
  END_CAPTURE
}
#else
void lammps_scatter_atoms_subset(void *ptr, char *name,
                                 int type, int count,
                                 int ndata, int *ids, void *data)
{
  LAMMPS *lmp = (LAMMPS *) ptr;

  BEGIN_CAPTURE
  {
    int i,j,m,offset;
    tagint id;

    // error if tags are not defined or no atom map
    // NOTE: test that name = image or ids is not a 64-bit int in code?

    int flag = 0;
    if (lmp->atom->tag_enable == 0) flag = 1;
    if (lmp->atom->natoms > MAXSMALLINT) flag = 1;
    if (lmp->atom->map_style == 0) flag = 1;
    if (flag) {
      if (lmp->comm->me == 0)
        lmp->error->warning(FLERR,"Library error in lammps_scatter_atoms_subset");
      return;
    }

    void *vptr = lmp->atom->extract(name);
    if(vptr == NULL) {
        lmp->error->warning(FLERR,
                            "lammps_scatter_atoms_subset: unknown property name");
        return;
    }

    // copy = Natom length vector of per-atom values
    // use atom ID to insert each atom's values into copy
    // MPI_Allreduce with MPI_SUM to merge into data, ordered by atom ID

    if (type == 0) {
      int *vector = NULL;
      int **array = NULL;
      const int imgpack = (count == 3) && (strcmp(name,"image") == 0);

      if ((count == 1) || imgpack) vector = (int *) vptr;
      else array = (int **) vptr;
      int *dptr = (int *) data;

      if (count == 1) {
        for (i = 0; i < ndata; i++) {
          id = ids[i];
          if ((m = lmp->atom->map(id)) >= 0)
            vector[m] = dptr[i];
        }

      } else if (imgpack) {
        for (i = 0; i < ndata; i++) {
          id = ids[i];
          if ((m = lmp->atom->map(id)) >= 0) {
            offset = count*i;
            int image = dptr[offset++] + IMGMAX;
            image += (dptr[offset++] + IMGMAX) << IMGBITS;
            image += (dptr[offset++] + IMGMAX) << IMG2BITS;
            vector[m] = image;
          }
        }

      } else {
        for (i = 0; i < ndata; i++) {
          id = ids[i];
          if ((m = lmp->atom->map(id)) >= 0) {
            offset = count*i;
            for (j = 0; j < count; j++)
              array[m][j] = dptr[offset++];
          }
        }
      }

    } else {
      double *vector = NULL;
      double **array = NULL;
      if (count == 1) vector = (double *) vptr;
      else array = (double **) vptr;
      double *dptr = (double *) data;

      if (count == 1) {
        for (i = 0; i < ndata; i++) {
          id = ids[i];
          if ((m = lmp->atom->map(id)) >= 0)
            vector[m] = dptr[i];
        }

      } else {
        for (i = 0; i < ndata; i++) {
          id = ids[i];
          if ((m = lmp->atom->map(id)) >= 0) {
            offset = count*i;
            for (j = 0; j < count; j++)
              array[m][j] = dptr[offset++];
          }
        }
      }
    }
  }
  END_CAPTURE
}
#endif

/* ----------------------------------------------------------------------
   create N atoms and assign them to procs based on coords
   id = atom IDs (optional, NULL will generate 1 to N)
   type = N-length vector of atom types (required)
   x = 3N-length 1d vector of atom coords (required)
   v = 3N-length 1d vector of atom velocities (optional, NULL if just 0.0)
   image flags can be treated in two ways:
     (a) image = vector of current image flags
         each atom will be remapped into periodic box by domain->ownatom()
         image flag will be incremented accordingly and stored with atom
     (b) image = NULL
         each atom will be remapped into periodic box by domain->ownatom()
         image flag will be set to 0 by atom->avec->create_atom()
   shrinkexceed = 1 allows atoms to be outside a shrinkwrapped boundary
     passed to ownatom() which will assign them to boundary proc
     important if atoms may be (slightly) outside non-periodic dim
     e.g. due to restoring a snapshot from a previous run and previous box
   id and image must be 32-bit integers
   x,v = ordered by xyz, then by atom
     e.g. x[0][0],x[0][1],x[0][2],x[1][0],x[1][1],x[1][2],x[2][0],...
------------------------------------------------------------------------- */

void lammps_create_atoms(void *ptr, int n, tagint *id, int *type,
                         double *x, double *v, imageint *image,
                         int shrinkexceed)
{
  LAMMPS *lmp = (LAMMPS *) ptr;

  BEGIN_CAPTURE
  {
    // error if box does not exist or tags not defined

    int flag = 0;
    if (lmp->domain->box_exist == 0) flag = 1;
    if (lmp->atom->tag_enable == 0) flag = 1;
    if (flag) {
      if (lmp->comm->me == 0)
        lmp->error->warning(FLERR,"Library error in lammps_create_atoms");
      return;
    }

    // loop over N atoms of entire system
    // if this proc owns it based on coords, invoke create_atom()
    // optionally set atom tags and velocities

    Atom *atom = lmp->atom;
    Domain *domain = lmp->domain;
    int nlocal = atom->nlocal;

    bigint natoms_prev = atom->natoms;
    int nlocal_prev = nlocal;
    double xdata[3];

    for (int i = 0; i < n; i++) {
      xdata[0] = x[3*i];
      xdata[1] = x[3*i+1];
      xdata[2] = x[3*i+2];
      imageint * img = image ? &image[i] : NULL;
      tagint     tag = id    ? id[i]     : -1;
      if (!domain->ownatom(tag, xdata, img, shrinkexceed)) continue;

      atom->avec->create_atom(type[i],xdata);
      if (id) atom->tag[nlocal] = id[i];
      else atom->tag[nlocal] = i+1;
      if (v) {
        atom->v[nlocal][0] = v[3*i];
        atom->v[nlocal][1] = v[3*i+1];
        atom->v[nlocal][2] = v[3*i+2];
      }
      if (image) atom->image[nlocal] = image[i];
      nlocal++;
    }

    // need to reset atom->natoms inside LAMMPS

    bigint ncurrent = nlocal;
    MPI_Allreduce(&ncurrent,&lmp->atom->natoms,1,MPI_LMP_BIGINT,
                  MPI_SUM,lmp->world);

    // init per-atom fix/compute/variable values for created atoms

    atom->data_fix_compute_variable(nlocal_prev,nlocal);

    // if global map exists, reset it
    // invoke map_init() b/c atom count has grown

    if (lmp->atom->map_style) {
      lmp->atom->map_init();
      lmp->atom->map_set();
    }

    // warn if new natoms is not correct

    if (lmp->atom->natoms != natoms_prev + n) {
      char str[128];
      sprintf(str,"Library warning in lammps_create_atoms, "
              "invalid total atoms " BIGINT_FORMAT " " BIGINT_FORMAT,
              lmp->atom->natoms,natoms_prev+n);
      if (lmp->comm->me == 0)
        lmp->error->warning(FLERR,str);
    }
  }
  END_CAPTURE
}

// ----------------------------------------------------------------------
// library API functions for accessing LAMMPS configuration
// ----------------------------------------------------------------------

int lammps_config_has_package(char * package_name) {
  return Info::has_package(package_name);
}

int lammps_config_package_count() {
  int i = 0;
  while(LAMMPS::installed_packages[i] != NULL) {
    ++i;
  }
  return i;
}

int lammps_config_package_name(int index, char * buffer, int max_size) {
  int i = 0;
  while(LAMMPS::installed_packages[i] != NULL && i < index) {
    ++i;
  }

  if(LAMMPS::installed_packages[i] != NULL) {
    strncpy(buffer, LAMMPS::installed_packages[i], max_size);
    return true;
  }

  return false;
}

int lammps_config_has_gzip_support() {
  return Info::has_gzip_support();
}

int lammps_config_has_png_support() {
  return Info::has_png_support();
}

int lammps_config_has_jpeg_support() {
  return Info::has_jpeg_support();
}

int lammps_config_has_ffmpeg_support() {
  return Info::has_ffmpeg_support();
}

int lammps_config_has_exceptions() {
  return Info::has_exceptions();
}

// ----------------------------------------------------------------------
// library API functions for error handling
// ----------------------------------------------------------------------

#ifdef LAMMPS_EXCEPTIONS

/* ----------------------------------------------------------------------
   check if a new error message
------------------------------------------------------------------------- */

int lammps_has_error(void *ptr) {
  LAMMPS *  lmp = (LAMMPS *) ptr;
  Error * error = lmp->error;
  return error->get_last_error() ? 1 : 0;
}

/* ----------------------------------------------------------------------
   copy the last error message of LAMMPS into a character buffer
   return value encodes which type of error:
   1 = normal error (recoverable)
   2 = abort error (non-recoverable)
------------------------------------------------------------------------- */

int lammps_get_last_error_message(void *ptr, char * buffer, int buffer_size) {
  LAMMPS *  lmp = (LAMMPS *) ptr;
  Error * error = lmp->error;

  if(error->get_last_error()) {
    int error_type = error->get_last_error_type();
    strncpy(buffer, error->get_last_error(), buffer_size-1);
    error->set_last_error(NULL, ERROR_NONE);
    return error_type;
  }
  return 0;
}

#endif<|MERGE_RESOLUTION|>--- conflicted
+++ resolved
@@ -38,19 +38,9 @@
 #include "force.h"
 #include "info.h"
 
-<<<<<<< HEAD
-#include "neighbor.h"
-#include "pair.h"
-#include "bond.h"
-#include "angle.h"
-#include "dihedral.h"
-#include "improper.h"
-#include "kspace.h"
-=======
 #if defined(LAMMPS_EXCEPTIONS)
 #include "exceptions.h"
 #endif
->>>>>>> 1a5a6e86
 
 using namespace LAMMPS_NS;
 
