// clang-format off
/* ----------------------------------------------------------------------
   LAMMPS - Large-scale Atomic/Molecular Massively Parallel Simulator
   https://www.lammps.org/, Sandia National Laboratories
   Steve Plimpton, sjplimp@sandia.gov

   Copyright (2003) Sandia Corporation.  Under the terms of Contract
   DE-AC04-94AL85000 with Sandia Corporation, the U.S. Government retains
   certain rights in this software.  This software is distributed under
   the GNU General Public License.

   See the README file in the top-level LAMMPS directory.
------------------------------------------------------------------------- */

// C style library interface to LAMMPS.
// See the manual for detailed documentation.

#define LAMMPS_LIB_MPI 1
#include "library.h"
#include <mpi.h>

#include "accelerator_kokkos.h"
#include "atom.h"
#include "atom_vec.h"
#include "comm.h"
#include "compute.h"
#include "domain.h"
#include "dump.h"
#include "error.h"
#include "fix.h"
#include "fix_external.h"
#include "force.h"
#include "group.h"
#include "info.h"
#include "input.h"
#include "lmppython.h"
#include "memory.h"
#include "modify.h"
#include "molecule.h"
#include "neigh_list.h"
#include "neighbor.h"
#include "output.h"
#if defined(LMP_PLUGIN)
#include "plugin.h"
#endif
#include "region.h"
#include "respa.h"
#include "thermo.h"
<<<<<<< HEAD
#include "compute.h"
#include "fix.h"
#include "comm.h"
#include "memory.h"
#include "error.h"
#include "force.h"
#include "info.h"
#include "fix_external.h"
//additional includes for lammps_get_pe
#include "neighbor.h"
#include "pair.h"
#include "bond.h"
#include "angle.h"
#include "dihedral.h"
#include "improper.h"
#include "kspace.h"
=======
#include "timer.h"
#include "universe.h"
#include "update.h"
#include "variable.h"

#include <cstring>
>>>>>>> a0e2a617

#if defined(LAMMPS_EXCEPTIONS)
#include "exceptions.h"
#endif

using namespace LAMMPS_NS;

// for printing the non-null pointer argument warning only once

static int ptr_argument_flag = 1;
static void ptr_argument_warning()
{
  if (!ptr_argument_flag) return;
  fprintf(stderr,"Using a 'void **' argument to return the LAMMPS handle "
          "is deprecated.  Please use the return value instead.\n");
  ptr_argument_flag = 0;
}

// ----------------------------------------------------------------------
// utility macros
// ----------------------------------------------------------------------

/* ----------------------------------------------------------------------
   macros for optional code path which captures all exceptions
   and stores the last error message. These assume there is a variable lmp
   which is a pointer to the current LAMMPS instance.

   Usage:

   BEGIN_CAPTURE
   {
     // code paths which might throw exception
     ...
   }
   END_CAPTURE
------------------------------------------------------------------------- */

#ifdef LAMMPS_EXCEPTIONS
#define BEGIN_CAPTURE \
  Error *error = lmp->error; \
  try

#define END_CAPTURE \
  catch(LAMMPSAbortException &ae) { \
    int nprocs = 0; \
    MPI_Comm_size(ae.universe, &nprocs ); \
    \
    if (nprocs > 1) { \
      error->set_last_error(ae.message, ERROR_ABORT); \
    } else { \
      error->set_last_error(ae.message, ERROR_NORMAL); \
    } \
  } catch(LAMMPSException &e) { \
    error->set_last_error(e.message, ERROR_NORMAL); \
  }
#else
#define BEGIN_CAPTURE
#define END_CAPTURE
#endif

// ----------------------------------------------------------------------
// Library functions to create/destroy an instance of LAMMPS
// ----------------------------------------------------------------------

/** Create instance of the LAMMPS class and return pointer to it.
 *
\verbatim embed:rst

The :cpp:func:`lammps_open` function creates a new :cpp:class:`LAMMPS
<LAMMPS_NS::LAMMPS>` class instance while passing in a list of strings
as if they were :doc:`command-line arguments <Run_options>` for the
LAMMPS executable, and an MPI communicator for LAMMPS to run under.
Since the list of arguments is **exactly** as when called from the
command line, the first argument would be the name of the executable and
thus is otherwise ignored.  However ``argc`` may be set to 0 and then
``argv`` may be ``NULL``.  If MPI is not yet initialized, ``MPI_Init()``
will be called during creation of the LAMMPS class instance.

If for some reason the creation or initialization of the LAMMPS instance
fails a null pointer is returned.

.. versionchanged:: 18Sep2020

   This function now has the pointer to the created LAMMPS class
   instance as return value.  For backward compatibility it is still
   possible to provide the address of a pointer variable as final
   argument *ptr*\ .

.. deprecated:: 18Sep2020

   The *ptr* argument will be removed in a future release of LAMMPS.
   It should be set to ``NULL`` instead.

.. note::

   This function is **only** declared when the code using the LAMMPS
   ``library.h`` include file is compiled with ``-DLAMMPS_LIB_MPI``,
   or contains a ``#define LAMMPS_LIB_MPI 1`` statement before
   ``#include "library.h"``.  Otherwise you can only use the
   :cpp:func:`lammps_open_no_mpi` or :cpp:func:`lammps_open_fortran`
   functions.

*See also*
   :cpp:func:`lammps_open_no_mpi`, :cpp:func:`lammps_open_fortran`

\endverbatim
 *
 * \param  argc  number of command line arguments
 * \param  argv  list of command line argument strings
 * \param  comm  MPI communicator for this LAMMPS instance
 * \param  ptr   pointer to a void pointer variable which serves
 *               as a handle; may be ``NULL``
 * \return       pointer to new LAMMPS instance cast to ``void *`` */

void *lammps_open(int argc, char **argv, MPI_Comm comm, void **ptr)
{
  LAMMPS *lmp = nullptr;
  lammps_mpi_init();
  if (ptr) ptr_argument_warning();

#ifdef LAMMPS_EXCEPTIONS
  try
  {
    lmp = new LAMMPS(argc, argv, comm);
    if (ptr) *ptr = (void *) lmp;
  }
  catch(LAMMPSException &e) {
    fmt::print(stderr, "LAMMPS Exception: {}", e.message);
    if (ptr) *ptr = nullptr;
  }
#else
  lmp = new LAMMPS(argc, argv, comm);
  if (ptr) *ptr = (void *) lmp;
#endif
  return (void *) lmp;
}

/* ---------------------------------------------------------------------- */

/** Variant of ``lammps_open()`` that implicitly uses ``MPI_COMM_WORLD``.
 *
\verbatim embed:rst

This function is a version of :cpp:func:`lammps_open`, that is missing
the MPI communicator argument.  It will use ``MPI_COMM_WORLD`` instead.
The type and purpose of arguments and return value are otherwise the
same.

Outside of the convenience, this function is useful, when the LAMMPS
library was compiled in serial mode, but the calling code runs in
parallel and the ``MPI_Comm`` data type of the STUBS library would not
be compatible with that of the calling code.

If for some reason the creation or initialization of the LAMMPS instance
fails a null pointer is returned.

.. versionchanged:: 18Sep2020

   This function now has the pointer to the created LAMMPS class
   instance as return value.  For backward compatibility it is still
   possible to provide the address of a pointer variable as final
   argument *ptr*\ .

.. deprecated:: 18Sep2020

   The *ptr* argument will be removed in a future release of LAMMPS.
   It should be set to ``NULL`` instead.


*See also*
   :cpp:func:`lammps_open`, :cpp:func:`lammps_open_fortran`

\endverbatim
 *
 * \param  argc  number of command line arguments
 * \param  argv  list of command line argument strings
 * \param  ptr   pointer to a void pointer variable
 *               which serves as a handle; may be ``NULL``
 * \return       pointer to new LAMMPS instance cast to ``void *`` */

void *lammps_open_no_mpi(int argc, char **argv, void **ptr)
{
  return lammps_open(argc,argv,MPI_COMM_WORLD,ptr);
}

/* ---------------------------------------------------------------------- */

/** Variant of ``lammps_open()`` using a Fortran MPI communicator.
 *
\verbatim embed:rst

This function is a version of :cpp:func:`lammps_open`, that uses an
integer for the MPI communicator as the MPI Fortran interface does.  It
is used in the :f:func:`lammps` constructor of the LAMMPS Fortran
module.  Internally it converts the *f_comm* argument into a C-style MPI
communicator with ``MPI_Comm_f2c()`` and then calls
:cpp:func:`lammps_open`.

If for some reason the creation or initialization of the LAMMPS instance
fails a null pointer is returned.

.. versionadded:: 18Sep2020

*See also*
   :cpp:func:`lammps_open_fortran`, :cpp:func:`lammps_open_no_mpi`

\endverbatim
 *
 * \param  argc   number of command line arguments
 * \param  argv   list of command line argument strings
 * \param  f_comm Fortran style MPI communicator for this LAMMPS instance
 * \return        pointer to new LAMMPS instance cast to ``void *`` */

void *lammps_open_fortran(int argc, char **argv, int f_comm)
{
  lammps_mpi_init();
  MPI_Comm c_comm = MPI_Comm_f2c((MPI_Fint)f_comm);
  return lammps_open(argc, argv, c_comm, nullptr);
}

/* ---------------------------------------------------------------------- */

/** Delete a LAMMPS instance created by lammps_open() or its variants.
 *
\verbatim embed:rst

This function deletes the LAMMPS class instance pointed to by ``handle``
that was created by one of the :cpp:func:`lammps_open` variants.  It
does **not** call ``MPI_Finalize()`` to allow creating and deleting
multiple LAMMPS instances concurrently or sequentially.  See
:cpp:func:`lammps_mpi_finalize` for a function performing this operation.

\endverbatim
 *
 * \param  handle  pointer to a previously created LAMMPS instance */

void lammps_close(void *handle)
{
  LAMMPS *lmp = (LAMMPS *) handle;
  delete lmp;
}

/* ---------------------------------------------------------------------- */

/** Ensure the MPI environment is initialized.
 *
\verbatim embed:rst

The MPI standard requires that any MPI application must call
``MPI_Init()`` exactly once before performing any other MPI function
calls.  This function checks, whether MPI is already initialized and
calls ``MPI_Init()`` in case it is not.

.. versionadded:: 18Sep2020

\endverbatim */

void lammps_mpi_init()
{
  int flag;
  MPI_Initialized(&flag);

  if (!flag) {
    // provide a dummy argc and argv for MPI_Init().
    int argc = 1;
    char *args[] = { (char *)"liblammps" , nullptr  };
    char **argv = args;
    MPI_Init(&argc,&argv);
  }
}

/* ---------------------------------------------------------------------- */

/** Shut down the MPI infrastructure.
 *
\verbatim embed:rst

The MPI standard requires that any MPI application calls
``MPI_Finalize()`` before exiting.  Even if a calling program does not
do any MPI calls, MPI is still initialized internally to avoid errors
accessing any MPI functions.  This function should then be called right
before exiting the program to wait until all (parallel) tasks are
completed and then MPI is cleanly shut down.  After calling this
function no more MPI calls may be made.

.. versionadded:: 18Sep2020

*See also*
   :cpp:func:`lammps_kokkos_finalize`, :cpp:func:`lammps_python_finalize`
\endverbatim */

void lammps_mpi_finalize()
{
  int flag;
  MPI_Initialized(&flag);
  if (flag) {
    MPI_Finalized(&flag);
    if (!flag) {
      MPI_Barrier(MPI_COMM_WORLD);
      MPI_Finalize();
    }
  }
}

/* ---------------------------------------------------------------------- */

/** Shut down the Kokkos library environment.
 *
\verbatim embed:rst

The Kokkos library may only be initialized once during the execution of
a process.  This is done automatically the first time Kokkos
functionality is used.  This requires that the Kokkos environment
must be explicitly shut down after any LAMMPS instance using it is
closed (to release associated resources).
After calling this function no Kokkos functionality may be used.

.. versionadded:: 2Jul2021

*See also*
   :cpp:func:`lammps_mpi_finalize`, :cpp:func:`lammps_python_finalize`
\endverbatim */

void lammps_kokkos_finalize()
{
  KokkosLMP::finalize();
}

/* ---------------------------------------------------------------------- */

/** Clear the embedded Python environment
 *
\verbatim embed:rst

This function resets and clears an embedded Python environment
by calling the `Py_Finalize() function
<https://docs.python.org/3/c-api/init.html#c.Py_FinalizeEx>`_
of the embedded Python library, if enabled.
This call would free up all allocated resources and release
loaded shared objects.

However, this is **not** done when a LAMMPS instance is deleted because
a) LAMMPS may have been used through the Python module and thus
the Python interpreter is external and not embedded into LAMMPS
and therefore may not be reset by LAMMPS b) some Python modules
and extensions, most notably NumPy, are not compatible with being
initialized multiple times, which would happen if additional
LAMMPS instances using Python would be created *after*
after calling Py_Finalize().

This function can be called to explicitly clear the Python
environment in case it is safe to do so.

.. versionadded:: TBD

*See also*
   :cpp:func:`lammps_mpi_finalize`, :cpp:func:`lammps_kokkos_finalize`
\endverbatim */

void lammps_python_finalize()
{
  Python::finalize();
}

// ----------------------------------------------------------------------
// Library functions to process commands
// ----------------------------------------------------------------------

/** Process LAMMPS input from a file.
 *
\verbatim embed:rst

This function processes commands in the file pointed to by *filename*
line by line and thus functions very similar to the :doc:`include
<include>` command. The function returns when the end of the file is
reached and the commands have completed.

The actual work is done by the functions
:cpp:func:`Input::file(const char *)<void LAMMPS_NS::Input::file(const char *)>`
and :cpp:func:`Input::file()<void LAMMPS_NS::Input::file()>`.

\endverbatim
 *
 * \param  handle    pointer to a previously created LAMMPS instance
 * \param  filename  name of a file with LAMMPS input */

void lammps_file(void *handle, const char *filename)
{
  LAMMPS *lmp = (LAMMPS *) handle;

  BEGIN_CAPTURE
  {
    if (lmp->update->whichflag != 0)
      lmp->error->all(FLERR,"Library error: issuing LAMMPS commands "
                      "during a run is not allowed.");
    else
      lmp->input->file(filename);
  }
  END_CAPTURE
}

/* ---------------------------------------------------------------------- */

/** Process a single LAMMPS input command from a string.
 *
\verbatim embed:rst

This function tells LAMMPS to execute the single command in the string
*cmd*.  The entire string is considered as command and need not have a
(final) newline character.  Newline characters in the body of the
string, however, will be treated as part of the command and will **not**
start a second command.  The function :cpp:func:`lammps_commands_string`
processes a string with multiple command lines.

The function returns the name of the command on success or ``NULL`` when
passing a string without a command.

\endverbatim
 *
 * \param  handle  pointer to a previously created LAMMPS instance
 * \param  cmd     string with a single LAMMPS command
 * \return         string with parsed command name or ``NULL`` */

char *lammps_command(void *handle, const char *cmd)
{
  LAMMPS *lmp = (LAMMPS *) handle;
  char *result = nullptr;

  BEGIN_CAPTURE
  {
    if (lmp->update->whichflag != 0)
      lmp->error->all(FLERR,"Library error: issuing LAMMPS commands "
                      "during a run is not allowed.");
    else
      result = lmp->input->one(cmd);
  }
  END_CAPTURE

  return result;
}

/* ---------------------------------------------------------------------- */

/** Process multiple LAMMPS input commands from list of strings.
 *
\verbatim embed:rst

This function processes multiple commands from a list of strings by
first concatenating the individual strings in *cmds* into a single
string, inserting newline characters as needed.  The combined string
is passed to :cpp:func:`lammps_commands_string` for processing.

\endverbatim
 *
 * \param  handle  pointer to a previously created LAMMPS instance
 * \param  ncmd    number of lines in *cmds*
 * \param  cmds    list of strings with LAMMPS commands */

void lammps_commands_list(void *handle, int ncmd, const char **cmds)
{
  std::string allcmds;

  for (int i = 0; i < ncmd; i++) {
    allcmds.append(cmds[i]);
    if (allcmds.empty() || (allcmds.back() != '\n')) allcmds.append(1,'\n');
  }

  lammps_commands_string(handle,allcmds.c_str());
}

/* ---------------------------------------------------------------------- */

/** Process a block of LAMMPS input commands from a single string.
 *
\verbatim embed:rst

This function processes a multi-line string similar to a block of
commands from a file.  The string may have multiple lines (separated by
newline characters) and also single commands may be distributed over
multiple lines with continuation characters ('&').  Those lines are
combined by removing the '&' and the following newline character.  After
this processing the string is handed to LAMMPS for parsing and
executing.

.. note::

   Multi-line commands enabled by triple quotes will NOT work with
   this function.

\endverbatim
 *
 * \param  handle  pointer to a previously created LAMMPS instance
 * \param  str     string with block of LAMMPS input commands */

void lammps_commands_string(void *handle, const char *str)
{
  LAMMPS *lmp = (LAMMPS *) handle;

  // copy str and convert from CR-LF (DOS-style) to LF (Unix style) line
  int n = strlen(str);
  char *ptr, *copy = new char[n+1];

  for (ptr = copy; *str != '\0'; ++str) {
    if ((str[0] == '\r') && (str[1] == '\n')) continue;
    *ptr++ = *str;
  }
  *ptr = '\0';

  BEGIN_CAPTURE
  {
    if (lmp->update->whichflag != 0) {
      lmp->error->all(FLERR,"Library error: issuing LAMMPS command during run");
    }

    n = strlen(copy);
    ptr = copy;
    for (int i=0; i < n; ++i) {

      // handle continuation character as last character in line or string
      if ((copy[i] == '&') && (copy[i+1] == '\n'))
        copy[i+1] = copy[i] = ' ';
      else if ((copy[i] == '&') && (copy[i+1] == '\0'))
        copy[i] = ' ';

      if (copy[i] == '\n') {
        copy[i] = '\0';
        lmp->input->one(ptr);
        ptr = copy + i+1;
      } else if (copy[i+1] == '\0')
        lmp->input->one(ptr);
    }
  }
  END_CAPTURE

  delete[] copy;
}

// -----------------------------------------------------------------------
// Library functions to extract info from LAMMPS or set data in LAMMPS
// -----------------------------------------------------------------------

/** Return the total number of atoms in the system.
 *
\verbatim embed:rst

This number may be very large when running large simulations across
multiple processors.  Depending on compile time choices, LAMMPS may be
using either 32-bit or a 64-bit integer to store this number. For
portability this function returns thus a double precision
floating point number, which can represent up to a 53-bit signed
integer exactly (:math:`\approx 10^{16}`).

As an alternative, you can use :cpp:func:`lammps_extract_global`
and cast the resulting pointer to an integer pointer of the correct
size and dereference it.  The size of that integer (in bytes) can be
queried by calling :cpp:func:`lammps_extract_setting` to return
the size of a ``bigint`` integer.

.. versionchanged:: 18Sep2020

   The type of the return value was changed from ``int`` to ``double``
   to accommodate reporting atom counts for larger systems that would
   overflow a 32-bit int without having to depend on a 64-bit bit
   integer type definition.

\endverbatim
 *
 * \param  handle  pointer to a previously created LAMMPS instance
 * \return         total number of atoms or 0 if value is too large */

double lammps_get_natoms(void *handle)
{
  LAMMPS *lmp = (LAMMPS *) handle;

  double natoms = static_cast<double>(lmp->atom->natoms);
  if (natoms > 9.0e15) return 0; // TODO:XXX why not -1?
  return natoms;
}

/* ---------------------------------------------------------------------- */

/** Get current value of a thermo keyword.
 *
\verbatim embed:rst

This function returns the current value of a :doc:`thermo keyword
<thermo_style>`.  Unlike :cpp:func:`lammps_extract_global` it does not
give access to the storage of the desired data but returns its value as
a ``double``, so it can also return information that is computed on-the-fly.

\endverbatim
 *
 * \param  handle   pointer to a previously created LAMMPS instance
 * \param  keyword  string with the name of the thermo keyword
 * \return          value of the requested thermo property or 0.0 */

double lammps_get_thermo(void *handle, const char *keyword)
{
  LAMMPS *lmp = (LAMMPS *) handle;
  double dval = 0.0;

  BEGIN_CAPTURE
  {
    lmp->output->thermo->evaluate_keyword(keyword,&dval);
  }
  END_CAPTURE

  return dval;
}

/* ---------------------------------------------------------------------- */

/** Extract simulation box parameters.
 *
\verbatim embed:rst

This function (re-)initializes the simulation box and boundary
information and then assign the designated data to the locations in the
pointers passed as arguments. Any argument (except the first) may be
a NULL pointer and then will not be assigned.

\endverbatim
 *
 * \param  handle   pointer to a previously created LAMMPS instance
 * \param  boxlo    pointer to 3 doubles where the lower box boundary is stored
 * \param  boxhi    pointer to 3 doubles where the upper box boundary is stored
 * \param  xy       pointer to a double where the xy tilt factor is stored
 * \param  yz       pointer to a double where the yz tilt factor is stored
 * \param  xz       pointer to a double where the xz tilt factor is stored
 * \param  pflags   pointer to 3 ints, set to 1 for periodic boundaries
                    and 0 for non-periodic
 * \param  boxflag  pointer to an int, which is set to 1 if the box will be
 *                  changed during a simulation by a fix and 0 if not. */

void lammps_extract_box(void *handle, double *boxlo, double *boxhi,
                        double *xy, double *yz, double *xz,
                        int *pflags, int *boxflag)
{
  LAMMPS *lmp = (LAMMPS *) handle;
  Domain *domain = lmp->domain;

  BEGIN_CAPTURE
  {
    // do nothing if box does not yet exist
    if ((lmp->domain->box_exist == 0)
        && (lmp->comm->me == 0)) {
      lmp->error->warning(FLERR,"Calling lammps_extract_box without a box");
      return;
    }

    // domain->init() is needed to update domain->box_change
    domain->init();

    if (boxlo) {
      boxlo[0] = domain->boxlo[0];
      boxlo[1] = domain->boxlo[1];
      boxlo[2] = domain->boxlo[2];
    }
    if (boxhi) {
      boxhi[0] = domain->boxhi[0];
      boxhi[1] = domain->boxhi[1];
      boxhi[2] = domain->boxhi[2];
    }
    if (xy) *xy = domain->xy;
    if (yz) *yz = domain->yz;
    if (xz) *xz = domain->xz;

    if (pflags) {
      pflags[0] = domain->periodicity[0];
      pflags[1] = domain->periodicity[1];
      pflags[2] = domain->periodicity[2];
    }
    if (boxflag) *boxflag = domain->box_change;
  }
  END_CAPTURE
}

/* ---------------------------------------------------------------------- */

/** Reset simulation box parameters.
 *
\verbatim embed:rst

This function sets the simulation box dimensions (upper and lower bounds
and tilt factors) from the provided data and then re-initializes the box
information and all derived settings. It may only be called before atoms
are created.

\endverbatim
 *
 * \param  handle   pointer to a previously created LAMMPS instance
 * \param  boxlo    pointer to 3 doubles containing the lower box boundary
 * \param  boxhi    pointer to 3 doubles containing the upper box boundary
 * \param  xy       xy tilt factor
 * \param  yz       yz tilt factor
 * \param  xz       xz tilt factor */

void lammps_reset_box(void *handle, double *boxlo, double *boxhi,
                      double xy, double yz, double xz)
{
  LAMMPS *lmp = (LAMMPS *) handle;
  Domain *domain = lmp->domain;

  BEGIN_CAPTURE
  {
    if (lmp->atom->natoms > 0)
      lmp->error->all(FLERR,"Calling lammps_reset_box not supported when atoms exist");

    // warn and do nothing if no box exists
    if (lmp->domain->box_exist == 0) {
      if (lmp->comm->me == 0)
        lmp->error->warning(FLERR,"Ignoring call to lammps_reset_box without a box");
      return;
    }

    domain->boxlo[0] = boxlo[0];
    domain->boxlo[1] = boxlo[1];
    domain->boxlo[2] = boxlo[2];
    domain->boxhi[0] = boxhi[0];
    domain->boxhi[1] = boxhi[1];
    domain->boxhi[2] = boxhi[2];

    domain->xy = xy;
    domain->yz = yz;
    domain->xz = xz;

    domain->set_global_box();
    lmp->comm->set_proc_grid();
    domain->set_local_box();
  }
  END_CAPTURE
}

/* ---------------------------------------------------------------------- */

/** Get memory usage information
 *
\verbatim embed:rst

This function will retrieve memory usage information for the current
LAMMPS instance or process.  The *meminfo* buffer will be filled with
3 different numbers (if supported by the operating system).  The first
is the tally (in MBytes) of all large memory allocations made by LAMMPS.
This is a lower boundary of how much memory is requested and does not
account for memory allocated on the stack or allocations via ``new``.
The second number is the current memory allocation of the current process
as returned by a memory allocation reporting in the system library.  The
third number is the maximum amount of RAM (not swap) used by the process
so far. If any of the two latter parameters is not supported by the operating
system it will be set to zero.

.. versionadded:: 18Sep2020

\endverbatim
 *
 * \param  handle   pointer to a previously created LAMMPS instance
 * \param  meminfo  buffer with space for at least 3 double to store
 * data in. */

void lammps_memory_usage(void *handle, double *meminfo)
{
  LAMMPS *lmp = (LAMMPS *) handle;
  Info info(lmp);
  info.get_memory_info(meminfo);
}

/* ---------------------------------------------------------------------- */

/** Return current LAMMPS world communicator as integer
 *
\verbatim embed:rst

This will take the LAMMPS "world" communicator and convert it to an
integer using ``MPI_Comm_c2f()``, so it is equivalent to the
corresponding MPI communicator in Fortran. This way it can be safely
passed around between different programming languages.  To convert it
to the C language representation use ``MPI_Comm_f2c()``.

If LAMMPS was compiled with MPI_STUBS, this function returns -1.

.. versionadded:: 18Sep2020

*See also*
   :cpp:func:`lammps_open_fortran`

\endverbatim
 *
 * \param  handle  pointer to a previously created LAMMPS instance
 * \return         Fortran representation of the LAMMPS world communicator */

int lammps_get_mpi_comm(void *handle)
{
#ifdef MPI_STUBS
  return -1;
#else
  LAMMPS *lmp = (LAMMPS *) handle;
  MPI_Fint f_comm = MPI_Comm_c2f(lmp->world);
  return f_comm;
#endif
}

/* ---------------------------------------------------------------------- */

/** Query LAMMPS about global settings.
 *
\verbatim embed:rst

This function will retrieve or compute global properties. In contrast to
:cpp:func:`lammps_get_thermo` this function returns an ``int``.  The
following tables list the currently supported keyword.  If a keyword is
not recognized, the function returns -1.

* :ref:`Integer sizes <extract_integer_sizes>`
* :ref:`System status <extract_system_status>`
* :ref:`System sizes <extract_system_sizes>`
* :ref:`Atom style flags <extract_atom_flags>`

.. _extract_integer_sizes:

**Integer sizes**

.. list-table::
   :header-rows: 1
   :widths: auto

   * - Keyword
     - Description / Return value
   * - bigint
     - size of the ``bigint`` integer type, 4 or 8 bytes.
       Set at :ref:`compile time <size>`.
   * - tagint
     - size of the ``tagint`` integer type, 4 or 8 bytes.
       Set at :ref:`compile time <size>`.
   * - imageint
     - size of the ``imageint`` integer type, 4 or 8 bytes.
       Set at :ref:`compile time <size>`.

.. _extract_system_status:

**System status**

.. list-table::
   :header-rows: 1
   :widths: auto

   * - Keyword
     - Description / Return value
   * - dimension
     - Number of dimensions: 2 or 3. See :doc:`dimension`.
   * - box_exist
     - 1 if the simulation box is defined, 0 if not.
       See :doc:`create_box`.
   * - nthreads
     - Number of requested OpenMP threads for LAMMPS' execution
   * - newton_bond
     - 1 if Newton's 3rd law is applied to bonded interactions, 0 if not.
   * - newton_pair
     - 1 if Newton's 3rd law is applied to non-bonded interactions, 0 if not.
   * - triclinic
     - 1 if the the simulation box is triclinic, 0 if orthogonal.
       See :doc:`change_box`.
   * - universe_rank
     - MPI rank on LAMMPS' universe communicator (0 <= universe_rank < universe_size)
   * - universe_size
     - Number of ranks on LAMMPS' universe communicator (world_size <= universe_size)
   * - world_rank
     - MPI rank on LAMMPS' world communicator (0 <= world_rank < world_size)
   * - world_size
     - Number of ranks on LAMMPS' world communicator

.. _extract_system_sizes:

**System sizes**

.. list-table::
   :header-rows: 1
   :widths: auto

   * - Keyword
     - Description / Return value
   * - nlocal
     - number of "owned" atoms of the current MPI rank.
   * - nghost
     - number of "ghost" atoms of the current MPI rank.
   * - nall
     - number of all "owned" and "ghost" atoms of the current MPI rank.
   * - nmax
     - maximum of nlocal+nghost across all MPI ranks (for per-atom data array size).
   * - ntypes
     - number of atom types
   * - nbondtypes
     - number of bond types
   * - nangletypes
     - number of angle types
   * - ndihedraltypes
     - number of dihedral types
   * - nimpropertypes
     - number of improper types

.. _extract_atom_flags:

**Atom style flags**

.. list-table::
   :header-rows: 1
   :widths: auto

   * - Keyword
     - Description / Return value
   * - molecule_flag
     - 1 if the atom style includes molecular topology data. See :doc:`atom_style`.
   * - q_flag
     - 1 if the atom style includes point charges. See :doc:`atom_style`.
   * - mu_flag
     - 1 if the atom style includes point dipoles. See :doc:`atom_style`.
   * - rmass_flag
     - 1 if the atom style includes per-atom masses, 0 if there are per-type masses. See :doc:`atom_style`.
   * - radius_flag
     - 1 if the atom style includes a per-atom radius. See :doc:`atom_style`.
   * - sphere_flag
     - 1 if the atom style describes extended particles that can rotate. See :doc:`atom_style`.
   * - ellipsoid_flag
     - 1 if the atom style describes extended particles that may be ellipsoidal. See :doc:`atom_style`.
   * - omega_flag
     - 1 if the atom style can store per-atom rotational velocities. See :doc:`atom_style`.
   * - torque_flag
     - 1 if the atom style can store per-atom torques. See :doc:`atom_style`.
   * - angmom_flag
     - 1 if the atom style can store per-atom angular momentum. See :doc:`atom_style`.

*See also*
   :cpp:func:`lammps_extract_global`

\endverbatim
 *
 * \param  handle   pointer to a previously created LAMMPS instance
 * \param  keyword  string with the name of the thermo keyword
 * \return          value of the queried setting or -1 if unknown */

int lammps_extract_setting(void *handle, const char *keyword)
{
  LAMMPS *lmp = (LAMMPS *) handle;

// This can be customized by adding keywords and documenting them in the section above.
  if (strcmp(keyword,"bigint") == 0) return sizeof(bigint);
  if (strcmp(keyword,"tagint") == 0) return sizeof(tagint);
  if (strcmp(keyword,"imageint") == 0) return sizeof(imageint);

  if (strcmp(keyword,"dimension") == 0) return lmp->domain->dimension;
  if (strcmp(keyword,"box_exist") == 0) return lmp->domain->box_exist;
  if (strcmp(keyword,"newton_bond") == 0) return lmp->force->newton_bond;
  if (strcmp(keyword,"newton_pair") == 0) return lmp->force->newton_pair;
  if (strcmp(keyword,"triclinic") == 0) return lmp->domain->triclinic;

  if (strcmp(keyword,"universe_rank") == 0) return lmp->universe->me;
  if (strcmp(keyword,"universe_size") == 0) return lmp->universe->nprocs;
  if (strcmp(keyword,"world_rank") == 0) return lmp->comm->me;
  if (strcmp(keyword,"world_size") == 0) return lmp->comm->nprocs;
  if (strcmp(keyword,"nthreads") == 0) return lmp->comm->nthreads;

  if (strcmp(keyword,"nlocal") == 0) return lmp->atom->nlocal;
  if (strcmp(keyword,"nghost") == 0) return lmp->atom->nghost;
  if (strcmp(keyword,"nall") == 0) return lmp->atom->nlocal+lmp->atom->nghost;
  if (strcmp(keyword,"nmax") == 0) return lmp->atom->nmax;
  if (strcmp(keyword,"ntypes") == 0) return lmp->atom->ntypes;
  if (strcmp(keyword,"nbondtypes") == 0) return lmp->atom->nbondtypes;
  if (strcmp(keyword,"nangletypes") == 0) return lmp->atom->nangletypes;
  if (strcmp(keyword,"ndihedraltypes") == 0) return lmp->atom->ndihedraltypes;
  if (strcmp(keyword,"nimpropertypes") == 0) return lmp->atom->nimpropertypes;

  if (strcmp(keyword,"molecule_flag") == 0) return lmp->atom->molecule_flag;
  if (strcmp(keyword,"q_flag") == 0) return lmp->atom->q_flag;
  if (strcmp(keyword,"mu_flag") == 0) return lmp->atom->mu_flag;
  if (strcmp(keyword,"rmass_flag") == 0) return lmp->atom->rmass_flag;
  if (strcmp(keyword,"radius_flag") == 0) return lmp->atom->radius_flag;
  if (strcmp(keyword,"sphere_flag") == 0) return lmp->atom->sphere_flag;
  if (strcmp(keyword,"ellipsoid_flag") == 0) return lmp->atom->ellipsoid_flag;
  if (strcmp(keyword,"omega_flag") == 0) return lmp->atom->omega_flag;
  if (strcmp(keyword,"torque_flag") == 0) return lmp->atom->torque_flag;
  if (strcmp(keyword,"angmom_flag") == 0) return lmp->atom->angmom_flag;
  if (strcmp(keyword,"peri_flag") == 0) return lmp->atom->peri_flag;

  return -1;
}

/* ---------------------------------------------------------------------- */

/** Get data type of internal global LAMMPS variables or arrays.
 *
\verbatim embed:rst

This function returns an integer that encodes the data type of the global
property with the specified name. See :cpp:enum:`_LMP_DATATYPE_CONST` for valid
values. Callers of :cpp:func:`lammps_extract_global` can use this information
to then decide how to cast the (void*) pointer and access the data.

.. versionadded:: 18Sep2020

\endverbatim
 *
 * \param  handle   pointer to a previously created LAMMPS instance (unused)
 * \param  name     string with the name of the extracted property
 * \return          integer constant encoding the data type of the property
 *                  or -1 if not found. */

int lammps_extract_global_datatype(void * /*handle*/, const char *name)
{
  if (strcmp(name,"dt") == 0) return LAMMPS_DOUBLE;
  if (strcmp(name,"ntimestep") == 0) return LAMMPS_BIGINT;
  if (strcmp(name,"atime") == 0) return LAMMPS_DOUBLE;
  if (strcmp(name,"atimestep") == 0) return LAMMPS_BIGINT;
  if (strcmp(name,"respa_levels") == 0) return LAMMPS_INT;
  if (strcmp(name,"respa_dt") == 0) return LAMMPS_DOUBLE;

  if (strcmp(name,"boxlo") == 0) return LAMMPS_DOUBLE;
  if (strcmp(name,"boxhi") == 0) return LAMMPS_DOUBLE;
  if (strcmp(name,"sublo") == 0) return LAMMPS_DOUBLE;
  if (strcmp(name,"subhi") == 0) return LAMMPS_DOUBLE;
  if (strcmp(name,"sublo_lambda") == 0) return LAMMPS_DOUBLE;
  if (strcmp(name,"subhi_lambda") == 0) return LAMMPS_DOUBLE;
  if (strcmp(name,"boxxlo") == 0) return LAMMPS_DOUBLE;
  if (strcmp(name,"boxxhi") == 0) return LAMMPS_DOUBLE;
  if (strcmp(name,"boxylo") == 0) return LAMMPS_DOUBLE;
  if (strcmp(name,"boxyhi") == 0) return LAMMPS_DOUBLE;
  if (strcmp(name,"boxzlo") == 0) return LAMMPS_DOUBLE;
  if (strcmp(name,"boxzhi") == 0) return LAMMPS_DOUBLE;
  if (strcmp(name,"periodicity") == 0) return LAMMPS_INT;
  if (strcmp(name,"triclinic") == 0) return LAMMPS_INT;
  if (strcmp(name,"xy") == 0) return LAMMPS_DOUBLE;
  if (strcmp(name,"xz") == 0) return LAMMPS_DOUBLE;
  if (strcmp(name,"yz") == 0) return LAMMPS_DOUBLE;

  if (strcmp(name,"natoms") == 0) return LAMMPS_BIGINT;
  if (strcmp(name,"nbonds") == 0) return LAMMPS_BIGINT;
  if (strcmp(name,"nangles") == 0) return LAMMPS_BIGINT;
  if (strcmp(name,"ndihedrals") == 0) return LAMMPS_BIGINT;
  if (strcmp(name,"nimpropers") == 0) return LAMMPS_BIGINT;
  if (strcmp(name,"nlocal") == 0) return LAMMPS_INT;
  if (strcmp(name,"nghost") == 0) return LAMMPS_INT;
  if (strcmp(name,"nmax") == 0) return LAMMPS_INT;
  if (strcmp(name,"ntypes") == 0) return LAMMPS_INT;

  if (strcmp(name,"q_flag") == 0) return LAMMPS_INT;

  if (strcmp(name,"units") == 0) return LAMMPS_STRING;
  if (strcmp(name,"boltz") == 0) return LAMMPS_DOUBLE;
  if (strcmp(name,"hplanck") == 0) return LAMMPS_DOUBLE;
  if (strcmp(name,"mvv2e") == 0) return LAMMPS_DOUBLE;
  if (strcmp(name,"ftm2v") == 0) return LAMMPS_DOUBLE;
  if (strcmp(name,"mv2d") == 0) return LAMMPS_DOUBLE;
  if (strcmp(name,"nktv2p") == 0) return LAMMPS_DOUBLE;
  if (strcmp(name,"qqr2e") == 0) return LAMMPS_DOUBLE;
  if (strcmp(name,"qe2f") == 0) return LAMMPS_DOUBLE;
  if (strcmp(name,"vxmu2f") == 0) return LAMMPS_DOUBLE;
  if (strcmp(name,"xxt2kmu") == 0) return LAMMPS_DOUBLE;
  if (strcmp(name,"dielectric") == 0) return LAMMPS_DOUBLE;
  if (strcmp(name,"qqrd2e") == 0) return LAMMPS_DOUBLE;
  if (strcmp(name,"e_mass") == 0) return LAMMPS_DOUBLE;
  if (strcmp(name,"hhmrr2e") == 0) return LAMMPS_DOUBLE;
  if (strcmp(name,"mvh2r") == 0) return LAMMPS_DOUBLE;

  if (strcmp(name,"angstrom") == 0) return LAMMPS_DOUBLE;
  if (strcmp(name,"femtosecond") == 0) return LAMMPS_DOUBLE;
  if (strcmp(name,"qelectron") == 0) return LAMMPS_DOUBLE;

  return -1;
}

/* ---------------------------------------------------------------------- */

/** Get pointer to internal global LAMMPS variables or arrays.
 *
\verbatim embed:rst

This function returns a pointer to the location of some global property
stored in one of the constituent classes of a LAMMPS instance.  The
returned pointer is cast to ``void *`` and needs to be cast to a pointer
of the type that the entity represents. The pointers returned by this
function are generally persistent; therefore it is not necessary to call
the function again, unless a :doc:`clear` command is issued which wipes
out and recreates the contents of the :cpp:class:`LAMMPS
<LAMMPS_NS::LAMMPS>` class.

Please also see :cpp:func:`lammps_extract_setting`,
:cpp:func:`lammps_get_thermo`, and :cpp:func:`lammps_extract_box`.

.. warning::

   Modifying the data in the location pointed to by the returned pointer
   may lead to inconsistent internal data and thus may cause failures or
   crashes or bogus simulations.  In general it is thus usually better
   to use a LAMMPS input command that sets or changes these parameters.
   Those will takes care of all side effects and necessary updates of
   settings derived from such settings.  Where possible a reference to
   such a command or a relevant section of the manual is given below.

The following tables list the supported names, their data types, length
of the data area, and a short description.  The data type can also be
queried through calling :cpp:func:`lammps_extract_global_datatype`.
The ``bigint`` type may be defined to be either an ``int`` or an
``int64_t``.  This is set at :ref:`compile time <size>` of the LAMMPS
library and can be queried through calling
:cpp:func:`lammps_extract_setting`.
The function :cpp:func:`lammps_extract_global_datatype` will directly
report the "native" data type.  The following tables are provided:

* :ref:`Timestep settings <extract_timestep_settings>`
* :ref:`Simulation box settings <extract_box_settings>`
* :ref:`System property settings <extract_system_settings>`
* :ref:`Unit settings <extract_unit_settings>`

.. _extract_timestep_settings:

**Timestep settings**

.. list-table::
   :header-rows: 1
   :widths: auto

   * - Name
     - Type
     - Length
     - Description
   * - dt
     - double
     - 1
     - length of the time step. See :doc:`timestep`.
   * - ntimestep
     - bigint
     - 1
     - current time step number. See :doc:`reset_timestep`.
   * - atime
     - double
     - 1
     - accumulated simulation time in time units.
   * - atimestep
     - bigint
     - 1
     - the number of the timestep when "atime" was last updated.
   * - respa_levels
     - int
     - 1
     - number of r-RESPA levels. See :doc:`run_style`.
   * - respa_dt
     - double
     - number of r-RESPA levels
     - length of the time steps with r-RESPA. See :doc:`run_style`.

.. _extract_box_settings:

**Simulation box settings**

.. list-table::
   :header-rows: 1
   :widths: auto

   * - Name
     - Type
     - Length
     - Description
   * - boxlo
     - double
     - 3
     - lower box boundaries. See :doc:`create_box`.
   * - boxhi
     - double
     - 3
     - upper box boundaries. See :doc:`create_box`.
   * - boxxlo
     - double
     - 1
     - lower box boundary in x-direction. See :doc:`create_box`.
   * - boxxhi
     - double
     - 1
     - upper box boundary in x-direction. See :doc:`create_box`.
   * - boxylo
     - double
     - 1
     - lower box boundary in y-direction. See :doc:`create_box`.
   * - boxyhi
     - double
     - 1
     - upper box boundary in y-direction. See :doc:`create_box`.
   * - boxzlo
     - double
     - 1
     - lower box boundary in z-direction. See :doc:`create_box`.
   * - boxzhi
     - double
     - 1
     - upper box boundary in z-direction. See :doc:`create_box`.
   * - sublo
     - double
     - 3
     - subbox lower boundaries
   * - subhi
     - double
     - 3
     - subbox upper boundaries
   * - sublo_lambda
     - double
     - 3
     - subbox lower boundaries in fractional coordinates (for triclinic cells)
   * - subhi_lambda
     - double
     - 3
     - subbox upper boundaries in fractional coordinates (for triclinic cells)
   * - periodicity
     - int
     - 3
     - 0 if non-periodic, 1 if periodic for x, y, and z;
       See :doc:`boundary`.
   * - triclinic
     - int
     - 1
     - 1 if the the simulation box is triclinic, 0 if orthogonal;
       See :doc:`change_box`.
   * - xy
     - double
     - 1
     - triclinic tilt factor. See :doc:`Howto_triclinic`.
   * - yz
     - double
     - 1
     - triclinic tilt factor. See :doc:`Howto_triclinic`.
   * - xz
     - double
     - 1
     - triclinic tilt factor. See :doc:`Howto_triclinic`.

.. _extract_system_settings:

**System property settings**

.. list-table::
   :header-rows: 1
   :widths: auto

   * - Name
     - Type
     - Length
     - Description
   * - ntypes
     - int
     - 1
     - number of atom types
   * - nbonds
     - bigint
     - 1
     - total number of bonds in the simulation.
   * - nangles
     - bigint
     - 1
     - total number of angles in the simulation.
   * - ndihedrals
     - bigint
     - 1
     - total number of dihedrals in the simulation.
   * - nimpropers
     - bigint
     - 1
     - total number of impropers in the simulation.
   * - natoms
     - bigint
     - 1
     - total number of atoms in the simulation.
   * - nlocal
     - int
     - 1
     - number of "owned" atoms of the current MPI rank.
   * - nghost
     - int
     - 1
     - number of "ghost" atoms of the current MPI rank.
   * - nmax
     - int
     - 1
     - maximum of nlocal+nghost across all MPI ranks (for per-atom data array size).
   * - q_flag
     - int
     - 1
     - **deprecated**. Use :cpp:func:`lammps_extract_setting` instead.

.. _extract_unit_settings:

**Unit settings**

.. list-table::
   :header-rows: 1
   :widths: auto

   * - Name
     - Type
     - Length
     - Description
   * - units
     - char \*
     - 1
     - string with the current unit style. See :doc:`units`.
   * - boltz
     - double
     - 1
     - value of the "boltz" constant. See :doc:`units`.
   * - hplanck
     - double
     - 1
     - value of the "hplanck" constant. See :doc:`units`.
   * - mvv2e
     - double
     - 1
     - factor to convert :math:`\frac{1}{2}mv^2` for a particle to
       the current energy unit; See :doc:`units`.
   * - ftm2v
     - double
     - 1
     - (description missing) See :doc:`units`.
   * - mv2d
     - double
     - 1
     - (description missing) See :doc:`units`.
   * - nktv2p
     - double
     - 1
     - (description missing) See :doc:`units`.
   * - qqr2e
     - double
     - 1
     - factor to convert :math:`\frac{q_i q_j}{r}` to energy units;
       See :doc:`units`.
   * - qe2f
     - double
     - 1
     - (description missing) See :doc:`units`.
   * - vxmu2f
     - double
     - 1
     - (description missing) See :doc:`units`.
   * - xxt2kmu
     - double
     - 1
     - (description missing) See :doc:`units`.
   * - dielectric
     - double
     - 1
     - value of the dielectric constant. See :doc:`dielectric`.
   * - qqrd2e
     - double
     - 1
     - (description missing) See :doc:`units`.
   * - e_mass
     - double
     - 1
     - (description missing) See :doc:`units`.
   * - hhmrr2e
     - double
     - 1
     - (description missing) See :doc:`units`.
   * - mvh2r
     - double
     - 1
     - (description missing) See :doc:`units`.
   * - angstrom
     - double
     - 1
     - constant to convert current length unit to angstroms;
       1.0 for reduced (aka "lj") units. See :doc:`units`.
   * - femtosecond
     - double
     - 1
     - constant to convert current time unit to femtoseconds;
       1.0 for reduced (aka "lj") units
   * - qelectron
     - double
     - 1
     - (description missing) See :doc:`units`.

\endverbatim
 *
 * \param  handle   pointer to a previously created LAMMPS instance
 * \param  name     string with the name of the extracted property
 * \return          pointer (cast to ``void *``) to the location of the
                    requested property. NULL if name is not known. */

void *lammps_extract_global(void *handle, const char *name)
{
  LAMMPS *lmp = (LAMMPS *) handle;

  if (strcmp(name,"units") == 0) return (void *) lmp->update->unit_style;
  if (strcmp(name,"dt") == 0) return (void *) &lmp->update->dt;
  if (strcmp(name,"ntimestep") == 0) return (void *) &lmp->update->ntimestep;
  // update->atime can be referenced as a pointer
  // thermo "timer" data cannot be, since it is computed on request
  // lammps_get_thermo() can access all thermo keywords by value
  if (strcmp(name,"atime") == 0) return (void *) &lmp->update->atime;
  if (strcmp(name,"atimestep") == 0) return (void *) &lmp->update->atimestep;

  if (utils::strmatch(lmp->update->integrate_style,"^respa")) {
    Respa *respa = (Respa *)lmp->update->integrate;
    if (strcmp(name,"respa_levels") == 0) return (void *) &respa->nlevels;
    if (strcmp(name,"respa_dt") == 0) return (void *) respa->step;
  }
  if (strcmp(name,"boxlo") == 0) return (void *) lmp->domain->boxlo;
  if (strcmp(name,"boxhi") == 0) return (void *) lmp->domain->boxhi;
  if (strcmp(name,"sublo") == 0) return (void *) lmp->domain->sublo;
  if (strcmp(name,"subhi") == 0) return (void *) lmp->domain->subhi;
  // these are only valid for a triclinic cell
  if (lmp->domain->triclinic) {
    if (strcmp(name,"sublo_lambda") == 0)
      return (void *) lmp->domain->sublo_lamda;
    if (strcmp(name,"subhi_lambda") == 0)
      return (void *) lmp->domain->subhi_lamda;
  }
  if (strcmp(name,"boxxlo") == 0) return (void *) &lmp->domain->boxlo[0];
  if (strcmp(name,"boxxhi") == 0) return (void *) &lmp->domain->boxhi[0];
  if (strcmp(name,"boxylo") == 0) return (void *) &lmp->domain->boxlo[1];
  if (strcmp(name,"boxyhi") == 0) return (void *) &lmp->domain->boxhi[1];
  if (strcmp(name,"boxzlo") == 0) return (void *) &lmp->domain->boxlo[2];
  if (strcmp(name,"boxzhi") == 0) return (void *) &lmp->domain->boxhi[2];
  if (strcmp(name,"periodicity") == 0) return (void *) lmp->domain->periodicity;
  if (strcmp(name,"triclinic") == 0) return (void *) &lmp->domain->triclinic;
  if (strcmp(name,"xy") == 0) return (void *) &lmp->domain->xy;
  if (strcmp(name,"xz") == 0) return (void *) &lmp->domain->xz;
  if (strcmp(name,"yz") == 0) return (void *) &lmp->domain->yz;

  if (strcmp(name,"natoms") == 0) return (void *) &lmp->atom->natoms;
  if (strcmp(name,"ntypes") == 0) return (void *) &lmp->atom->ntypes;
  if (strcmp(name,"nbonds") == 0) return (void *) &lmp->atom->nbonds;
  if (strcmp(name,"nangles") == 0) return (void *) &lmp->atom->nangles;
  if (strcmp(name,"ndihedrals") == 0) return (void *) &lmp->atom->ndihedrals;
  if (strcmp(name,"nimpropers") == 0) return (void *) &lmp->atom->nimpropers;
  if (strcmp(name,"nlocal") == 0) return (void *) &lmp->atom->nlocal;
  if (strcmp(name,"nghost") == 0) return (void *) &lmp->atom->nghost;
  if (strcmp(name,"nmax") == 0) return (void *) &lmp->atom->nmax;

  if (strcmp(name,"q_flag") == 0) return (void *) &lmp->atom->q_flag;

  // global constants defined by units

  if (strcmp(name,"boltz") == 0) return (void *) &lmp->force->boltz;
  if (strcmp(name,"hplanck") == 0) return (void *) &lmp->force->hplanck;
  if (strcmp(name,"mvv2e") == 0) return (void *) &lmp->force->mvv2e;
  if (strcmp(name,"ftm2v") == 0) return (void *) &lmp->force->ftm2v;
  if (strcmp(name,"mv2d") == 0) return (void *) &lmp->force->mv2d;
  if (strcmp(name,"nktv2p") == 0) return (void *) &lmp->force->nktv2p;
  if (strcmp(name,"qqr2e") == 0) return (void *) &lmp->force->qqr2e;
  if (strcmp(name,"qe2f") == 0) return (void *) &lmp->force->qe2f;
  if (strcmp(name,"vxmu2f") == 0) return (void *) &lmp->force->vxmu2f;
  if (strcmp(name,"xxt2kmu") == 0) return (void *) &lmp->force->xxt2kmu;
  if (strcmp(name,"dielectric") == 0) return (void *) &lmp->force->dielectric;
  if (strcmp(name,"qqrd2e") == 0) return (void *) &lmp->force->qqrd2e;
  if (strcmp(name,"e_mass") == 0) return (void *) &lmp->force->e_mass;
  if (strcmp(name,"hhmrr2e") == 0) return (void *) &lmp->force->hhmrr2e;
  if (strcmp(name,"mvh2r") == 0) return (void *) &lmp->force->mvh2r;

  if (strcmp(name,"angstrom") == 0) return (void *) &lmp->force->angstrom;
  if (strcmp(name,"femtosecond") == 0) return (void *) &lmp->force->femtosecond;
  if (strcmp(name,"qelectron") == 0) return (void *) &lmp->force->qelectron;

  return nullptr;
}

/* ---------------------------------------------------------------------- */

/** Get data type of a LAMMPS per-atom property
 *
\verbatim embed:rst

This function returns an integer that encodes the data type of the per-atom
property with the specified name. See :cpp:enum:`_LMP_DATATYPE_CONST` for valid
values. Callers of :cpp:func:`lammps_extract_atom` can use this information
to then decide how to cast the (void*) pointer and access the data.

.. versionadded:: 18Sep2020

\endverbatim
 *
 * \param  handle  pointer to a previously created LAMMPS instance
 * \param  name    string with the name of the extracted property
 * \return         integer constant encoding the data type of the property
 *                 or -1 if not found.
 * */

int lammps_extract_atom_datatype(void *handle, const char *name)
{
  LAMMPS *lmp = (LAMMPS *) handle;
  return lmp->atom->extract_datatype(name);
}

/* ---------------------------------------------------------------------- */

/** Get pointer to a LAMMPS per-atom property.
 *
\verbatim embed:rst

This function returns a pointer to the location of per-atom properties
(and per-atom-type properties in the case of the 'mass' keyword).
Per-atom data is distributed across sub-domains and thus MPI ranks.  The
returned pointer is cast to ``void *`` and needs to be cast to a pointer
of data type that the entity represents.

A table with supported keywords is included in the documentation
of the :cpp:func:`Atom::extract() <LAMMPS_NS::Atom::extract>` function.

.. warning::

   The pointers returned by this function are generally not persistent
   since per-atom data may be re-distributed, re-allocated, and
   re-ordered at every re-neighboring operation.

\endverbatim
 *
 * \param  handle  pointer to a previously created LAMMPS instance
 * \param  name    string with the name of the extracted property
 * \return         pointer (cast to ``void *``) to the location of the
 *                 requested data or ``NULL`` if not found. */

void *lammps_extract_atom(void *handle, const char *name)
{
  LAMMPS *lmp = (LAMMPS *) handle;
  return lmp->atom->extract(name);
}

// ----------------------------------------------------------------------
// Library functions to access data from computes, fixes, variables in LAMMPS
// ----------------------------------------------------------------------

/** Get pointer to data from a LAMMPS compute.
 *
\verbatim embed:rst

This function returns a pointer to the location of data provided by a
:doc:`compute` instance identified by the compute-ID.  Computes may
provide global, per-atom, or local data, and those may be a scalar, a
vector, or an array or they may provide the information about the
dimensions of the respective data.  Since computes may provide multiple
kinds of data, it is required to set style and type flags representing
what specific data is desired.  This also determines to what kind of
pointer the returned pointer needs to be cast to access the data
correctly.  The function returns ``NULL`` if the compute ID is not found
or the requested data is not available or current. The following table
lists the available options.

.. list-table::
   :header-rows: 1
   :widths: auto

   * - Style (see :cpp:enum:`_LMP_STYLE_CONST`)
     - Type (see :cpp:enum:`_LMP_TYPE_CONST`)
     - Returned type
     - Returned data
   * - LMP_STYLE_GLOBAL
     - LMP_TYPE_SCALAR
     - ``double *``
     - Global scalar
   * - LMP_STYLE_GLOBAL
     - LMP_TYPE_VECTOR
     - ``double *``
     - Global vector
   * - LMP_STYLE_GLOBAL
     - LMP_TYPE_ARRAY
     - ``double **``
     - Global array
   * - LMP_STYLE_GLOBAL
     - LMP_SIZE_VECTOR
     - ``int *``
     - Length of global vector
   * - LMP_STYLE_GLOBAL
     - LMP_SIZE_ROWS
     - ``int *``
     - Rows of global array
   * - LMP_STYLE_GLOBAL
     - LMP_SIZE_COLS
     - ``int *``
     - Columns of global array
   * - LMP_STYLE_ATOM
     - LMP_TYPE_VECTOR
     - ``double *``
     - Per-atom value
   * - LMP_STYLE_ATOM
     - LMP_TYPE_ARRAY
     - ``double **``
     - Per-atom vector
   * - LMP_STYLE_ATOM
     - LMP_SIZE_COLS
     - ``int *``
     - Columns in per-atom array, 0 if vector
   * - LMP_STYLE_LOCAL
     - LMP_TYPE_VECTOR
     - ``double *``
     - Local data vector
   * - LMP_STYLE_LOCAL
     - LMP_TYPE_ARRAY
     - ``double **``
     - Local data array
   * - LMP_STYLE_LOCAL
     - LMP_SIZE_ROWS
     - ``int *``
     - Number of local data rows
   * - LMP_STYLE_LOCAL
     - LMP_SIZE_COLS
     - ``int *``
     - Number of local data columns

.. warning::

   The pointers returned by this function are generally not persistent
   since the computed data may be re-distributed, re-allocated, and
   re-ordered at every invocation. It is advisable to re-invoke this
   function before the data is accessed, or make a copy if the data shall
   be used after other LAMMPS commands have been issued.

.. note::

   If the compute's data is not computed for the current step, the
   compute will be invoked.  LAMMPS cannot easily check at that time, if
   it is valid to invoke a compute, so it may fail with an error.  The
   caller has to check to avoid such an error.


\endverbatim
 *
 * \param  handle  pointer to a previously created LAMMPS instance
 * \param  id      string with ID of the compute
 * \param  style   constant indicating the style of data requested
                   (global, per-atom, or local)
 * \param  type    constant indicating type of data (scalar, vector,
                   or array) or size of rows or columns
 * \return         pointer (cast to ``void *``) to the location of the
 *                 requested data or ``NULL`` if not found. */

void *lammps_extract_compute(void *handle, const char *id, int style, int type)
{
  LAMMPS *lmp = (LAMMPS *) handle;

  BEGIN_CAPTURE
  {
    auto compute = lmp->modify->get_compute_by_id(id);
    if (!compute) return nullptr;

    if (style == LMP_STYLE_GLOBAL) {
      if (type == LMP_TYPE_SCALAR) {
        if (!compute->scalar_flag) return nullptr;
        if (compute->invoked_scalar != lmp->update->ntimestep)
          compute->compute_scalar();
        return (void *) &compute->scalar;
      }
      if ((type == LMP_TYPE_VECTOR) || (type == LMP_SIZE_VECTOR)) {
        if (!compute->vector_flag) return nullptr;
        if (compute->invoked_vector != lmp->update->ntimestep)
          compute->compute_vector();
        if (type == LMP_TYPE_VECTOR)
          return (void *) compute->vector;
        else
          return (void *) &compute->size_vector;
      }
      if ((type == LMP_TYPE_ARRAY) || (type == LMP_SIZE_ROWS) || (type == LMP_SIZE_COLS)) {
        if (!compute->array_flag) return nullptr;
        if (compute->invoked_array != lmp->update->ntimestep)
          compute->compute_array();
        if (type == LMP_TYPE_ARRAY)
          return (void *) compute->array;
        else if (type == LMP_SIZE_ROWS)
          return (void *) &compute->size_array_rows;
        else
          return (void *) &compute->size_array_cols;
      }
    }

    if (style == LMP_STYLE_ATOM) {
      if (!compute->peratom_flag) return nullptr;
      if (compute->invoked_peratom != lmp->update->ntimestep)
        compute->compute_peratom();
      if (type == LMP_TYPE_VECTOR) return (void *) compute->vector_atom;
      if (type == LMP_TYPE_ARRAY) return (void *) compute->array_atom;
      if (type == LMP_SIZE_COLS) return (void *) &compute->size_peratom_cols;
    }

    if (style == LMP_STYLE_LOCAL) {
      if (!compute->local_flag) return nullptr;
      if (compute->invoked_local != lmp->update->ntimestep)
        compute->compute_local();
      if (type == LMP_TYPE_SCALAR) return (void *) &compute->size_local_rows;  /* for backward compatibility */
      if (type == LMP_TYPE_VECTOR) return (void *) compute->vector_local;
      if (type == LMP_TYPE_ARRAY) return (void *) compute->array_local;
      if (type == LMP_SIZE_ROWS) return (void *) &compute->size_local_rows;
      if (type == LMP_SIZE_COLS) return (void *) &compute->size_local_cols;
    }
  }
  END_CAPTURE

  return nullptr;
}

/* ---------------------------------------------------------------------- */

/** Get pointer to data from a LAMMPS fix.
 *
\verbatim embed:rst

This function returns a pointer to data provided by a :doc:`fix`
instance identified by its fix-ID.  Fixes may provide global, per-atom,
or local data, and those may be a scalar, a vector, or an array, or they
may provide the information about the dimensions of the respective data.
Since individual fixes may provide multiple kinds of data, it is
required to set style and type flags representing what specific data is
desired.  This also determines to what kind of pointer the returned
pointer needs to be cast to access the data correctly.  The function
returns ``NULL`` if the fix ID is not found or the requested data is not
available.

.. note::

   When requesting global data, the fix data can only be accessed one
   item at a time without access to the pointer itself.  Thus this
   function will allocate storage for a single double value, copy the
   returned value to it, and returns a pointer to the location of the
   copy.  Therefore the allocated storage needs to be freed after its
   use to avoid a memory leak. Example:

   .. code-block:: c

      double *dptr = (double *) lammps_extract_fix(handle,name,0,1,0,0);
      double value = *dptr;
      lammps_free((void *)dptr);

The following table lists the available options.

.. list-table::
   :header-rows: 1
   :widths: auto

   * - Style (see :cpp:enum:`_LMP_STYLE_CONST`)
     - Type (see :cpp:enum:`_LMP_TYPE_CONST`)
     - Returned type
     - Returned data
   * - LMP_STYLE_GLOBAL
     - LMP_TYPE_SCALAR
     - ``double *``
     - Copy of global scalar
   * - LMP_STYLE_GLOBAL
     - LMP_TYPE_VECTOR
     - ``double *``
     - Copy of global vector element at index nrow
   * - LMP_STYLE_GLOBAL
     - LMP_TYPE_ARRAY
     - ``double *``
     - Copy of global array element at nrow, ncol
   * - LMP_STYLE_GLOBAL
     - LMP_SIZE_VECTOR
     - ``int *``
     - Length of global vector
   * - LMP_STYLE_GLOBAL
     - LMP_SIZE_ROWS
     - ``int *``
     - Rows in global array
   * - LMP_STYLE_GLOBAL
     - LMP_SIZE_COLS
     - ``int *``
     - Columns in global array
   * - LMP_STYLE_ATOM
     - LMP_TYPE_VECTOR
     - ``double *``
     - Per-atom value
   * - LMP_STYLE_ATOM
     - LMP_TYPE_ARRAY
     - ``double **``
     - Per-atom vector
   * - LMP_STYLE_ATOM
     - LMP_SIZE_COLS
     - ``int *``
     - Columns of per-atom array, 0 if vector
   * - LMP_STYLE_LOCAL
     - LMP_TYPE_VECTOR
     - ``double *``
     - Local data vector
   * - LMP_STYLE_LOCAL
     - LMP_TYPE_ARRAY
     - ``double **``
     - Local data array
   * - LMP_STYLE_LOCAL
     - LMP_SIZE_ROWS
     - ``int *``
     - Number of local data rows
   * - LMP_STYLE_LOCAL
     - LMP_SIZE_COLS
     - ``int *``
     - Number of local data columns

.. warning::

   The pointers returned by this function for per-atom or local data are
   generally not persistent, since the computed data may be re-distributed,
   re-allocated, and re-ordered at every invocation of the fix.  It is thus
   advisable to re-invoke this function before the data is accessed, or
   make a copy, if the data shall be used after other LAMMPS commands have
   been issued.

.. note::

   LAMMPS cannot easily check if it is valid to access the data, so it
   may fail with an error.  The caller has to avoid such an error.

\endverbatim
 *
 * \param  handle  pointer to a previously created LAMMPS instance
 * \param  id      string with ID of the fix
 * \param  style   constant indicating the style of data requested
                   (global, per-atom, or local)
 * \param  type    constant indicating type of data (scalar, vector,
                   or array) or size of rows or columns
 * \param  nrow    row index (only used for global vectors and arrays)
 * \param  ncol    column index (only used for global arrays)
 * \return         pointer (cast to ``void *``) to the location of the
 *                 requested data or ``NULL`` if not found. */

void *lammps_extract_fix(void *handle, const char *id, int style, int type,
                         int nrow, int ncol)
{
  LAMMPS *lmp = (LAMMPS *) handle;

  BEGIN_CAPTURE
  {
    auto fix = lmp->modify->get_fix_by_id(id);
    if (!fix) return nullptr;

    if (style == LMP_STYLE_GLOBAL) {
      if (type == LMP_TYPE_SCALAR) {
        if (!fix->scalar_flag) return nullptr;
        double *dptr = (double *) malloc(sizeof(double));
        *dptr = fix->compute_scalar();
        return (void *) dptr;
      }
      if (type == LMP_TYPE_VECTOR) {
        if (!fix->vector_flag) return nullptr;
        double *dptr = (double *) malloc(sizeof(double));
        *dptr = fix->compute_vector(nrow);
        return (void *) dptr;
      }
      if (type == LMP_TYPE_ARRAY) {
        if (!fix->array_flag) return nullptr;
        double *dptr = (double *) malloc(sizeof(double));
        *dptr = fix->compute_array(nrow,ncol);
        return (void *) dptr;
      }
      if (type == LMP_SIZE_VECTOR) {
        if (!fix->vector_flag) return nullptr;
        return (void *) &fix->size_vector;
      }
      if ((type == LMP_SIZE_ROWS) || (type == LMP_SIZE_COLS)) {
        if (!fix->array_flag) return nullptr;
        if (type == LMP_SIZE_ROWS)
          return (void *) &fix->size_array_rows;
        else
          return (void *) &fix->size_array_cols;
      }
    }

    if (style == LMP_STYLE_ATOM) {
      if (!fix->peratom_flag) return nullptr;
      if (type == LMP_TYPE_VECTOR) return (void *) fix->vector_atom;
      if (type == LMP_TYPE_ARRAY) return (void *) fix->array_atom;
      if (type == LMP_SIZE_COLS) return (void *) &fix->size_peratom_cols;
    }

    if (style == LMP_STYLE_LOCAL) {
      if (!fix->local_flag) return nullptr;
      if (type == LMP_TYPE_SCALAR) return (void *) &fix->size_local_rows;
      if (type == LMP_TYPE_VECTOR) return (void *) fix->vector_local;
      if (type == LMP_TYPE_ARRAY) return (void *) fix->array_local;
      if (type == LMP_SIZE_ROWS) return (void *) &fix->size_local_rows;
      if (type == LMP_SIZE_COLS) return (void *) &fix->size_local_cols;
    }
  }
  END_CAPTURE

  return nullptr;
}

/* ---------------------------------------------------------------------- */

/** Get pointer to data from a LAMMPS variable.
 *
\verbatim embed:rst

This function returns a pointer to data from a LAMMPS :doc:`variable`
identified by its name.  When the variable is either an *equal*\ -style
compatible or an *atom*\ -style variable the variable is evaluated and
the corresponding value(s) returned.  Variables of style *internal*
are compatible with *equal*\ -style variables and so are *python*\
-style variables, if they return a numeric value.  For other
variable styles their string value is returned.  The function returns
``NULL`` when a variable of the provided *name* is not found or of an
incompatible style.  The *group* argument is only used for *atom*\
-style variables and ignored otherwise.  If set to ``NULL`` when
extracting data from and *atom*\ -style variable, the group is assumed
to be "all".

When requesting data from an *equal*\ -style or compatible variable
this function allocates storage for a single double value, copies the
returned value to it, and returns a pointer to the location of the
copy.  Therefore the allocated storage needs to be freed after its
use to avoid a memory leak. Example:

.. code-block:: c

   double *dptr = (double *) lammps_extract_variable(handle,name,NULL);
   double value = *dptr;
   lammps_free((void *)dptr);

For *atom*\ -style variables the data returned is a pointer to an
allocated block of storage of double of the length ``atom->nlocal``.
Since the data is returned a copy, the location will persist, but its
content will not be updated, in case the variable is re-evaluated.
To avoid a memory leak this pointer needs to be freed after use in
the calling program.

For other variable styles the returned pointer needs to be cast to
a char pointer.

.. code-block:: c

   const char *cptr = (const char *) lammps_extract_variable(handle,name,NULL);
   printf("The value of variable %s is %s\n", name, cptr);

.. note::

   LAMMPS cannot easily check if it is valid to access the data
   referenced by the variables, e.g. computes or fixes or thermodynamic
   info, so it may fail with an error.  The caller has to make certain,
   that the data is extracted only when it safe to evaluate the variable
   and thus an error and crash is avoided.

\endverbatim
 *
 * \param  handle  pointer to a previously created LAMMPS instance
 * \param  name    name of the variable
 * \param  group   group-ID for atom style variable or ``NULL``
 * \return         pointer (cast to ``void *``) to the location of the
 *                 requested data or ``NULL`` if not found. */

void *lammps_extract_variable(void *handle, const char *name, const char *group)
{
  LAMMPS *lmp = (LAMMPS *) handle;

  BEGIN_CAPTURE
  {
    int ivar = lmp->input->variable->find(name);
    if (ivar < 0) return nullptr;

    if (lmp->input->variable->equalstyle(ivar)) {
      double *dptr = (double *) malloc(sizeof(double));
      *dptr = lmp->input->variable->compute_equal(ivar);
      return (void *) dptr;
    } else if (lmp->input->variable->atomstyle(ivar)) {
      if (group == nullptr) group = (char *)"all";
      int igroup = lmp->group->find(group);
      if (igroup < 0) return nullptr;
      int nlocal = lmp->atom->nlocal;
      double *vector = (double *) malloc(nlocal*sizeof(double));
      lmp->input->variable->compute_atom(ivar,igroup,vector,1,0);
      return (void *) vector;
    } else {
      return lmp->input->variable->retrieve(name);
    }
  }
  END_CAPTURE
#if defined(LAMMPS_EXCEPTIONS)
  return nullptr;
#endif
}

<<<<<<< HEAD
/* ----------------------------------------------------------------------
   (Re)Calculate and return the current potential energy of the system. This
   forces the recalculation of all energies (and forces), regardless of the
   last timestep and everything else, and returns the freshly calculated total
   energy. In order to maximally reduce overhead only the global energy and no
   virials are calculated and atom coordinates and the box are assumed
   unchanged.
   neigh_flag = if nonzero neighbor lists are rebuilt before calculation

   This method is useful to make MC steps that possibly change the internal
   states of atoms (e.g. their type) but don't move them and an MD run can (and
   is expected to) continue afterwards.
   Using "run 0 post no" (pre is needed) results in a lot of unnecessary
   overhead (logging, various setups etc.).
------------------------------------------------------------------------- */
double lammps_get_pe(void *ptr, int neigh_flag)
{
  LAMMPS *lmp = (LAMMPS *) ptr;

  //neighbors can change with change of e.g. type (interaction/range etc.)
  if (neigh_flag)
    lmp->neighbor->build(1);
  //does anything else need to be taken into account? (proc communication...)

  //lmp->update->integrate->eflag/vflag
  int eflag = 1; // for global energy computation only
  int vflag = 0; // no virial computation
  lmp->update->eflag_global = lmp->update->ntimestep; //just in case

  //force_clear() (from verlet.cpp) not necessary because forces irrelevant...

  // force (and energy) (re)calculation...
  if (lmp->force->pair && lmp->force->pair->compute_flag) {
    lmp->force->pair->compute(eflag, vflag);
  }
  if (lmp->atom->molecular) {
    if (lmp->force->bond) lmp->force->bond->compute(eflag, vflag);
    if (lmp->force->angle) lmp->force->angle->compute(eflag, vflag);
    if (lmp->force->dihedral) lmp->force->dihedral->compute(eflag, vflag);
    if (lmp->force->improper) lmp->force->improper->compute(eflag, vflag);
  }
  if (lmp->force->kspace && lmp->force->kspace->compute_flag) {
    lmp->force->kspace->compute(eflag, vflag);
  }
  if (lmp->force->newton) {
    lmp->comm->reverse_comm();
  }

  int id = lmp->modify->find_compute("thermo_pe");
  if (id < 0)
    lmp->error->all(FLERR, "The thermo_pe compute is not defined!");
  else
    return lmp->modify->compute[id]->compute_scalar();
}

/* ----------------------------------------------------------------------
   set the value of a STRING variable to str
   return -1 if variable doesn't exist or not a STRING variable
   return 0 for success
------------------------------------------------------------------------- */

int lammps_set_variable(void *ptr, char *name, char *str)
=======
/* ---------------------------------------------------------------------- */

/** Set the value of a string-style variable.
 *
 * This function assigns a new value from the string str to the
 * string-style variable name. Returns -1 if a variable of that
 * name does not exist or is not a string-style variable, otherwise 0.
 *
 * \param  handle  pointer to a previously created LAMMPS instance
 * \param  name    name of the variable
 * \param  str     new value of the variable
 * \return         0 on success or -1 on failure
 */
int lammps_set_variable(void *handle, char *name, char *str)
>>>>>>> a0e2a617
{
  LAMMPS *lmp = (LAMMPS *) handle;
  int err = -1;

  BEGIN_CAPTURE
  {
    err = lmp->input->variable->set_string(name,str);
  }
  END_CAPTURE

  return err;
}

// ----------------------------------------------------------------------
// Library functions for scatter/gather operations of data
// ----------------------------------------------------------------------

/* ----------------------------------------------------------------------
   gather the named atom-based entity for all atoms
     return it in user-allocated data
   data will be ordered by atom ID
     requirement for consecutive atom IDs (1 to N)
   see gather_atoms_concat() to return data for all atoms, unordered
   see gather_atoms_subset() to return data for only a subset of atoms
   name = desired quantity, e.g. x or charge
   type = 0 for integer values, 1 for double values
   count = # of per-atom values, e.g. 1 for type or charge, 3 for x or f
     use count = 3 with "image" if want single image flag unpacked into xyz
   return atom-based values in 1d data, ordered by count, then by atom ID
     e.g. x[0][0],x[0][1],x[0][2],x[1][0],x[1][1],x[1][2],x[2][0],...
     data must be pre-allocated by caller to correct length
     correct length = count*Natoms, as queried by get_natoms()
   method:
     alloc and zero count*Natom length vector
     loop over Nlocal to fill vector with my values
     Allreduce to sum vector into data across all procs
------------------------------------------------------------------------- */

void lammps_gather_atoms(void *handle, char *name, int type, int count, void *data)
{
  LAMMPS *lmp = (LAMMPS *) handle;

  BEGIN_CAPTURE
  {
#if defined(LAMMPS_BIGBIG)
    lmp->error->all(FLERR,"Library function lammps_gather_atoms() "
                    "is not compatible with -DLAMMPS_BIGBIG");
#else
    int i,j,offset;

    // error if tags are not defined or not consecutive
    // NOTE: test that name = image or ids is not a 64-bit int in code?

    int flag = 0;
    if (lmp->atom->tag_enable == 0 || lmp->atom->tag_consecutive() == 0)
      flag = 1;
    if (lmp->atom->natoms > MAXSMALLINT) flag = 1;
    if (flag) {
      if (lmp->comm->me == 0)
        lmp->error->warning(FLERR,"Library error in lammps_gather_atoms");
      return;
    }

    int natoms = static_cast<int> (lmp->atom->natoms);

    void *vptr = lmp->atom->extract(name);
    if (vptr == nullptr) {
      if (lmp->comm->me == 0)
        lmp->error->warning(FLERR,"lammps_gather_atoms: unknown property name");
      return;
    }

    // copy = Natom length vector of per-atom values
    // use atom ID to insert each atom's values into copy
    // MPI_Allreduce with MPI_SUM to merge into data, ordered by atom ID

    if (type == 0) {
      int *vector = nullptr;
      int **array = nullptr;
      const int imgunpack = (count == 3) && (strcmp(name,"image") == 0);

      if ((count == 1) || imgunpack) vector = (int *) vptr;
      else array = (int **) vptr;

      int *copy;
      lmp->memory->create(copy,count*natoms,"lib/gather:copy");
      for (i = 0; i < count*natoms; i++) copy[i] = 0;

      tagint *tag = lmp->atom->tag;
      int nlocal = lmp->atom->nlocal;

      if (count == 1) {
        for (i = 0; i < nlocal; i++)
          copy[tag[i]-1] = vector[i];

      } else if (imgunpack) {
        for (i = 0; i < nlocal; i++) {
          offset = count*(tag[i]-1);
          const int image = vector[i];
          copy[offset++] = (image & IMGMASK) - IMGMAX;
          copy[offset++] = ((image >> IMGBITS) & IMGMASK) - IMGMAX;
          copy[offset++] = ((image >> IMG2BITS) & IMGMASK) - IMGMAX;
        }

      } else {
        for (i = 0; i < nlocal; i++) {
          offset = count*(tag[i]-1);
          for (j = 0; j < count; j++)
            copy[offset++] = array[i][j];
        }
      }

      MPI_Allreduce(copy,data,count*natoms,MPI_INT,MPI_SUM,lmp->world);
      lmp->memory->destroy(copy);

    } else if (type == 1) {
      double *vector = nullptr;
      double **array = nullptr;
      if (count == 1) vector = (double *) vptr;
      else array = (double **) vptr;

      double *copy;
      lmp->memory->create(copy,count*natoms,"lib/gather:copy");
      for (i = 0; i < count*natoms; i++) copy[i] = 0.0;

      tagint *tag = lmp->atom->tag;
      int nlocal = lmp->atom->nlocal;

      if (count == 1) {
        for (i = 0; i < nlocal; i++)
          copy[tag[i]-1] = vector[i];

      } else {
        for (i = 0; i < nlocal; i++) {
          offset = count*(tag[i]-1);
          for (j = 0; j < count; j++)
            copy[offset++] = array[i][j];
        }
      }

      MPI_Allreduce(copy,data,count*natoms,MPI_DOUBLE,MPI_SUM,lmp->world);
      lmp->memory->destroy(copy);
    } else {
      if (lmp->comm->me == 0)
        lmp->error->warning(FLERR,"lammps_gather_atoms: unsupported data type");
      return;
    }
#endif
  }
  END_CAPTURE
}

/* ----------------------------------------------------------------------
   gather the named atom-based entity for all atoms
     return it in user-allocated data
   data will be a concatenation of chunks of each proc's atoms,
     in whatever order the atoms are on each proc
     no requirement for consecutive atom IDs (1 to N)
     can do a gather_atoms_concat for "id" if need to know atom IDs
   see gather_atoms() to return data ordered by consecutive atom IDs
   see gather_atoms_subset() to return data for only a subset of atoms
   name = desired quantity, e.g. x or charge
   type = 0 for integer values, 1 for double values
   count = # of per-atom values, e.g. 1 for type or charge, 3 for x or f
     use count = 3 with "image" if want single image flag unpacked into xyz
   return atom-based values in 1d data, ordered by count, then by atom
     e.g. x[0][0],x[0][1],x[0][2],x[1][0],x[1][1],x[1][2],x[2][0],...
     data must be pre-allocated by caller to correct length
     correct length = count*Natoms, as queried by get_natoms()
   method:
     Allgather Nlocal atoms from each proc into data
------------------------------------------------------------------------- */

void lammps_gather_atoms_concat(void *handle, char *name, int type, int count, void *data)
{
  LAMMPS *lmp = (LAMMPS *) handle;

  BEGIN_CAPTURE
  {
#if defined(LAMMPS_BIGBIG)
    lmp->error->all(FLERR,"Library function lammps_gather_atoms_concat() "
                    "is not compatible with -DLAMMPS_BIGBIG");
#else
    int i,offset;

    // error if tags are not defined
    // NOTE: test that name = image or ids is not a 64-bit int in code?

    int flag = 0;
    if (lmp->atom->tag_enable == 0) flag = 1;
    if (lmp->atom->natoms > MAXSMALLINT) flag = 1;
    if (flag) {
      if (lmp->comm->me == 0)
        lmp->error->warning(FLERR,"Library error in lammps_gather_atoms");
      return;
    }

    int natoms = static_cast<int> (lmp->atom->natoms);

    void *vptr = lmp->atom->extract(name);
    if (vptr == nullptr) {
      if (lmp->comm->me == 0)
        lmp->error->warning(FLERR,"lammps_gather_atoms: unknown property name");
      return;
    }

    // perform MPI_Allgatherv on each proc's chunk of Nlocal atoms

    int nprocs = lmp->comm->nprocs;

    int *recvcounts,*displs;
    lmp->memory->create(recvcounts,nprocs,"lib/gather:recvcounts");
    lmp->memory->create(displs,nprocs,"lib/gather:displs");

    if (type == 0) {
      int *vector = nullptr;
      int **array = nullptr;
      const int imgunpack = (count == 3) && (strcmp(name,"image") == 0);

      if ((count == 1) || imgunpack) vector = (int *) vptr;
      else array = (int **) vptr;

      int *copy;
      lmp->memory->create(copy,count*natoms,"lib/gather:copy");
      for (i = 0; i < count*natoms; i++) copy[i] = 0;

      int nlocal = lmp->atom->nlocal;

      if (count == 1) {
        MPI_Allgather(&nlocal,1,MPI_INT,recvcounts,1,MPI_INT,lmp->world);
        displs[0] = 0;
        for (i = 1; i < nprocs; i++)
          displs[i] = displs[i-1] + recvcounts[i-1];
        MPI_Allgatherv(vector,nlocal,MPI_INT,data,recvcounts,displs,
                       MPI_INT,lmp->world);

      } else if (imgunpack) {
        lmp->memory->create(copy,count*nlocal,"lib/gather:copy");
        offset = 0;
        for (i = 0; i < nlocal; i++) {
          const int image = vector[i];
          copy[offset++] = (image & IMGMASK) - IMGMAX;
          copy[offset++] = ((image >> IMGBITS) & IMGMASK) - IMGMAX;
          copy[offset++] = ((image >> IMG2BITS) & IMGMASK) - IMGMAX;
        }
        int n = count*nlocal;
        MPI_Allgather(&n,1,MPI_INT,recvcounts,1,MPI_INT,lmp->world);
        displs[0] = 0;
        for (i = 1; i < nprocs; i++)
          displs[i] = displs[i-1] + recvcounts[i-1];
        MPI_Allgatherv(copy,count*nlocal,MPI_INT,
                       data,recvcounts,displs,MPI_INT,lmp->world);
        lmp->memory->destroy(copy);

      } else {
        int n = count*nlocal;
        MPI_Allgather(&n,1,MPI_INT,recvcounts,1,MPI_INT,lmp->world);
        displs[0] = 0;
        for (i = 1; i < nprocs; i++)
          displs[i] = displs[i-1] + recvcounts[i-1];
        MPI_Allgatherv(&array[0][0],count*nlocal,MPI_INT,
                       data,recvcounts,displs,MPI_INT,lmp->world);
      }

    } else {
      double *vector = nullptr;
      double **array = nullptr;
      if (count == 1) vector = (double *) vptr;
      else array = (double **) vptr;

      int nlocal = lmp->atom->nlocal;

      if (count == 1) {
        MPI_Allgather(&nlocal,1,MPI_INT,recvcounts,1,MPI_INT,lmp->world);
        displs[0] = 0;
        for (i = 1; i < nprocs; i++)
          displs[i] = displs[i-1] + recvcounts[i-1];
        MPI_Allgatherv(vector,nlocal,MPI_DOUBLE,data,recvcounts,displs,
                       MPI_DOUBLE,lmp->world);

      } else {
        int n = count*nlocal;
        MPI_Allgather(&n,1,MPI_INT,recvcounts,1,MPI_INT,lmp->world);
        displs[0] = 0;
        for (i = 1; i < nprocs; i++)
          displs[i] = displs[i-1] + recvcounts[i-1];
        MPI_Allgatherv(&array[0][0],count*nlocal,MPI_DOUBLE,
                       data,recvcounts,displs,MPI_DOUBLE,lmp->world);
      }
    }

    lmp->memory->destroy(recvcounts);
    lmp->memory->destroy(displs);
#endif
  }
  END_CAPTURE
}

/* ----------------------------------------------------------------------
   gather the named atom-based entity for a subset of atoms
     return it in user-allocated data
   data will be ordered by requested atom IDs
     no requirement for consecutive atom IDs (1 to N)
   see gather_atoms() to return data for all atoms, ordered by consecutive IDs
   see gather_atoms_concat() to return data for all atoms, unordered
   name = desired quantity, e.g. x or charge
   type = 0 for integer values, 1 for double values
   count = # of per-atom values, e.g. 1 for type or charge, 3 for x or f
     use count = 3 with "image" if want single image flag unpacked into xyz
   ndata = # of atoms to return data for (could be all atoms)
   ids = list of Ndata atom IDs to return data for
   return atom-based values in 1d data, ordered by count, then by atom
     e.g. x[0][0],x[0][1],x[0][2],x[1][0],x[1][1],x[1][2],x[2][0],...
     data must be pre-allocated by caller to correct length
     correct length = count*Ndata
   method:
     alloc and zero count*Ndata length vector
     loop over Ndata to fill vector with my values
     Allreduce to sum vector into data across all procs
------------------------------------------------------------------------- */

void lammps_gather_atoms_subset(void *handle, char *name, int type, int count,
                                int ndata, int *ids, void *data)
{
  LAMMPS *lmp = (LAMMPS *) handle;

  BEGIN_CAPTURE
  {
#if defined(LAMMPS_BIGBIG)
    lmp->error->all(FLERR,"Library function lammps_gather_atoms_subset() "
                    "is not compatible with -DLAMMPS_BIGBIG");
#else
    int i,j,m,offset;
    tagint id;

    // error if tags are not defined
    // NOTE: test that name = image or ids is not a 64-bit int in code?

    int flag = 0;
    if (lmp->atom->tag_enable == 0) flag = 1;
    if (lmp->atom->natoms > MAXSMALLINT) flag = 1;
    if (flag) {
      if (lmp->comm->me == 0)
        lmp->error->warning(FLERR,"Library error in lammps_gather_atoms_subset");
      return;
    }

    void *vptr = lmp->atom->extract(name);
    if (vptr == nullptr) {
      if (lmp->comm->me == 0)
        lmp->error->warning(FLERR,"lammps_gather_atoms_subset: "
                            "unknown property name");
      return;
    }

    // copy = Ndata length vector of per-atom values
    // use atom ID to insert each atom's values into copy
    // MPI_Allreduce with MPI_SUM to merge into data

    if (type == 0) {
      int *vector = nullptr;
      int **array = nullptr;
      const int imgunpack = (count == 3) && (strcmp(name,"image") == 0);

      if ((count == 1) || imgunpack) vector = (int *) vptr;
      else array = (int **) vptr;

      int *copy;
      lmp->memory->create(copy,count*ndata,"lib/gather:copy");
      for (i = 0; i < count*ndata; i++) copy[i] = 0;

      int nlocal = lmp->atom->nlocal;

      if (count == 1) {
        for (i = 0; i < ndata; i++) {
          id = ids[i];
          if ((m = lmp->atom->map(id)) >= 0 && m < nlocal)
            copy[i] = vector[m];
        }

      } else if (imgunpack) {
        for (i = 0; i < ndata; i++) {
          id = ids[i];
          if ((m = lmp->atom->map(id)) >= 0 && m < nlocal) {
            offset = count*i;
            const int image = vector[m];
            copy[offset++] = (image & IMGMASK) - IMGMAX;
            copy[offset++] = ((image >> IMGBITS) & IMGMASK) - IMGMAX;
            copy[offset++] = ((image >> IMG2BITS) & IMGMASK) - IMGMAX;
          }
        }

      } else {
        for (i = 0; i < ndata; i++) {
          id = ids[i];
          if ((m = lmp->atom->map(id)) >= 0 && m < nlocal) {
            offset = count*i;
            for (j = 0; j < count; j++)
              copy[offset++] = array[m][j];
          }
        }
      }

      MPI_Allreduce(copy,data,count*ndata,MPI_INT,MPI_SUM,lmp->world);
      lmp->memory->destroy(copy);

    } else {
      double *vector = nullptr;
      double **array = nullptr;
      if (count == 1) vector = (double *) vptr;
      else array = (double **) vptr;

      double *copy;
      lmp->memory->create(copy,count*ndata,"lib/gather:copy");
      for (i = 0; i < count*ndata; i++) copy[i] = 0.0;

      int nlocal = lmp->atom->nlocal;

      if (count == 1) {
        for (i = 0; i < ndata; i++) {
          id = ids[i];
          if ((m = lmp->atom->map(id)) >= 0 && m < nlocal)
            copy[i] = vector[m];
        }

      } else {
        for (i = 0; i < ndata; i++) {
          id = ids[i];
          if ((m = lmp->atom->map(id)) >= 0 && m < nlocal) {
            offset = count*i;
            for (j = 0; j < count; j++)
              copy[offset++] = array[m][j];
          }
        }
      }

      MPI_Allreduce(copy,data,count*ndata,MPI_DOUBLE,MPI_SUM,lmp->world);
      lmp->memory->destroy(copy);
    }
#endif
  }
  END_CAPTURE
}

/* ----------------------------------------------------------------------
   scatter the named atom-based entity in data to all atoms
   data is ordered by atom ID
     requirement for consecutive atom IDs (1 to N)
   see scatter_atoms_subset() to scatter data for some (or all) atoms, unordered
   name = desired quantity, e.g. x or charge
   type = 0 for integer values, 1 for double values
   count = # of per-atom values, e.g. 1 for type or charge, 3 for x or f
     use count = 3 with "image" for xyz to be packed into single image flag
   data = atom-based values in 1d data, ordered by count, then by atom ID
     e.g. x[0][0],x[0][1],x[0][2],x[1][0],x[1][1],x[1][2],x[2][0],...
     data must be correct length = count*Natoms, as queried by get_natoms()
   method:
     loop over Natoms, if I own atom ID, set its values from data
------------------------------------------------------------------------- */

void lammps_scatter_atoms(void *handle, char *name, int type, int count, void *data)
{
  LAMMPS *lmp = (LAMMPS *) handle;

  BEGIN_CAPTURE
  {
#if defined(LAMMPS_BIGBIG)
    lmp->error->all(FLERR,"Library function lammps_scatter_atoms() "
                    "is not compatible with -DLAMMPS_BIGBIG");
#else
    int i,j,m,offset;

    // error if tags are not defined or not consecutive or no atom map
    // NOTE: test that name = image or ids is not a 64-bit int in code?

    int flag = 0;
    if (lmp->atom->tag_enable == 0 || lmp->atom->tag_consecutive() == 0)
      flag = 1;
    if (lmp->atom->natoms > MAXSMALLINT) flag = 1;
    if (lmp->atom->map_style == Atom::MAP_NONE) flag = 1;
    if (flag) {
      if (lmp->comm->me == 0)
        lmp->error->warning(FLERR,"Library error in lammps_scatter_atoms");
      return;
    }

    int natoms = static_cast<int> (lmp->atom->natoms);

    void *vptr = lmp->atom->extract(name);
    if (vptr == nullptr) {
      if (lmp->comm->me == 0)
        lmp->error->warning(FLERR,
                            "lammps_scatter_atoms: unknown property name");
      return;
    }

    // copy = Natom length vector of per-atom values
    // use atom ID to insert each atom's values into copy
    // MPI_Allreduce with MPI_SUM to merge into data, ordered by atom ID

    if (type == 0) {
      int *vector = nullptr;
      int **array = nullptr;
      const int imgpack = (count == 3) && (strcmp(name,"image") == 0);

      if ((count == 1) || imgpack) vector = (int *) vptr;
      else array = (int **) vptr;
      int *dptr = (int *) data;

      if (count == 1) {
        for (i = 0; i < natoms; i++)
          if ((m = lmp->atom->map(i+1)) >= 0)
            vector[m] = dptr[i];

      } else if (imgpack) {
        for (i = 0; i < natoms; i++)
          if ((m = lmp->atom->map(i+1)) >= 0) {
            offset = count*i;
            int image = dptr[offset++] + IMGMAX;
            image += (dptr[offset++] + IMGMAX) << IMGBITS;
            image += (dptr[offset++] + IMGMAX) << IMG2BITS;
            vector[m] = image;
          }

      } else {
        for (i = 0; i < natoms; i++)
          if ((m = lmp->atom->map(i+1)) >= 0) {
            offset = count*i;
            for (j = 0; j < count; j++)
              array[m][j] = dptr[offset++];
          }
      }

    } else {
      double *vector = nullptr;
      double **array = nullptr;
      if (count == 1) vector = (double *) vptr;
      else array = (double **) vptr;
      double *dptr = (double *) data;

      if (count == 1) {
        for (i = 0; i < natoms; i++)
          if ((m = lmp->atom->map(i+1)) >= 0)
            vector[m] = dptr[i];

      } else {
        for (i = 0; i < natoms; i++) {
          if ((m = lmp->atom->map(i+1)) >= 0) {
            offset = count*i;
            for (j = 0; j < count; j++)
              array[m][j] = dptr[offset++];
          }
        }
      }
    }
#endif
  }
  END_CAPTURE
}

/* ----------------------------------------------------------------------
   scatter the named atom-based entity in data to a subset of atoms
   data is ordered by provided atom IDs
     no requirement for consecutive atom IDs (1 to N)
   see scatter_atoms() to scatter data for all atoms, ordered by consecutive IDs
   name = desired quantity, e.g. x or charge
   type = 0 for integer values, 1 for double values
   count = # of per-atom values, e.g. 1 for type or charge, 3 for x or f
     use count = 3 with "image" for xyz to be packed into single image flag
   ndata = # of atoms in ids and data (could be all atoms)
   ids = list of Ndata atom IDs to scatter data to
   data = atom-based values in 1d data, ordered by count, then by atom ID
     e.g. x[0][0],x[0][1],x[0][2],x[1][0],x[1][1],x[1][2],x[2][0],...
     data must be correct length = count*Ndata
   method:
     loop over Ndata, if I own atom ID, set its values from data
------------------------------------------------------------------------- */

void lammps_scatter_atoms_subset(void *handle, char *name, int type, int count,
                                 int ndata, int *ids, void *data)
{
  LAMMPS *lmp = (LAMMPS *) handle;

  BEGIN_CAPTURE
  {
#if defined(LAMMPS_BIGBIG)
    lmp->error->all(FLERR,"Library function lammps_scatter_atoms_subset() "
                    "is not compatible with -DLAMMPS_BIGBIG");
#else
    int i,j,m,offset;
    tagint id;

    // error if tags are not defined or no atom map
    // NOTE: test that name = image or ids is not a 64-bit int in code?

    int flag = 0;
    if (lmp->atom->tag_enable == 0) flag = 1;
    if (lmp->atom->natoms > MAXSMALLINT) flag = 1;
    if (lmp->atom->map_style == Atom::MAP_NONE) flag = 1;
    if (flag) {
      if (lmp->comm->me == 0)
        lmp->error->warning(FLERR,"Library error in lammps_scatter_atoms_subset");
      return;
    }

    void *vptr = lmp->atom->extract(name);
    if (vptr == nullptr) {
      if (lmp->comm->me == 0)
        lmp->error->warning(FLERR,
                            "lammps_scatter_atoms_subset: unknown property name");
      return;
    }

    // copy = Natom length vector of per-atom values
    // use atom ID to insert each atom's values into copy
    // MPI_Allreduce with MPI_SUM to merge into data, ordered by atom ID

    if (type == 0) {
      int *vector = nullptr;
      int **array = nullptr;
      const int imgpack = (count == 3) && (strcmp(name,"image") == 0);

      if ((count == 1) || imgpack) vector = (int *) vptr;
      else array = (int **) vptr;
      int *dptr = (int *) data;

      if (count == 1) {
        for (i = 0; i < ndata; i++) {
          id = ids[i];
          if ((m = lmp->atom->map(id)) >= 0)
            vector[m] = dptr[i];
        }

      } else if (imgpack) {
        for (i = 0; i < ndata; i++) {
          id = ids[i];
          if ((m = lmp->atom->map(id)) >= 0) {
            offset = count*i;
            int image = dptr[offset++] + IMGMAX;
            image += (dptr[offset++] + IMGMAX) << IMGBITS;
            image += (dptr[offset++] + IMGMAX) << IMG2BITS;
            vector[m] = image;
          }
        }

      } else {
        for (i = 0; i < ndata; i++) {
          id = ids[i];
          if ((m = lmp->atom->map(id)) >= 0) {
            offset = count*i;
            for (j = 0; j < count; j++)
              array[m][j] = dptr[offset++];
          }
        }
      }

    } else {
      double *vector = nullptr;
      double **array = nullptr;
      if (count == 1) vector = (double *) vptr;
      else array = (double **) vptr;
      double *dptr = (double *) data;

      if (count == 1) {
        for (i = 0; i < ndata; i++) {
          id = ids[i];
          if ((m = lmp->atom->map(id)) >= 0)
            vector[m] = dptr[i];
        }

      } else {
        for (i = 0; i < ndata; i++) {
          id = ids[i];
          if ((m = lmp->atom->map(id)) >= 0) {
            offset = count*i;
            for (j = 0; j < count; j++)
              array[m][j] = dptr[offset++];
          }
        }
      }
    }
#endif
  }
  END_CAPTURE
}

/** Gather type and constituent atom info for all bonds
 *
\verbatim embed:rst

This function copies the list of all bonds into a buffer provided by
the calling code. The buffer will be filled with bond type, bond atom 1,
bond atom 2 for each bond. Thus the buffer has to be allocated to the
dimension of 3 times the **total** number of bonds times the size of
the LAMMPS "tagint" type, which is either 4 or 8 bytes depending on
whether they are stored in 32-bit or 64-bit integers, respectively.
This size depends on the compile time settings used when compiling
the LAMMPS library and can be queried by calling
:cpp:func:`lammps_extract_setting()` with the keyword "tagint".

When running in parallel, the data buffer must be allocated on **all**
MPI ranks and will be filled with the information for **all** bonds
in the system.

.. versionadded:: 28Jul2021

Below is a brief C code demonstrating accessing this collected bond information.

.. code-block:: c

   #include <stdio.h>
   #include <stdlib.h>
   #include <stdint.h>
   #include "library.h"

   int main(int argc, char **argv)
   {
       int tagintsize;
       int64_t i, nbonds;
       void *handle, *bonds;

       handle = lammps_open_no_mpi(0, NULL, NULL);
       lammps_file(handle, "in.some_input");

       tagintsize = lammps_extract_setting(handle, "tagint");
       if (tagintsize == 4)
           nbonds = *(int32_t *)lammps_extract_global(handle, "nbonds");
        else
           nbonds = *(int64_t *)lammps_extract_global(handle, "nbonds");
       bonds = malloc(nbonds * 3 * tagintsize);

       lammps_gather_bonds(handle, bonds);

       if (lammps_extract_setting(handle, "world_rank") == 0) {
           if (tagintsize == 4) {
               int32_t *bonds_real = (int32_t *)bonds;
               for (i = 0; i < nbonds; ++i) {
                   printf("bond % 4ld: type = %d, atoms: % 4d  % 4d\n",i,
                          bonds_real[3*i], bonds_real[3*i+1], bonds_real[3*i+2]);
               }
           } else {
               int64_t *bonds_real = (int64_t *)bonds;
               for (i = 0; i < nbonds; ++i) {
                   printf("bond % 4ld: type = %ld, atoms: % 4ld  % 4ld\n",i,
                          bonds_real[3*i], bonds_real[3*i+1], bonds_real[3*i+2]);
               }
           }
       }

       lammps_close(handle);
       lammps_mpi_finalize();
       free(bonds);
       return 0;
   }

\endverbatim
 *
 * \param  handle  pointer to a previously created LAMMPS instance
 * \param  data    pointer to data to copy the result to */

void lammps_gather_bonds(void *handle, void *data)
{
  LAMMPS *lmp = (LAMMPS *)handle;
  BEGIN_CAPTURE {
    void *val = lammps_extract_global(handle,"nbonds");
    bigint nbonds = *(bigint *)val;

    // no bonds
    if (nbonds == 0) return;

    // count per MPI rank bonds, determine offsets and allocate local buffers
    int localbonds = lmp->atom->avec->pack_bond(nullptr);
    int nprocs = lmp->comm->nprocs;
    int *bufsizes = new int[nprocs];
    int *bufoffsets = new int[nprocs];
    MPI_Allgather(&localbonds, 1, MPI_INT, bufsizes, 1, MPI_INT, lmp->world);
    bufoffsets[0] = 0;
    bufsizes[0] *= 3;           // 3 items per bond: type, atom1, atom2
    for (int i = 1; i < nprocs; ++i) {
      bufoffsets[i] = bufoffsets[i-1] + bufsizes[i-1];
      bufsizes[i] *= 3;         // 3 items per bond: type, atom1, atom2
    }

    tagint **bonds;
    lmp->memory->create(bonds, localbonds, 3, "library:gather_bonds:localbonds");
    lmp->atom->avec->pack_bond(bonds);
    MPI_Allgatherv(&bonds[0][0], 3*localbonds, MPI_LMP_TAGINT, data, bufsizes,
                   bufoffsets, MPI_LMP_TAGINT, lmp->world);
    lmp->memory->destroy(bonds);
    delete[] bufsizes;
    delete[] bufoffsets;
  }
  END_CAPTURE
}

/* ----------------------------------------------------------------------
  Contributing author: Thomas Swinburne (CNRS & CINaM, Marseille, France)
  gather the named atom-based entity for all atoms
    return it in user-allocated data
  data will be ordered by atom ID
    requirement for consecutive atom IDs (1 to N)
  see gather_concat() to return data for all atoms, unordered
  see gather_subset() to return data for only a subset of atoms
  name = "x" , "f" or other atom properties
         "f_fix", "c_compute" for fixes / computes
         "d_name" or "i_name" for fix property/atom vectors with count = 1
         "d2_name" or "i2_name" for fix property/atom arrays with count > 1
         will return error if fix/compute isn't atom-based
  type = 0 for integer values, 1 for double values
  count = # of per-atom values, e.g. 1 for type or charge, 3 for x or f
    use count = 3 with "image" if want single image flag unpacked into xyz
  return atom-based values in 1d data, ordered by count, then by atom ID
    e.g. x[0][0],x[0][1],x[0][2],x[1][0],x[1][1],x[1][2],x[2][0],...
    data must be pre-allocated by caller to correct length
    correct length = count*Natoms, as queried by get_natoms()
  method:
    alloc and zero count*Natom length vector
    loop over Nlocal to fill vector with my values
    Allreduce to sum vector into data across all procs
------------------------------------------------------------------------- */

void lammps_gather(void *handle, char *name, int type, int count, void *data)
{
  LAMMPS *lmp = (LAMMPS *) handle;

  BEGIN_CAPTURE
  {
#if defined(LAMMPS_BIGBIG)
    lmp->error->all(FLERR,"Library function lammps_gather not compatible with -DLAMMPS_BIGBIG");
#else
    int i,j,offset,ltype;

    // error if tags are not defined or not consecutive

    int flag = 0;
    if (lmp->atom->tag_enable == 0 || lmp->atom->tag_consecutive() == 0)
      flag = 1;
    if (lmp->atom->natoms > MAXSMALLINT) flag = 1;
    if (flag) {
      if (lmp->comm->me == 0)
        lmp->error->warning(FLERR,"Library error in lammps_gather");
      return;
    }

    int natoms = static_cast<int> (lmp->atom->natoms);
    void *vptr = lmp->atom->extract(name);

    // fix

    if (vptr==nullptr && utils::strmatch(name,"^f_")) {

      auto fix = lmp->modify->get_fix_by_id(&name[2]);
      if (!fix) {
        if (lmp->comm->me == 0)
          lmp->error->warning(FLERR,"lammps_gather: unknown fix id");
        return;
      }

      if (fix->peratom_flag == 0) {
        if (lmp->comm->me == 0)
          lmp->error->warning(FLERR,"lammps_gather: fix does not return peratom data");
        return;
      }
      if ((count > 1) && (fix->size_peratom_cols != count)) {
        if (lmp->comm->me == 0)
          lmp->error->warning(FLERR,"lammps_gather: count != values peratom for fix");
        return;
      }

      if (lmp->update->ntimestep % fix->peratom_freq) {
        if (lmp->comm->me == 0)
          lmp->error->all(FLERR,"lammps_gather: fix not computed at compatible time");
        return;
      }

      if (count==1) vptr = (void *) fix->vector_atom;
      else vptr = (void *) fix->array_atom;
    }

    // compute

    if (vptr==nullptr && utils::strmatch(name,"^c_")) {

      auto compute = lmp->modify->get_compute_by_id(&name[2]);
      if (!compute) {
        if (lmp->comm->me == 0)
          lmp->error->warning(FLERR,"lammps_gather: unknown compute id");
        return;
      }

      if (compute->peratom_flag == 0) {
        if (lmp->comm->me == 0)
          lmp->error->warning(FLERR,"lammps_gather: compute does not return peratom data");
        return;
      }
      if ((count > 1) && (compute->size_peratom_cols != count)) {
        if (lmp->comm->me == 0)
          lmp->error->warning(FLERR,"lammps_gather: count != values peratom for compute");
        return;
      }

      if (compute->invoked_peratom != lmp->update->ntimestep)
        compute->compute_peratom();

      if (count==1) vptr = (void *) compute->vector_atom;
      else vptr = (void *) compute->array_atom;
    }

    // custom fix property/atom vector or array

    if ((vptr == nullptr) && utils::strmatch(name,"^[id]2?_")) {

      int idx,icol;
      if (utils::strmatch(name,"^[id]_")) idx = lmp->atom->find_custom(&name[2],ltype,icol);
      else idx = lmp->atom->find_custom(&name[3],ltype,icol);

      if (idx < 0) {
        if (lmp->comm->me == 0)
          lmp->error->warning(FLERR,"lammps_gather: unknown property/atom id");
        return;
      }

      if (ltype != type) {
        if (lmp->comm->me == 0)
          lmp->error->warning(FLERR,"lammps_gather: mismatch property/atom type");
        return;
      }
      if ((count == 1) && (icol != 0)) {
        if (lmp->comm->me == 0)
          lmp->error->warning(FLERR,"lammps_gather: mismatch property/atom count");
        return;
      }
      if ((count > 1) && (icol != count)) {
        if (lmp->comm->me == 0)
          lmp->error->warning(FLERR,"lammps_gather: mismatch property/atom count");
        return;
      }

      if (count == 1) {
        if (ltype==0) vptr = (void *) lmp->atom->ivector[idx];
        else vptr = (void *) lmp->atom->dvector[idx];
      } else {
        if (ltype==0) vptr = (void *) lmp->atom->iarray[idx];
        else vptr = (void *) lmp->atom->darray[idx];
      }
    }

    // no match

    if (vptr == nullptr) {
      if (lmp->comm->me == 0)
        lmp->error->warning(FLERR,"lammps_gather: undefined property name");
      return;
    }

    // copy = Natom length vector of per-atom values
    // use atom ID to insert each atom's values into copy
    // MPI_Allreduce with MPI_SUM to merge into data, ordered by atom ID

    if (type==0) {
      int *vector = nullptr;
      int **array = nullptr;

      const int imgunpack = (count == 3) && (strcmp(name,"image") == 0);

      if ((count == 1) || imgunpack) vector = (int *) vptr;
      else array = (int **) vptr;

      int *copy;
      lmp->memory->create(copy,count*natoms,"lib/gather:copy");
      for (i = 0; i < count*natoms; i++) copy[i] = 0;

      tagint *tag = lmp->atom->tag;
      int nlocal = lmp->atom->nlocal;

      if (count == 1) {
        for (i = 0; i < nlocal; i++)
          copy[tag[i]-1] = vector[i];

      } else if (imgunpack) {
        for (i = 0; i < nlocal; i++) {
          offset = count*(tag[i]-1);
          const int image = vector[i];
          copy[offset++] = (image & IMGMASK) - IMGMAX;
          copy[offset++] = ((image >> IMGBITS) & IMGMASK) - IMGMAX;
          copy[offset++] = ((image >> IMG2BITS) & IMGMASK) - IMGMAX;
        }

      } else {
        for (i = 0; i < nlocal; i++) {
          offset = count*(tag[i]-1);
          for (j = 0; j < count; j++)
            copy[offset++] = array[i][j];
        }
      }

      MPI_Allreduce(copy,data,count*natoms,MPI_INT,MPI_SUM,lmp->world);
      lmp->memory->destroy(copy);

    } else {
      double *vector = nullptr;
      double **array = nullptr;
      if (count == 1) vector = (double *) vptr;
      else array = (double **) vptr;

      double *copy;
      lmp->memory->create(copy,count*natoms,"lib/gather:copy");
      for (i = 0; i < count*natoms; i++) copy[i] = 0.0;

      tagint *tag = lmp->atom->tag;
      int nlocal = lmp->atom->nlocal;

      if (count == 1) {
        for (i = 0; i < nlocal; i++)
          copy[tag[i]-1] = vector[i];
      } else {
        for (i = 0; i < nlocal; i++) {
          offset = count*(tag[i]-1);
          for (j = 0; j < count; j++)
            copy[offset++] = array[i][j];
        }
      }
      MPI_Allreduce(copy,data,count*natoms,MPI_DOUBLE,MPI_SUM,lmp->world);
      lmp->memory->destroy(copy);
    }
#endif
  }
  END_CAPTURE
}

/* ----------------------------------------------------------------------
  Contributing author: Thomas Swinburne (CNRS & CINaM, Marseille, France)
  gather the named atom-based entity for all atoms
    return it in user-allocated data
  data will be ordered by atom ID
    requirement for consecutive atom IDs (1 to N)
  see gather() to return data ordered by consecutive atom IDs
  see gather_subset() to return data for only a subset of atoms
  name = "x" , "f" or other atom properties
         "f_fix", "c_compute" for fixes / computes
         "d_name" or "i_name" for fix property/atom vectors with count = 1
         "d2_name" or "i2_name" for fix property/atom arrays with count > 1
         will return error if fix/compute isn't atom-based
  type = 0 for integer values, 1 for double values
  count = # of per-atom values, e.g. 1 for type or charge, 3 for x or f
    use count = 3 with "image" if want single image flag unpacked into xyz
  return atom-based values in 1d data, ordered by count, then by atom ID
    e.g. x[0][0],x[0][1],x[0][2],x[1][0],x[1][1],x[1][2],x[2][0],...
    data must be pre-allocated by caller to correct length
    correct length = count*Natoms, as queried by get_natoms()
  method:
    alloc and zero count*Natom length vector
    loop over Nlocal to fill vector with my values
    Allreduce to sum vector into data across all procs
------------------------------------------------------------------------- */

void lammps_gather_concat(void *handle, char *name, int type, int count, void *data)
{
  LAMMPS *lmp = (LAMMPS *) handle;

  BEGIN_CAPTURE
  {
#if defined(LAMMPS_BIGBIG)
    lmp->error->all(FLERR,"Library function lammps_gather_concat"
                          " not compatible with -DLAMMPS_BIGBIG");
#else
    int i,offset,ltype;

    // error if tags are not defined or not consecutive

    int flag = 0;
    if (lmp->atom->tag_enable == 0) flag = 1;
    if (lmp->atom->natoms > MAXSMALLINT) flag = 1;
    if (flag) {
      if (lmp->comm->me == 0)
        lmp->error->warning(FLERR,"Library error in lammps_gather_concat");
      return;
    }

    int natoms = static_cast<int> (lmp->atom->natoms);
    void *vptr = lmp->atom->extract(name);

    // fix

    if (vptr==nullptr && utils::strmatch(name,"^f_")) {

      auto fix = lmp->modify->get_fix_by_id(&name[2]);
      if (!fix) {
        if (lmp->comm->me == 0)
          lmp->error->warning(FLERR,"lammps_gather_concat: unknown fix id");
        return;
      }

      if (fix->peratom_flag == 0) {
        if (lmp->comm->me == 0)
          lmp->error->warning(FLERR,"lammps_gather_concat: fix does not return peratom data");
        return;
      }
      if ((count > 1) && (fix->size_peratom_cols != count)) {
        if (lmp->comm->me == 0)
          lmp->error->warning(FLERR,"lammps_gather_concat: count != values peratom for fix");
        return;
      }
      if (lmp->update->ntimestep % fix->peratom_freq) {
        if (lmp->comm->me == 0)
          lmp->error->all(FLERR,"lammps_gather_concat: fix not computed at compatible time");
        return;
      }

      if (count==1) vptr = (void *) fix->vector_atom;
      else vptr = (void *) fix->array_atom;
    }

    // compute

    if (vptr==nullptr && utils::strmatch(name,"^c_")) {

      auto compute = lmp->modify->get_compute_by_id(&name[2]);
      if (!compute) {
        if (lmp->comm->me == 0)
          lmp->error->warning(FLERR,"lammps_gather_concat: unknown compute id");
        return;
      }

      if (compute->peratom_flag == 0) {
        if (lmp->comm->me == 0)
          lmp->error->warning(FLERR,"lammps_gather_concat: compute does not return peratom data");
        return;
      }
      if ((count > 1) && (compute->size_peratom_cols != count)) {
        if (lmp->comm->me == 0)
          lmp->error->warning(FLERR,"lammps_gather_concat: count != values peratom for compute");
        return;
      }

      if (compute->invoked_peratom != lmp->update->ntimestep)
        compute->compute_peratom();

      if (count==1) vptr = (void *) compute->vector_atom;
      else vptr = (void *) compute->array_atom;
    }

    // custom per-atom vector or array

    if ((vptr==nullptr) && utils::strmatch(name,"^[id]2?_")) {

      int idx,icol;
      if (utils::strmatch(name,"^[id]_")) idx = lmp->atom->find_custom(&name[2],ltype,icol);
      else idx = lmp->atom->find_custom(&name[3],ltype,icol);

      if (idx < 0) {
        if (lmp->comm->me == 0)
          lmp->error->warning(FLERR,"lammps_gather_concat: unknown property/atom id");
        return;
      }

      if (ltype != type) {
        if (lmp->comm->me == 0)
          lmp->error->warning(FLERR,"lammps_gather_concat: mismatch property/atom type");
        return;
      }
      if ((count == 1) && (icol != 0)) {
        if (lmp->comm->me == 0)
          lmp->error->warning(FLERR,"lammps_gather_concat: mismatch property/atom count");
        return;
      }
      if ((count > 1) && (icol != count)) {
        if (lmp->comm->me == 0)
          lmp->error->warning(FLERR,"lammps_gather_concat: mismatch property/atom count");
        return;
      }

      if (count == 1) {
        if (ltype==0) vptr = (void *) lmp->atom->ivector[idx];
        else vptr = (void *) lmp->atom->dvector[idx];
      } else {
        if (ltype==0) vptr = (void *) lmp->atom->iarray[idx];
        else vptr = (void *) lmp->atom->darray[idx];
      }
    }

    // no match

    if (vptr == nullptr) {
      if (lmp->comm->me == 0)
        lmp->error->warning(FLERR,"lammps_gather_concat: undefined property name");
      return;
    }

    // perform MPI_Allgatherv on each proc's chunk of Nlocal atoms

    int nprocs = lmp->comm->nprocs;

    int *recvcounts,*displs;
    lmp->memory->create(recvcounts,nprocs,"lib/gather:recvcounts");
    lmp->memory->create(displs,nprocs,"lib/gather:displs");

    if (type == 0) {
      int *vector = nullptr;
      int **array = nullptr;

      const int imgunpack = (count == 3) && (strcmp(name,"image") == 0);

      if ((count == 1) || imgunpack) vector = (int *) vptr;
      else array = (int **) vptr;

      int *copy;
      lmp->memory->create(copy,count*natoms,"lib/gather:copy");
      for (i = 0; i < count*natoms; i++) copy[i] = 0;

      int nlocal = lmp->atom->nlocal;

      if (count == 1) {
        MPI_Allgather(&nlocal,1,MPI_INT,recvcounts,1,MPI_INT,lmp->world);
        displs[0] = 0;
        for (i = 1; i < nprocs; i++)
          displs[i] = displs[i-1] + recvcounts[i-1];
        MPI_Allgatherv(vector,nlocal,MPI_INT,data,recvcounts,displs,
                       MPI_INT,lmp->world);

      } else if (imgunpack) {
        lmp->memory->create(copy,count*nlocal,"lib/gather:copy");
        offset = 0;
        for (i = 0; i < nlocal; i++) {
          const int image = vector[i];
          copy[offset++] = (image & IMGMASK) - IMGMAX;
          copy[offset++] = ((image >> IMGBITS) & IMGMASK) - IMGMAX;
          copy[offset++] = ((image >> IMG2BITS) & IMGMASK) - IMGMAX;
        }
        int n = count*nlocal;
        MPI_Allgather(&n,1,MPI_INT,recvcounts,1,MPI_INT,lmp->world);
        displs[0] = 0;
        for (i = 1; i < nprocs; i++)
          displs[i] = displs[i-1] + recvcounts[i-1];
        MPI_Allgatherv(copy,count*nlocal,MPI_INT,
                       data,recvcounts,displs,MPI_INT,lmp->world);
        lmp->memory->destroy(copy);

      } else {
        int n = count*nlocal;
        MPI_Allgather(&n,1,MPI_INT,recvcounts,1,MPI_INT,lmp->world);
        displs[0] = 0;
        for (i = 1; i < nprocs; i++)
          displs[i] = displs[i-1] + recvcounts[i-1];
        MPI_Allgatherv(&array[0][0],count*nlocal,MPI_INT,
                       data,recvcounts,displs,MPI_INT,lmp->world);
      }

    } else {
      double *vector = nullptr;
      double **array = nullptr;
      if (count == 1) vector = (double *) vptr;
      else array = (double **) vptr;

      int nlocal = lmp->atom->nlocal;

      if (count == 1) {
        MPI_Allgather(&nlocal,1,MPI_INT,recvcounts,1,MPI_INT,lmp->world);
        displs[0] = 0;
        for (i = 1; i < nprocs; i++)
          displs[i] = displs[i-1] + recvcounts[i-1];
        MPI_Allgatherv(vector,nlocal,MPI_DOUBLE,data,recvcounts,displs,
                       MPI_DOUBLE,lmp->world);

      } else {
        int n = count*nlocal;
        MPI_Allgather(&n,1,MPI_INT,recvcounts,1,MPI_INT,lmp->world);
        displs[0] = 0;
        for (i = 1; i < nprocs; i++)
          displs[i] = displs[i-1] + recvcounts[i-1];
        MPI_Allgatherv(&array[0][0],count*nlocal,MPI_DOUBLE,
                       data,recvcounts,displs,MPI_DOUBLE,lmp->world);
      }
    }

    lmp->memory->destroy(recvcounts);
    lmp->memory->destroy(displs);
#endif
  }
  END_CAPTURE
}

/* ----------------------------------------------------------------------
  Contributing author: Thomas Swinburne (CNRS & CINaM, Marseille, France)
  gather the named atom-based entity for all atoms
    return it in user-allocated data
  data will be ordered by atom ID
    requirement for consecutive atom IDs (1 to N)
  see gather() to return data ordered by consecutive atom IDs
  see gather_concat() to return data for all atoms, unordered
  name = "x" , "f" or other atom properties
         "f_fix", "c_compute" for fixes / computes
         "d_name" or "i_name" for fix property/atom vectors with count = 1
         "d2_name" or "i2_name" for fix property/atom arrays with count > 1
         will return error if fix/compute isn't atom-based
  type = 0 for integer values, 1 for double values
  count = # of per-atom values, e.g. 1 for type or charge, 3 for x or f
    use count = 3 with "image" if want single image flag unpacked into xyz
  return atom-based values in 1d data, ordered by count, then by atom ID
    e.g. x[0][0],x[0][1],x[0][2],x[1][0],x[1][1],x[1][2],x[2][0],...
    data must be pre-allocated by caller to correct length
    correct length = count*Natoms, as queried by get_natoms()
  method:
    alloc and zero count*Natom length vector
    loop over Nlocal to fill vector with my values
    Allreduce to sum vector into data across all procs
------------------------------------------------------------------------- */

void lammps_gather_subset(void *handle, char *name,
                                int type, int count,
                                int ndata, int *ids, void *data)
{
  LAMMPS *lmp = (LAMMPS *) handle;

  BEGIN_CAPTURE
  {
#if defined(LAMMPS_BIGBIG)
    lmp->error->all(FLERR,"Library function lammps_gather_subset() "
                    "is not compatible with -DLAMMPS_BIGBIG");
#else
    int i,j,m,offset,ltype;
    tagint id;

    // error if tags are not defined or not consecutive

    int flag = 0;
    if (lmp->atom->tag_enable == 0) flag = 1;
    if (lmp->atom->natoms > MAXSMALLINT) flag = 1;
    if (flag) {
      if (lmp->comm->me == 0)
        lmp->error->warning(FLERR,"Library error in lammps_gather_subset");
      return;
    }

    void *vptr = lmp->atom->extract(name);

    // fix

    if (vptr==nullptr && utils::strmatch(name,"^f_")) {

      auto fix = lmp->modify->get_fix_by_id(&name[2]);
      if (!fix) {
        if (lmp->comm->me == 0)
          lmp->error->warning(FLERR,"lammps_gather_subset: unknown fix id");
        return;
      }

      if (fix->peratom_flag == 0) {
        if (lmp->comm->me == 0)
          lmp->error->warning(FLERR,"lammps_gather_subset: fix does not return peratom data");
        return;
      }
      if ((count > 1) && (fix->size_peratom_cols != count)) {
        lmp->error->warning(FLERR,"lammps_gather_subset: count != values peratom for fix");
        return;
      }
      if (lmp->update->ntimestep % fix->peratom_freq) {
        if (lmp->comm->me == 0)
          lmp->error->all(FLERR,"lammps_gather_subset: fix not computed at compatible time");
        return;
      }

      if (count==1) vptr = (void *) fix->vector_atom;
      else vptr = (void *) fix->array_atom;
    }

    // compute

    if (vptr==nullptr && utils::strmatch(name,"^c_")) {

      auto compute = lmp->modify->get_compute_by_id(&name[2]);
      if (!compute) {
        if (lmp->comm->me == 0)
          lmp->error->warning(FLERR,"lammps_gather_subset: unknown compute id");
        return;
      }

      if (compute->peratom_flag == 0) {
        if (lmp->comm->me == 0)
          lmp->error->warning(FLERR,"lammps_gather_subset: compute does not return peratom data");
        return;
      }
      if ((count > 1) && (compute->size_peratom_cols != count)) {
        if (lmp->comm->me == 0)
          lmp->error->warning(FLERR,"lammps_gather_subset: count != values peratom for compute");
        return;
      }

      if (compute->invoked_peratom != lmp->update->ntimestep)
        compute->compute_peratom();

      if (count==1) vptr = (void *) compute->vector_atom;
      else vptr = (void *) compute->array_atom;
    }

    // custom fix property/atom vector or array

    if ((vptr == nullptr) && utils::strmatch(name,"^[id]2?_")) {

      int idx,icol;
      if (utils::strmatch(name,"^[id]_")) idx = lmp->atom->find_custom(&name[2],ltype,icol);
      else idx = lmp->atom->find_custom(&name[3],ltype,icol);

      if (idx < 0) {
        if (lmp->comm->me == 0)
          lmp->error->warning(FLERR,"lammps_gather_subset: unknown property/atom id");
        return;
      }

      if (ltype != type) {
        if (lmp->comm->me == 0)
          lmp->error->warning(FLERR,"lammps_gather_subset: mismatch property/atom type");
        return;
      }
      if (count == 1 && icol != 0) {
        if (lmp->comm->me == 0)
          lmp->error->warning(FLERR,"lammps_gather_subset: mismatch property/atom count");
        return;
      }
      if (count > 1 && icol != count) {
        if (lmp->comm->me == 0)
          lmp->error->warning(FLERR,"lammps_gather_subset: mismatch property/atom count");
        return;
      }

      if (count == 1) {
        if (ltype==0) vptr = (void *) lmp->atom->ivector[idx];
        else vptr = (void *) lmp->atom->dvector[idx];
      } else {
        if (ltype==0) vptr = (void *) lmp->atom->iarray[idx];
        else vptr = (void *) lmp->atom->darray[idx];
      }
    }

    // no match

    if (vptr == nullptr) {
      if (lmp->comm->me == 0)
        lmp->error->warning(FLERR,"lammps_gather_subset: undefined property name");
      return;
    }

    // copy = Ndata length vector of per-atom values
    // use atom ID to insert each atom's values into copy
    // MPI_Allreduce with MPI_SUM to merge into data

    if (type == 0) {
      int *vector = nullptr;
      int **array = nullptr;
      const int imgunpack = (count == 3) && (strcmp(name,"image") == 0);

      if ((count == 1) || imgunpack) vector = (int *) vptr;
      else array = (int **) vptr;

      int *copy;
      lmp->memory->create(copy,count*ndata,"lib/gather:copy");
      for (i = 0; i < count*ndata; i++) copy[i] = 0;

      int nlocal = lmp->atom->nlocal;

      if (count == 1) {
        for (i = 0; i < ndata; i++) {
          id = ids[i];
          if ((m = lmp->atom->map(id)) >= 0 && m < nlocal)
            copy[i] = vector[m];
        }

      } else if (imgunpack) {
        for (i = 0; i < ndata; i++) {
          id = ids[i];
          if ((m = lmp->atom->map(id)) >= 0 && m < nlocal) {
            offset = count*i;
            const int image = vector[m];
            copy[offset++] = (image & IMGMASK) - IMGMAX;
            copy[offset++] = ((image >> IMGBITS) & IMGMASK) - IMGMAX;
            copy[offset++] = ((image >> IMG2BITS) & IMGMASK) - IMGMAX;
          }
        }

      } else {
        for (i = 0; i < ndata; i++) {
          id = ids[i];
          if ((m = lmp->atom->map(id)) >= 0 && m < nlocal) {
            offset = count*i;
            for (j = 0; j < count; j++)
              copy[offset++] = array[m][j];
          }
        }
      }

      MPI_Allreduce(copy,data,count*ndata,MPI_INT,MPI_SUM,lmp->world);
      lmp->memory->destroy(copy);

    } else {
      double *vector = nullptr;
      double **array = nullptr;

      if (count == 1) vector = (double *) vptr;
      else array = (double **) vptr;

      double *copy;
      lmp->memory->create(copy,count*ndata,"lib/gather:copy");
      for (i = 0; i < count*ndata; i++) copy[i] = 0.0;

      int nlocal = lmp->atom->nlocal;

      if (count == 1) {
        for (i = 0; i < ndata; i++) {
          id = ids[i];
          if ((m = lmp->atom->map(id)) >= 0 && m < nlocal)
            copy[i] = vector[m];
        }

      } else {
        for (i = 0; i < ndata; i++) {
          id = ids[i];
          if ((m = lmp->atom->map(id)) >= 0 && m < nlocal) {
            offset = count*i;
            for (j = 0; j < count; j++)
              copy[offset++] = array[m][j];
          }
        }
      }

      MPI_Allreduce(copy,data,count*ndata,MPI_DOUBLE,MPI_SUM,lmp->world);
      lmp->memory->destroy(copy);
    }
#endif
  }
  END_CAPTURE
}

/* ----------------------------------------------------------------------
  Contributing author: Thomas Swinburne (CNRS & CINaM, Marseille, France)
  scatter the named atom-based entity in data to all atoms
  data will be ordered by atom ID
    requirement for consecutive atom IDs (1 to N)
  see scatter_subset() to scatter data for some (or all) atoms, unordered
  name = "x" , "f" or other atom properties
         "f_fix", "c_compute" for fixes / computes
         "d_name" or "i_name" for fix property/atom vectors with count = 1
         "d2_name" or "i2_name" for fix property/atom arrays with count > 1
         will return error if fix/compute isn't atom-based
  type = 0 for integer values, 1 for double values
  count = # of per-atom values, e.g. 1 for type or charge, 3 for x or f
    use count = 3 with "image" if want single image flag unpacked into xyz
  return atom-based values in 1d data, ordered by count, then by atom ID
    e.g. x[0][0],x[0][1],x[0][2],x[1][0],x[1][1],x[1][2],x[2][0],...
    data must be pre-allocated by caller to correct length
    correct length = count*Natoms, as queried by get_natoms()
  method:
    alloc and zero count*Natom length vector
    loop over Nlocal to fill vector with my values
    Allreduce to sum vector into data across all procs
------------------------------------------------------------------------- */

void lammps_scatter(void *handle, char *name, int type, int count, void *data)
{
  LAMMPS *lmp = (LAMMPS *) handle;

  BEGIN_CAPTURE
  {
#if defined(LAMMPS_BIGBIG)
    lmp->error->all(FLERR,"Library function lammps_scatter() "
                    "is not compatible with -DLAMMPS_BIGBIG");
#else
    int i,j,m,offset,ltype;

    // error if tags are not defined or not consecutive or no atom map
    // NOTE: test that name = image or ids is not a 64-bit int in code?

    int flag = 0;
    if (lmp->atom->tag_enable == 0 || lmp->atom->tag_consecutive() == 0)
      flag = 1;
    if (lmp->atom->natoms > MAXSMALLINT) flag = 1;
    if (lmp->atom->map_style == Atom::MAP_NONE) flag = 1;
    if (flag) {
      if (lmp->comm->me == 0)
        lmp->error->warning(FLERR,"Library error in lammps_scatter");
      return;
    }

    int natoms = static_cast<int> (lmp->atom->natoms);
    void *vptr = lmp->atom->extract(name);

    // fix

    if (vptr==nullptr && utils::strmatch(name,"^f_")) {

      auto fix = lmp->modify->get_fix_by_id(&name[2]);
      if (!fix) {
        if (lmp->comm->me == 0)
          lmp->error->warning(FLERR,"lammps_scatter: unknown fix id");
        return;
      }

      if (fix->peratom_flag == 0) {
        if (lmp->comm->me == 0)
          lmp->error->warning(FLERR,"lammps_scatter: fix does not return peratom data");
        return;
      }
      if ((count > 1) && (fix->size_peratom_cols != count)) {
        if (lmp->comm->me == 0)
          lmp->error->warning(FLERR,"lammps_scatter: count != values peratom for fix");
        return;
      }

      if (count==1) vptr = (void *) fix->vector_atom;
      else vptr = (void *) fix->array_atom;
    }

    // compute

    if (vptr==nullptr && utils::strmatch(name,"^c_")) {

      auto compute = lmp->modify->get_compute_by_id(&name[2]);
      if (!compute) {
        if (lmp->comm->me == 0)
          lmp->error->warning(FLERR,"lammps_scatter: unknown compute id");
        return;
      }

      if (compute->peratom_flag == 0) {
        if (lmp->comm->me == 0)
          lmp->error->warning(FLERR,"lammps_scatter: compute does not return peratom data");
        return;
      }
      if ((count > 1) && (compute->size_peratom_cols != count)) {
        if (lmp->comm->me == 0)
          lmp->error->warning(FLERR,"lammps_scatter: count != values peratom for compute");
        return;
      }

      if (compute->invoked_peratom != lmp->update->ntimestep)
        compute->compute_peratom();

      if (count==1) vptr = (void *) compute->vector_atom;
      else vptr = (void *) compute->array_atom;
    }

    // custom fix property/atom vector or array

    if ((vptr == nullptr) && utils::strmatch(name,"^[id]2?_")) {

      int idx,icol;
      if (utils::strmatch(name,"^[id]_")) idx = lmp->atom->find_custom(&name[2],ltype,icol);
      else idx = lmp->atom->find_custom(&name[3],ltype,icol);

      if (idx < 0) {
        if (lmp->comm->me == 0)
          lmp->error->warning(FLERR,"lammps_scatter: unknown property/atom id");
        return;
      }

      if (ltype != type) {
        if (lmp->comm->me == 0)
          lmp->error->warning(FLERR,"lammps_scatter: mismatch property/atom type");
        return;
      }
      if (count == 1 && icol != 0) {
        if (lmp->comm->me == 0)
          lmp->error->warning(FLERR,"lammps_scatter: mismatch property/atom count");
        return;
      }
      if (count > 1 && icol != count) {
        if (lmp->comm->me == 0)
          lmp->error->warning(FLERR,"lammps_scatter: mismatch property/atom count");
        return;
      }

      if (count == 1) {
        if (ltype==0) vptr = (void *) lmp->atom->ivector[idx];
        else vptr = (void *) lmp->atom->dvector[idx];
      } else {
        if (ltype==0) vptr = (void *) lmp->atom->iarray[idx];
        else vptr = (void *) lmp->atom->darray[idx];
      }
    }

    // no match

    if (vptr == nullptr) {
      if (lmp->comm->me == 0)
        lmp->error->warning(FLERR,"lammps_scatter: unknown property name");
      return;
    }

    // copy = Natom length vector of per-atom values
    // use atom ID to insert each atom's values into copy
    // MPI_Allreduce with MPI_SUM to merge into data, ordered by atom ID

    if (type == 0) {
      int *vector = nullptr;
      int **array = nullptr;
      const int imgpack = (count == 3) && (strcmp(name,"image") == 0);

      if ((count == 1) || imgpack) vector = (int *) vptr;
      else array = (int **) vptr;
      int *dptr = (int *) data;

      if (count == 1) {
        for (i = 0; i < natoms; i++)
          if ((m = lmp->atom->map(i+1)) >= 0)
            vector[m] = dptr[i];

      } else if (imgpack) {
        for (i = 0; i < natoms; i++)
          if ((m = lmp->atom->map(i+1)) >= 0) {
            offset = count*i;
            int image = dptr[offset++] + IMGMAX;
            image += (dptr[offset++] + IMGMAX) << IMGBITS;
            image += (dptr[offset++] + IMGMAX) << IMG2BITS;
            vector[m] = image;
          }

      } else {
        for (i = 0; i < natoms; i++)
          if ((m = lmp->atom->map(i+1)) >= 0) {
            offset = count*i;
            for (j = 0; j < count; j++)
              array[m][j] = dptr[offset++];
          }
      }

    } else {
      double *vector = nullptr;
      double **array = nullptr;
      if (count == 1) vector = (double *) vptr;
      else array = (double **) vptr;
      double *dptr = (double *) data;

      if (count == 1) {
        for (i = 0; i < natoms; i++)
          if ((m = lmp->atom->map(i+1)) >= 0)
            vector[m] = dptr[i];

      } else {
        for (i = 0; i < natoms; i++) {
          if ((m = lmp->atom->map(i+1)) >= 0) {
            offset = count*i;
            for (j = 0; j < count; j++)
              array[m][j] = dptr[offset++];
          }
        }
      }
    }
#endif
  }
  END_CAPTURE
}

/* ----------------------------------------------------------------------
  Contributing author: Thomas Swinburne (CNRS & CINaM, Marseille, France)
   scatter the named atom-based entity in data to a subset of atoms
   data is ordered by provided atom IDs
     no requirement for consecutive atom IDs (1 to N)
   see scatter_atoms() to scatter data for all atoms, ordered by consecutive IDs
   name = "x" , "f" or other atom properties
          "d_name" or "i_name" for fix property/atom quantities
          "f_fix", "c_compute" for fixes / computes
          will return error if fix/compute doesn't isn't atom-based
   type = 0 for integer values, 1 for double values
   count = # of per-atom values, e.g. 1 for type or charge, 3 for x or f
     use count = 3 with "image" for xyz to be packed into single image flag
   ndata = # of atoms in ids and data (could be all atoms)
   ids = list of Ndata atom IDs to scatter data to
   data = atom-based values in 1d data, ordered by count, then by atom ID
     e.g. x[0][0],x[0][1],x[0][2],x[1][0],x[1][1],x[1][2],x[2][0],...
     data must be correct length = count*Ndata
   method:
     loop over Ndata, if I own atom ID, set its values from data
------------------------------------------------------------------------- */

void lammps_scatter_subset(void *handle, char *name,int type, int count,
                                 int ndata, int *ids, void *data)
{
  LAMMPS *lmp = (LAMMPS *) handle;

  BEGIN_CAPTURE
  {
#if defined(LAMMPS_BIGBIG)
    lmp->error->all(FLERR,"Library function lammps_scatter_subset() "
                    "is not compatible with -DLAMMPS_BIGBIG");
#else
    int i,j,m,offset,ltype;
    tagint id;

    // error if tags are not defined or no atom map
    // NOTE: test that name = image or ids is not a 64-bit int in code?

    int flag = 0;
    if (lmp->atom->tag_enable == 0) flag = 1;
    if (lmp->atom->natoms > MAXSMALLINT) flag = 1;
    if (lmp->atom->map_style == Atom::MAP_NONE) flag = 1;
    if (flag) {
      if (lmp->comm->me == 0)
        lmp->error->warning(FLERR,"Library error in lammps_scatter_atoms_subset");
      return;
    }

    void *vptr = lmp->atom->extract(name);

    // fix

    if (vptr==nullptr && utils::strmatch(name,"^f_")) {

      auto fix = lmp->modify->get_fix_by_id(&name[2]);
      if (!fix) {
        if (lmp->comm->me == 0)
          lmp->error->warning(FLERR,"lammps_scatter_subset: unknown fix id");
        return;
      }

      if (fix->peratom_flag == 0) {
        if (lmp->comm->me == 0)
          lmp->error->warning(FLERR,"lammps_scatter_subset: fix does not return peratom data");
        return;
      }
      if ((count > 1) && (fix->size_peratom_cols != count)) {
        if (lmp->comm->me == 0)
          lmp->error->warning(FLERR,"lammps_scatter_subset: count != values peratom for fix");
        return;
      }

      if (count==1) vptr = (void *) fix->vector_atom;
      else vptr = (void *) fix->array_atom;
    }

    // compute

    if (vptr==nullptr && utils::strmatch(name,"^c_")) {

      auto compute = lmp->modify->get_compute_by_id(&name[2]);
      if (!compute) {
        if (lmp->comm->me == 0)
          lmp->error->warning(FLERR,"lammps_scatter_subset: unknown compute id");
        return;
      }

      if (compute->peratom_flag == 0) {
        if (lmp->comm->me == 0)
          lmp->error->warning(FLERR,"lammps_scatter_subset: compute does not return peratom data");
        return;
      }
      if ((count > 1) && (compute->size_peratom_cols != count)) {
        if (lmp->comm->me == 0)
          lmp->error->warning(FLERR,"lammps_scatter_subset: count != values peratom for compute");
        return;
      }

      if (compute->invoked_peratom != lmp->update->ntimestep)
        compute->compute_peratom();

      if (count==1) vptr = (void *) compute->vector_atom;
      else vptr = (void *) compute->array_atom;
    }

    // custom fix property/atom vector or array

    if ((vptr == nullptr) && utils::strmatch(name,"^[id]2?_")) {

      int idx,icol;
      if (utils::strmatch(name,"^[id]_")) idx = lmp->atom->find_custom(&name[2],ltype,icol);
      else idx = lmp->atom->find_custom(&name[3],ltype,icol);

      if (idx < 0) {
        if (lmp->comm->me == 0)
          lmp->error->warning(FLERR,"lammps_scatter_subset: unknown property/atom id");
        return;
      }

      if (ltype != type) {
        if (lmp->comm->me == 0)
          lmp->error->warning(FLERR,"lammps_scatter_subset: mismatch property/atom type");
        return;
      }
      if (count == 1 && icol != 0) {
        if (lmp->comm->me == 0)
          lmp->error->warning(FLERR,"lammps_gather: mismatch property/atom count");
        return;
      }
      if (count > 1 && icol != count) {
        if (lmp->comm->me == 0)
          lmp->error->warning(FLERR,"lammps_gather: mismatch property/atom count");
        return;
      }

      if (count == 1) {
        if (ltype==0) vptr = (void *) lmp->atom->ivector[idx];
        else vptr = (void *) lmp->atom->dvector[idx];
      } else {
        if (ltype==0) vptr = (void *) lmp->atom->iarray[idx];
        else vptr = (void *) lmp->atom->darray[idx];
      }
    }

    // no match

    if (vptr == nullptr) {
      if (lmp->comm->me == 0)
        lmp->error->warning(FLERR,"lammps_scatter_atoms_subset: "
                                  "unknown property name");
      return;
    }

    // copy = Natom length vector of per-atom values
    // use atom ID to insert each atom's values into copy
    // MPI_Allreduce with MPI_SUM to merge into data, ordered by atom ID

    if (type == 0) {
      int *vector = nullptr;
      int **array = nullptr;
      const int imgpack = (count == 3) && (strcmp(name,"image") == 0);

      if ((count == 1) || imgpack) vector = (int *) vptr;
      else array = (int **) vptr;
      int *dptr = (int *) data;

      if (count == 1) {
        for (i = 0; i < ndata; i++) {
          id = ids[i];
          if ((m = lmp->atom->map(id)) >= 0)
            vector[m] = dptr[i];
        }

      } else if (imgpack) {
        for (i = 0; i < ndata; i++) {
          id = ids[i];
          if ((m = lmp->atom->map(id)) >= 0) {
            offset = count*i;
            int image = dptr[offset++] + IMGMAX;
            image += (dptr[offset++] + IMGMAX) << IMGBITS;
            image += (dptr[offset++] + IMGMAX) << IMG2BITS;
            vector[m] = image;
          }
        }

      } else {
        for (i = 0; i < ndata; i++) {
          id = ids[i];
          if ((m = lmp->atom->map(id)) >= 0) {
            offset = count*i;
            for (j = 0; j < count; j++)
              array[m][j] = dptr[offset++];
          }
        }
      }

    } else {
      double *vector = nullptr;
      double **array = nullptr;
      if (count == 1) vector = (double *) vptr;
      else array = (double **) vptr;
      double *dptr = (double *) data;

      if (count == 1) {
        for (i = 0; i < ndata; i++) {
          id = ids[i];
          if ((m = lmp->atom->map(id)) >= 0)
            vector[m] = dptr[i];
        }

      } else {
        for (i = 0; i < ndata; i++) {
          id = ids[i];
          if ((m = lmp->atom->map(id)) >= 0) {
            offset = count*i;
            for (j = 0; j < count; j++)
              array[m][j] = dptr[offset++];
          }
        }
      }
    }
#endif
  }
  END_CAPTURE
}

/* ---------------------------------------------------------------------- */

/** Create N atoms from list of coordinates
 *
\verbatim embed:rst

The prototype for this function when compiling with ``-DLAMMPS_BIGBIG``
is:

.. code-block:: c

   int lammps_create_atoms(void *handle, int n, int64_t *id, int *type, double *x, double *v, int64_t *image, int bexpand);

This function creates additional atoms from a given list of coordinates
and a list of atom types.  Additionally the atom-IDs, velocities, and
image flags may be provided.  If atom-IDs are not provided, they will be
automatically created as a sequence following the largest existing
atom-ID.

This function is useful to add atoms to a simulation or - in tandem with
:cpp:func:`lammps_reset_box` - to restore a previously extracted and
saved state of a simulation.  Additional properties for the new atoms
can then be assigned via the :cpp:func:`lammps_scatter_atoms`
:cpp:func:`lammps_extract_atom` functions.

For non-periodic boundaries, atoms will **not** be created that have
coordinates outside the box unless it is a shrink-wrap boundary and the
shrinkexceed flag has been set to a non-zero value.  For periodic
boundaries atoms will be wrapped back into the simulation cell and its
image flags adjusted accordingly, unless explicit image flags are
provided.

The function returns the number of atoms created or -1 on failure, e.g.
when called before as box has been created.

Coordinates and velocities have to be given in a 1d-array in the order
X(1),Y(1),Z(1),X(2),Y(2),Z(2),...,X(N),Y(N),Z(N).

\endverbatim
 *
 * \param  handle   pointer to a previously created LAMMPS instance
 * \param  n        number of atoms, N, to be added to the system
 * \param  id       pointer to N atom IDs; ``NULL`` will generate IDs
 * \param  type     pointer to N atom types (required)
 * \param  x        pointer to 3N doubles with x-,y-,z- positions
                    of the new atoms (required)
 * \param  v        pointer to 3N doubles with x-,y-,z- velocities
                    of the new atoms (set to 0.0 if ``NULL``)
 * \param  image    pointer to N imageint sets of image flags, or ``NULL``
 * \param  bexpand  if 1, atoms outside of shrink-wrap boundaries will
                    still be created and not dropped and the box extended
 * \return          number of atoms created on success;
                    -1 on failure (no box, no atom IDs, etc.) */

int lammps_create_atoms(void *handle, int n, const tagint *id, const int *type,
                        const double *x, const double *v, const imageint *image,
                        int bexpand)
{
  LAMMPS *lmp = (LAMMPS *) handle;
  bigint natoms_prev = lmp->atom->natoms;

  BEGIN_CAPTURE
  {
    // error if box does not exist or tags not defined

    int flag = 0;
    std::string msg("Failure in lammps_create_atoms: ");
    if (lmp->domain->box_exist == 0) {
      flag = 1;
      msg += "trying to create atoms before before simulation box is defined";
    }
    if (lmp->atom->tag_enable == 0) {
      flag = 1;
      msg += "must have atom IDs to use this function";
    }

    if (flag) {
      if (lmp->comm->me == 0) lmp->error->warning(FLERR,msg);
      return -1;
    }

    // loop over all N atoms on all MPI ranks
    // if this proc would own it based on its coordinates, invoke create_atom()
    // optionally set atom tags and velocities

    Atom *atom = lmp->atom;
    Domain *domain = lmp->domain;
    int nlocal = atom->nlocal;

    int nlocal_prev = nlocal;
    double xdata[3];
    imageint idata, *img;

    for (int i = 0; i < n; i++) {
      xdata[0] = x[3*i];
      xdata[1] = x[3*i+1];
      xdata[2] = x[3*i+2];
      if (image) {
        idata = image[i];
        img = &idata;
      } else img = nullptr;
      const tagint tag = id ? id[i] : 0;

      // create atom only on MPI rank that would own it

      if (!domain->ownatom(tag, xdata, img, bexpand)) continue;

      atom->avec->create_atom(type[i],xdata);
      if (id) atom->tag[nlocal] = id[i];
      else atom->tag[nlocal] = 0;
      if (v) {
        atom->v[nlocal][0] = v[3*i];
        atom->v[nlocal][1] = v[3*i+1];
        atom->v[nlocal][2] = v[3*i+2];
      }
      if (image) atom->image[nlocal] = image[i];
      nlocal++;
    }

    // if no tags are given explicitly, create new and unique tags

    if (id == nullptr) atom->tag_extend();

    // reset box info, if extended when adding atoms.

    if (bexpand) domain->reset_box();

    // need to reset atom->natoms inside LAMMPS

    bigint ncurrent = nlocal;
    MPI_Allreduce(&ncurrent,&lmp->atom->natoms,1,MPI_LMP_BIGINT,
                  MPI_SUM,lmp->world);

    // init per-atom fix/compute/variable values for created atoms

    atom->data_fix_compute_variable(nlocal_prev,nlocal);

    // if global map exists, reset it
    // invoke map_init() b/c atom count has grown

    if (lmp->atom->map_style != Atom::MAP_NONE) {
      lmp->atom->map_init();
      lmp->atom->map_set();
    }
  }
  END_CAPTURE;
  return (int) lmp->atom->natoms - natoms_prev;
}

// ----------------------------------------------------------------------
// Library functions for accessing neighbor lists
// ----------------------------------------------------------------------

/** Find index of a neighbor list requested by a pair style
 *
 * This function determines which of the available neighbor lists for
 * pair styles matches the given conditions.  It first matches the style
 * name. If exact is 1 the name must match exactly, if exact is 0, a
 * regular expression or sub-string match is done.  If the pair style is
 * hybrid or hybrid/overlay the style is matched against the sub styles
 * instead.
 * If a the same pair style is used multiple times as a sub-style, the
 * nsub argument must be > 0 and represents the nth instance of the sub-style
 * (same as for the pair_coeff command, for example).  In that case
 * nsub=0 will not produce a match and this function will return -1.
 *
 * The final condition to be checked is the request ID (reqid).  This
 * will normally be 0, but some pair styles request multiple neighbor
 * lists and set the request ID to a value > 0.
 *
 * \param  handle   pointer to a previously created LAMMPS instance cast to ``void *``.
 * \param  style    String used to search for pair style instance
 * \param  exact    Flag to control whether style should match exactly or only
 *                  a regular expression / sub-string match is applied.
 * \param  nsub     match nsub-th hybrid sub-style instance of the same style
 * \param  reqid    request id to identify neighbor list in case there are
 *                  multiple requests from the same pair style instance
 * \return          return neighbor list index if found, otherwise -1 */

int lammps_find_pair_neighlist(void *handle, const char *style, int exact, int nsub, int reqid) {
  LAMMPS *lmp = (LAMMPS *) handle;
  Pair *pair = lmp->force->pair_match(style, exact, nsub);

  if (pair != nullptr) {
    // find neigh list
    for (int i = 0; i < lmp->neighbor->nlist; i++) {
      NeighList *list = lmp->neighbor->lists[i];
      if ( (list->requestor_type == NeighList::PAIR)
           && (pair == list->requestor)
           && (list->id == reqid) ) return i;
    }
  }
  return -1;
}

/* ---------------------------------------------------------------------- */

/** Find index of a neighbor list requested by a fix
 *
 * The neighbor list request from a fix is identified by the fix ID and
 * the request ID.  The request ID is typically 0, but will be > 0 in
 * case a fix has multiple neighbor list requests.
 *
 * \param handle   pointer to a previously created LAMMPS instance cast to ``void *``.
 * \param id       Identifier of fix instance
 * \param reqid    request id to identify neighbor list in case there are
 *                 multiple requests from the same fix
 * \return         return neighbor list index if found, otherwise -1  */

int lammps_find_fix_neighlist(void *handle, const char *id, int reqid) {
  LAMMPS *lmp = (LAMMPS *) handle;
  auto fix = lmp->modify->get_fix_by_id(id);
  if (!fix) return -1;

  // find neigh list
  for (int i = 0; i < lmp->neighbor->nlist; i++) {
    NeighList *list = lmp->neighbor->lists[i];
    if ( (list->requestor_type == NeighList::FIX)
         && (fix == list->requestor)
         && (list->id == reqid) ) return i;
  }
  return -1;
}

/* ---------------------------------------------------------------------- */

/** Find index of a neighbor list requested by a compute
 *
 * The neighbor list request from a compute is identified by the compute
 * ID and the request ID.  The request ID is typically 0, but will be
 * > 0 in case a compute has multiple neighbor list requests.
 *
 * \param handle   pointer to a previously created LAMMPS instance cast to ``void *``.
 * \param id       Identifier of compute instance
 * \param reqid    request id to identify neighbor list in case there are
 *                 multiple requests from the same compute
 * \return         return neighbor list index if found, otherwise -1 */

int lammps_find_compute_neighlist(void* handle, const char *id, int reqid) {
  LAMMPS *lmp = (LAMMPS *) handle;
  auto compute = lmp->modify->get_compute_by_id(id);
  if (!compute) return -1;

  // find neigh list
  for (int i = 0; i < lmp->neighbor->nlist; i++) {
    NeighList * list = lmp->neighbor->lists[i];
    if ( (list->requestor_type == NeighList::COMPUTE)
         && (compute == list->requestor)
         && (list->id == reqid) ) return i;
  }
  return -1;
}

/* ---------------------------------------------------------------------- */

/** Return the number of entries in the neighbor list with given index
 *
 * \param handle   pointer to a previously created LAMMPS instance cast to ``void *``.
 * \param idx      neighbor list index
 * \return         return number of entries in neighbor list, -1 if idx is
 *                 not a valid index
 */
int lammps_neighlist_num_elements(void *handle, int idx) {
  LAMMPS *  lmp = (LAMMPS *) handle;
  Neighbor * neighbor = lmp->neighbor;

  if (idx < 0 || idx >= neighbor->nlist) {
    return -1;
  }

  NeighList * list = neighbor->lists[idx];
  return list->inum;
}

/* ---------------------------------------------------------------------- */

/** Return atom local index, number of neighbors, and array of neighbor local
 * atom indices of neighbor list entry
 *
 * \param handle          pointer to a previously created LAMMPS instance cast to ``void *``.
 * \param idx             index of this neighbor list in the list of all neighbor lists
 * \param element         index of this neighbor list entry
 * \param[out] iatom      local atom index (i.e. in the range [0, nlocal + nghost), -1 if
                          invalid idx or element value
 * \param[out] numneigh   number of neighbors of atom iatom or 0
 * \param[out] neighbors  pointer to array of neighbor atom local indices or NULL */

void lammps_neighlist_element_neighbors(void *handle, int idx, int element, int *iatom, int *numneigh, int **neighbors) {
  LAMMPS *  lmp = (LAMMPS *) handle;
  Neighbor * neighbor = lmp->neighbor;
  *iatom = -1;
  *numneigh = 0;
  *neighbors = nullptr;

  if (idx < 0 || idx >= neighbor->nlist) {
    return;
  }

  NeighList * list = neighbor->lists[idx];

  if (element < 0 || element >= list->inum) {
    return;
  }

  int i = list->ilist[element];
  *iatom     = i;
  *numneigh  = list->numneigh[i];
  *neighbors = list->firstneigh[i];
}

// ----------------------------------------------------------------------
// Library functions for accessing LAMMPS configuration
// ----------------------------------------------------------------------

/** Get numerical representation of the LAMMPS version date.
 *
\verbatim embed:rst

The :cpp:func:`lammps_version` function returns an integer representing
the version of the LAMMPS code in the format YYYYMMDD.  This can be used
to implement backward compatibility in software using the LAMMPS library
interface.  The specific format guarantees, that this version number is
growing with every new LAMMPS release.

\endverbatim
 *
 * \param  handle  pointer to a previously created LAMMPS instance
 * \return         an integer representing the version data in the
 *                 format YYYYMMDD */

int lammps_version(void *handle)
{
  LAMMPS *lmp = (LAMMPS *) handle;
  return lmp->num_ver;
}

/** Get operating system and architecture information
 *
\verbatim embed:rst

The :cpp:func:`lammps_get_os_info` function can be used to retrieve
detailed information about the hosting operating system and
compiler/runtime.

A suitable buffer for a C-style string has to be provided and its length.
The assembled text will be truncated to not overflow this buffer. The
string is typically a few hundred bytes long.

.. versionadded:: 9Oct2020

\endverbatim
 *
 * \param  buffer    string buffer to copy the information to
 * \param  buf_size  size of the provided string buffer */

/* ---------------------------------------------------------------------- */

void lammps_get_os_info(char *buffer, int buf_size)
{
  if (buf_size <=0) return;
  buffer[0] = buffer[buf_size-1] = '\0';
  std::string txt = platform::os_info() + "\n";
  txt += platform::compiler_info();
  txt += " with " + platform::openmp_standard() + "\n";
  strncpy(buffer, txt.c_str(), buf_size-1);
}

/* ---------------------------------------------------------------------- */

/** This function is used to query whether LAMMPS was compiled with
 *  a real MPI library or in serial. For the real MPI library it
 *  reports the size of the MPI communicator in bytes (4 or 8),
 *  which allows to check for compatibility with a hosting code.
 *
 * \return 0 when compiled with MPI STUBS, otherwise the MPI_Comm size in bytes */

int lammps_config_has_mpi_support()
{
#ifdef MPI_STUBS
  return 0;
#else
  return sizeof(MPI_Comm);
#endif
}

/* ---------------------------------------------------------------------- */

/** Check if the LAMMPS library supports reading or writing compressed
 * files via a pipe to gzip or similar compression programs

\verbatim embed:rst
Several LAMMPS commands (e.g. :doc:`read_data`, :doc:`write_data`,
:doc:`dump styles atom, custom, and xyz <dump>`) support reading and
writing compressed files via creating a pipe to the ``gzip`` program.
This function checks whether this feature was :ref:`enabled at compile
time <gzip>`. It does **not** check whether``gzip`` or any other
supported compression programs themselves are installed and usable.
\endverbatim
 *
 * \return 1 if yes, otherwise 0
 */
int lammps_config_has_gzip_support() {
  return Info::has_gzip_support() ? 1 : 0;
}

/* ---------------------------------------------------------------------- */

/** Check if the LAMMPS library supports writing PNG format images

\verbatim embed:rst
The LAMMPS :doc:`dump style image <dump_image>` supports writing multiple
image file formats.  Most of them need, however, support from an external
library and using that has to be :ref:`enabled at compile time <graphics>`.
This function checks whether support for the `PNG image file format
<https://en.wikipedia.org/wiki/Portable_Network_Graphics>`_ is available
in the current LAMMPS library.
\endverbatim
 *
 * \return 1 if yes, otherwise 0
 */
int lammps_config_has_png_support() {
  return Info::has_png_support() ? 1 : 0;
}

/* ---------------------------------------------------------------------- */

/** Check if the LAMMPS library supports writing JPEG format images

\verbatim embed:rst
The LAMMPS :doc:`dump style image <dump_image>` supports writing multiple
image file formats.  Most of them need, however, support from an external
library and using that has to be :ref:`enabled at compile time <graphics>`.
This function checks whether support for the `JPEG image file format
<https://jpeg.org/jpeg/>`_ is available in the current LAMMPS library.
\endverbatim
 *
 * \return 1 if yes, otherwise 0
 */
int lammps_config_has_jpeg_support() {
  return Info::has_jpeg_support() ? 1 : 0;
}

/* ---------------------------------------------------------------------- */

/** Check if the LAMMPS library supports creating movie files via a pipe to ffmpeg

\verbatim embed:rst
The LAMMPS :doc:`dump style movie <dump_image>` supports generating movies
from images on-the-fly  via creating a pipe to the
`ffmpeg <https://ffmpeg.org/ffmpeg/>`_ program.
This function checks whether this feature was :ref:`enabled at compile time <graphics>`.
It does **not** check whether the ``ffmpeg`` itself is installed and usable.
\endverbatim
 *
 * \return 1 if yes, otherwise 0
 */
int lammps_config_has_ffmpeg_support() {
  return Info::has_ffmpeg_support() ? 1 : 0;
}

/* ---------------------------------------------------------------------- */

/** Check whether LAMMPS errors will throw a C++ exception
 *
\verbatim embed:rst
In case of errors LAMMPS will either abort or throw a C++ exception.
The latter has to be :ref:`enabled at compile time <exceptions>`.
This function checks if exceptions were enabled.

When using the library interface and C++ exceptions are enabled,
the library interface functions will "catch" them and the
error status can then be checked by calling
:cpp:func:`lammps_has_error` and the most recent error message
can be retrieved via :cpp:func:`lammps_get_last_error_message`.
This can allow to restart a calculation or delete and recreate
the LAMMPS instance when C++ exceptions are enabled.  One application
of using exceptions this way is the :ref:`lammps_shell`.  If C++
exceptions are disabled and an error happens during a call to
LAMMPS, the application will terminate.
\endverbatim
 * \return 1 if yes, otherwise 0
 */
int lammps_config_has_exceptions() {
  return Info::has_exceptions() ? 1 : 0;
}

/* ---------------------------------------------------------------------- */

/** Check if a specific package has been included in LAMMPS
 *
\verbatim embed:rst
This function checks if the LAMMPS library in use includes the
specific :doc:`LAMMPS package <Packages>` provided as argument.
\endverbatim
 *
 * \param name string with the name of the package
 * \return 1 if included, 0 if not.
 */
int lammps_config_has_package(const char *name) {
  return Info::has_package(name) ? 1 : 0;
}

/* ---------------------------------------------------------------------- */

/** Count the number of installed packages in the LAMMPS library.
 *
\verbatim embed:rst
This function counts how many :doc:`LAMMPS packages <Packages>` are
included in the LAMMPS library in use.
\endverbatim
 *
 * \return number of packages included
 */
int lammps_config_package_count() {
  int i = 0;
  while (LAMMPS::installed_packages[i] != nullptr) {
    ++i;
  }
  return i;
}

/* ---------------------------------------------------------------------- */

/** Get the name of a package in the list of installed packages in the LAMMPS library.
 *
\verbatim embed:rst
This function copies the name of the package with the index *idx* into the
provided C-style string buffer.  The length of the buffer must be provided
as *buf_size* argument.  If the name of the package exceeds the length of the
buffer, it will be truncated accordingly.  If the index is out of range,
the function returns 0 and *buffer* is set to an empty string, otherwise 1;
\endverbatim
 *
 * \param idx index of the package in the list of included packages (0 <= idx < package count)
 * \param buffer string buffer to copy the name of the package to
 * \param buf_size size of the provided string buffer
 * \return 1 if successful, otherwise 0
 */
int lammps_config_package_name(int idx, char *buffer, int buf_size) {
  int maxidx = lammps_config_package_count();
  if ((idx < 0) || (idx >= maxidx)) {
      buffer[0] = '\0';
      return 0;
  }

  strncpy(buffer, LAMMPS::installed_packages[idx], buf_size);
  return 1;
}

/** Check for compile time settings in accelerator packages included in LAMMPS.
 *
\verbatim embed:rst
This function checks availability of compile time settings of included
:doc:`accelerator packages <Speed_packages>` in LAMMPS.
Supported packages names are "GPU", "KOKKOS", "INTEL", and "OPENMP".
Supported categories are "api" with possible settings "cuda", "hip", "phi",
"pthreads", "opencl", "openmp", and "serial", and "precision" with
possible settings "double", "mixed", and "single".  If the combination
of package, category, and setting is available, the function returns 1,
otherwise 0.
\endverbatim
 *
 * \param  package   string with the name of the accelerator package
 * \param  category  string with the category name of the setting
 * \param  setting   string with the name of the specific setting
 * \return 1 if available, 0 if not.
 */
int lammps_config_accelerator(const char *package,
                              const char *category,
                              const char *setting)
{
  return Info::has_accelerator_feature(package,category,setting) ? 1 : 0;
}

/** Check for presence of a viable GPU package device
 *
\verbatim embed:rst

The :cpp:func:`lammps_has_gpu_device` function checks at runtime if
an accelerator device is present that can be used with the
:doc:`GPU package <Speed_gpu>`. If at least one suitable device is
present the function will return 1, otherwise 0.

More detailed information about the available device or devices can
be obtained by calling the
:cpp:func:`lammps_get_gpu_device_info` function.

.. versionadded:: 14May2021

\endverbatim
 *
 * \return  1 if viable device is available, 0 if not.  */

int lammps_has_gpu_device()
{
  return Info::has_gpu_device() ? 1: 0;
}

/** Get GPU package device information
 *
\verbatim embed:rst

The :cpp:func:`lammps_get_gpu_device_info` function can be used to retrieve
detailed information about any accelerator devices that are viable for use
with the :doc:`GPU package <Speed_gpu>`.  It will produce a string that is
equivalent to the output of the ``nvc_get_device`` or ``ocl_get_device`` or
``hip_get_device`` tools that are compiled alongside LAMMPS if the GPU
package is enabled.

A suitable buffer for a C-style string has to be provided and its length.
The assembled text will be truncated to not overflow this buffer.  This
string can be several kilobytes long, if multiple devices are present.

.. versionadded:: 14May2021

\endverbatim
 *
 * \param  buffer    string buffer to copy the information to
 * \param  buf_size  size of the provided string buffer */

void lammps_get_gpu_device_info(char *buffer, int buf_size)
{
  if (buf_size <= 0) return;
  buffer[0] = buffer[buf_size-1] = '\0';
  std::string devinfo = Info::get_gpu_device_info();
  strncpy(buffer, devinfo.c_str(), buf_size-1);
}

/* ---------------------------------------------------------------------- */

/** Check if a specific style has been included in LAMMPS
 *
\verbatim embed:rst
This function checks if the LAMMPS library in use includes the
specific *style* of a specific *category* provided as an argument.
Valid categories are: *atom*\ , *integrate*\ , *minimize*\ ,
*pair*\ , *bond*\ , *angle*\ , *dihedral*\ , *improper*\ , *kspace*\ ,
*compute*\ , *fix*\ , *region*\ , *dump*\ , and *command*\ .
\endverbatim
 *
 * \param handle   pointer to a previously created LAMMPS instance cast to ``void *``.
 * \param  category  category of the style
 * \param  name      name of the style
 * \return           1 if included, 0 if not.
 */
int lammps_has_style(void *handle, const char *category, const char *name) {
  LAMMPS *lmp = (LAMMPS *) handle;
  Info info(lmp);
  return info.has_style(category, name) ? 1 : 0;
}

/* ---------------------------------------------------------------------- */

/** Count the number of styles of category in the LAMMPS library.
 *
\verbatim embed:rst
This function counts how many styles in the provided *category*
are included in the LAMMPS library in use.
Please see :cpp:func:`lammps_has_style` for a list of valid
categories.
\endverbatim
 *
 * \param handle   pointer to a previously created LAMMPS instance cast to ``void *``.
 * \param category category of styles
 * \return number of styles in category
 */
int lammps_style_count(void *handle, const char *category) {
  LAMMPS *lmp = (LAMMPS *) handle;
  Info info(lmp);
  return info.get_available_styles(category).size();
}

/* ---------------------------------------------------------------------- */

/** Look up the name of a style by index in the list of style of a given category in the LAMMPS library.
 *
 *
 * This function copies the name of the *category* style with the index
 * *idx* into the provided C-style string buffer.  The length of the buffer
 * must be provided as *buf_size* argument.  If the name of the style
 * exceeds the length of the buffer, it will be truncated accordingly.
 * If the index is out of range, the function returns 0 and *buffer* is
 * set to an empty string, otherwise 1.
 *
 * \param handle   pointer to a previously created LAMMPS instance cast to ``void *``.
 * \param category category of styles
 * \param idx      index of the style in the list of *category* styles (0 <= idx < style count)
 * \param buffer   string buffer to copy the name of the style to
 * \param buf_size size of the provided string buffer
 * \return 1 if successful, otherwise 0
 */
int lammps_style_name(void *handle, const char *category, int idx,
                      char *buffer, int buf_size) {
  LAMMPS *lmp = (LAMMPS *) handle;
  Info info(lmp);
  auto styles = info.get_available_styles(category);

  if ((idx >=0) && (idx < (int) styles.size())) {
    strncpy(buffer, styles[idx].c_str(), buf_size);
    return 1;
  }

  buffer[0] = '\0';
  return 0;
}

/* ---------------------------------------------------------------------- */

/** Check if a specific ID exists in the current LAMMPS instance
 *
\verbatim embed:rst
This function checks if the current LAMMPS instance a *category* ID of
the given *name* exists.  Valid categories are: *compute*\ , *dump*\ ,
*fix*\ , *group*\ , *molecule*\ , *region*\ , and *variable*\ .

.. versionadded:: 9Oct2020

\endverbatim
 *
 * \param  handle    pointer to a previously created LAMMPS instance cast to ``void *``.
 * \param  category  category of the id
 * \param  name      name of the id
 * \return           1 if included, 0 if not.
 */
int lammps_has_id(void *handle, const char *category, const char *name) {
  LAMMPS *lmp = (LAMMPS *) handle;

  if (strcmp(category,"compute") == 0) {
    int ncompute = lmp->modify->ncompute;
    Compute **compute = lmp->modify->compute;
    for (int i=0; i < ncompute; ++i) {
      if (strcmp(name,compute[i]->id) == 0) return 1;
    }
  } else if (strcmp(category,"dump") == 0) {
    int ndump = lmp->output->ndump;
    Dump **dump = lmp->output->dump;
    for (int i=0; i < ndump; ++i) {
      if (strcmp(name,dump[i]->id) == 0) return 1;
    }
  } else if (strcmp(category,"fix") == 0) {
    int nfix = lmp->modify->nfix;
    Fix **fix = lmp->modify->fix;
    for (int i=0; i < nfix; ++i) {
      if (strcmp(name,fix[i]->id) == 0) return 1;
    }
  } else if (strcmp(category,"group") == 0) {
    int ngroup = lmp->group->ngroup;
    char **groups = lmp->group->names;
    for (int i=0; i < ngroup; ++i) {
      if (strcmp(groups[i],name) == 0) return 1;
    }
  } else if (strcmp(category,"molecule") == 0) {
    int nmolecule = lmp->atom->nmolecule;
    Molecule **molecule = lmp->atom->molecules;
    for (int i=0; i < nmolecule; ++i) {
      if (strcmp(name,molecule[i]->id) == 0) return 1;
    }
  } else if (strcmp(category,"region") == 0) {
    int nregion = lmp->domain->nregion;
    Region **region = lmp->domain->regions;
    for (int i=0; i < nregion; ++i) {
      if (strcmp(name,region[i]->id) == 0) return 1;
    }
  } else if (strcmp(category,"variable") == 0) {
    int nvariable = lmp->input->variable->nvar;
    char **varnames = lmp->input->variable->names;
    for (int i=0; i < nvariable; ++i) {
      if (strcmp(name,varnames[i]) == 0) return 1;
    }
  }
  return 0;
}

/* ---------------------------------------------------------------------- */

/** Count the number of IDs of a category.
 *
\verbatim embed:rst
This function counts how many IDs in the provided *category*
are defined in the current LAMMPS instance.
Please see :cpp:func:`lammps_has_id` for a list of valid
categories.

.. versionadded:: 9Oct2020

\endverbatim
 *
 * \param handle   pointer to a previously created LAMMPS instance cast to ``void *``.
 * \param category category of IDs
 * \return number of IDs in category
 */
int lammps_id_count(void *handle, const char *category) {
  LAMMPS *lmp = (LAMMPS *) handle;
  if (strcmp(category,"compute") == 0) {
    return lmp->modify->ncompute;
  } else if (strcmp(category,"dump") == 0) {
    return lmp->output->ndump;
  } else if (strcmp(category,"fix") == 0) {
    return lmp->modify->nfix;
  } else if (strcmp(category,"group") == 0) {
    return lmp->group->ngroup;
  } else if (strcmp(category,"molecule") == 0) {
    return lmp->atom->nmolecule;
  } else if (strcmp(category,"region") == 0) {
    return lmp->domain->nregion;
  } else if (strcmp(category,"variable") == 0) {
    return lmp->input->variable->nvar;
  }
  return 0;
}

/* ---------------------------------------------------------------------- */

/** Look up the name of an ID by index in the list of IDs of a given category.
 *
\verbatim embed:rst
This function copies the name of the *category* ID with the index
*idx* into the provided C-style string buffer.  The length of the buffer
must be provided as *buf_size* argument.  If the name of the style
exceeds the length of the buffer, it will be truncated accordingly.
If the index is out of range, the function returns 0 and *buffer* is
set to an empty string, otherwise 1.

.. versionadded:: 9Oct2020

\endverbatim
 *
 * \param handle   pointer to a previously created LAMMPS instance cast to ``void *``.
 * \param category category of IDs
 * \param idx      index of the ID in the list of *category* styles (0 <= idx < count)
 * \param buffer   string buffer to copy the name of the style to
 * \param buf_size size of the provided string buffer
 * \return 1 if successful, otherwise 0
 */
int lammps_id_name(void *handle, const char *category, int idx,
                      char *buffer, int buf_size) {
  LAMMPS *lmp = (LAMMPS *) handle;

  if (strcmp(category,"compute") == 0) {
    if ((idx >=0) && (idx < lmp->modify->ncompute)) {
      strncpy(buffer, lmp->modify->compute[idx]->id, buf_size);
      return 1;
    }
  } else if (strcmp(category,"dump") == 0) {
    if ((idx >=0) && (idx < lmp->output->ndump)) {
      strncpy(buffer, lmp->output->dump[idx]->id, buf_size);
      return 1;
    }
  } else if (strcmp(category,"fix") == 0) {
    if ((idx >=0) && (idx < lmp->modify->nfix)) {
      strncpy(buffer, lmp->modify->fix[idx]->id, buf_size);
      return 1;
    }
  } else if (strcmp(category,"group") == 0) {
    if ((idx >=0) && (idx < lmp->group->ngroup)) {
      strncpy(buffer, lmp->group->names[idx], buf_size);
      return 1;
    }
  } else if (strcmp(category,"molecule") == 0) {
    if ((idx >=0) && (idx < lmp->atom->nmolecule)) {
      strncpy(buffer, lmp->atom->molecules[idx]->id, buf_size);
      return 1;
    }
  } else if (strcmp(category,"region") == 0) {
    if ((idx >=0) && (idx < lmp->domain->nregion)) {
      strncpy(buffer, lmp->domain->regions[idx]->id, buf_size);
      return 1;
    }
  } else if (strcmp(category,"variable") == 0) {
    if ((idx >=0) && (idx < lmp->input->variable->nvar)) {
      strncpy(buffer, lmp->input->variable->names[idx], buf_size);
      return 1;
    }
  }
  buffer[0] = '\0';
  return 0;
}

/* ---------------------------------------------------------------------- */

/** Count the number of loaded plugins
 *
\verbatim embed:rst
This function counts how many plugins are currently loaded.

.. versionadded:: 10Mar2021

\endverbatim
 *
 * \return number of loaded plugins
 */
int lammps_plugin_count()
{
#if defined(LMP_PLUGIN)
  return plugin_get_num_plugins();
#else
  return 0;
#endif
}

/* ---------------------------------------------------------------------- */

/** Look up the info of a loaded plugin by its index in the list of plugins
 *
\verbatim embed:rst
This function copies the name of the *style* plugin with the index
*idx* into the provided C-style string buffer.  The length of the buffer
must be provided as *buf_size* argument.  If the name of the style
exceeds the length of the buffer, it will be truncated accordingly.
If the index is out of range, the function returns 0 and *buffer* is
set to an empty string, otherwise 1.

.. versionadded:: 10Mar2021

\endverbatim
 *
 * \param  idx       index of the plugin in the list all or *style* plugins
 * \param  stylebuf  string buffer to copy the style of the plugin to
 * \param  namebuf   string buffer to copy the name of the plugin to
 * \param  buf_size  size of the provided string buffers
 * \return 1 if successful, otherwise 0
 */
int lammps_plugin_name(int idx, char *stylebuf, char *namebuf, int buf_size)
{
#if defined(LMP_PLUGIN)
  stylebuf[0] = namebuf[0] = '\0';

  const lammpsplugin_t *plugin = plugin_get_info(idx);
  if (plugin) {
    strncpy(stylebuf,plugin->style,buf_size);
    strncpy(namebuf,plugin->name,buf_size);
    return 1;
  }
#endif
  return 0;
}

// ----------------------------------------------------------------------
// utility functions
// ----------------------------------------------------------------------

/** Encode three integer image flags into a single imageint.
 *
\verbatim embed:rst

The prototype for this function when compiling with ``-DLAMMPS_BIGBIG``
is:

.. code-block:: c

   int64_t lammps_encode_image_flags(int ix, int iy, int iz);

This function performs the bit-shift, addition, and bit-wise OR
operations necessary to combine the values of three integers
representing the image flags in x-, y-, and z-direction.  Unless
LAMMPS is compiled with -DLAMMPS_BIGBIG, those integers are
limited 10-bit signed integers [-512, 511].  Otherwise the return
type changes from ``int`` to ``int64_t`` and the valid range for
the individual image flags becomes [-1048576,1048575],
i.e. that of a 21-bit signed integer.  There is no check on whether
the arguments conform to these requirements.

\endverbatim
 *
 * \param  ix  image flag value in x
 * \param  iy  image flag value in y
 * \param  iz  image flag value in z
 * \return     encoded image flag integer */

imageint lammps_encode_image_flags(int ix, int iy, int iz)
{
  imageint image = ((imageint) (ix + IMGMAX) & IMGMASK) |
    (((imageint) (iy + IMGMAX) & IMGMASK) << IMGBITS) |
    (((imageint) (iz + IMGMAX) & IMGMASK) << IMG2BITS);
  return image;
}

/* ---------------------------------------------------------------------- */

/** Decode a single image flag integer into three regular integers
 *
\verbatim embed:rst

The prototype for this function when compiling with ``-DLAMMPS_BIGBIG``
is:

.. code-block:: c

   void lammps_decode_image_flags(int64_t image, int *flags);

This function does the reverse operation of
:cpp:func:`lammps_encode_image_flags` and takes an image flag integer
does the bit-shift and bit-masking operations to decode it and stores
the resulting three regular integers into the buffer pointed to by
*flags*.

\endverbatim
 *
 * \param  image  encoded image flag integer
 * \param  flags  pointer to storage where the decoded image flags are stored. */

void lammps_decode_image_flags(imageint image, int *flags)
{
  flags[0] = (image & IMGMASK) - IMGMAX;
  flags[1] = (image >> IMGBITS & IMGMASK) - IMGMAX;
  flags[2] = (image >> IMG2BITS) - IMGMAX;
}

/* ---------------------------------------------------------------------- */

/** Set up the callback function for a fix external instance with the given ID.

\verbatim embed:rst

Fix :doc:`external <fix_external>` allows programs that are running LAMMPS through
its library interface to modify certain LAMMPS properties on specific
timesteps, similar to the way other fixes do.

This function sets the callback function for use with the "pf/callback"
mode. The function has to have C language bindings with the prototype:

.. code-block:: c

   void func(void *ptr, bigint timestep, int nlocal, tagint *ids, double **x, double **fexternal);

The argument *ptr* to this function will be stored in fix external and
the passed as the first argument calling the callback function `func()`.
This would usually be a pointer to the active LAMMPS instance, i.e. the same
pointer as the *handle* argument.  This would be needed to call
functions that set the global or per-atom energy or virial contributions
from within the callback function.

The callback mechanism is one of the two modes of how forces and can be
applied to a simulation with the help of fix external. The alternative
is the array mode where you call :cpp:func:`lammps_fix_external_get_force`.

Please see the documentation for :doc:`fix external <fix_external>` for
more information about how to use the fix and how to couple it with an
external code.

.. versionchanged:: 28Jul2021

\endverbatim
 *
 * \param  handle   pointer to a previously created LAMMPS instance cast to ``void *``.
 * \param  id       fix ID of fix external instance
 * \param  funcptr  pointer to callback function
 * \param  ptr      pointer to object in calling code, passed to callback function as first argument */

void lammps_set_fix_external_callback(void *handle, const char *id, FixExternalFnPtr funcptr, void *ptr)
{
  LAMMPS *lmp = (LAMMPS *) handle;
  FixExternal::FnPtr callback = (FixExternal::FnPtr) funcptr;

  BEGIN_CAPTURE
  {
    auto fix = lmp->modify->get_fix_by_id(id);
    if (!fix) lmp->error->all(FLERR,"Cannot find fix with ID '{}'!", id);

    if (strcmp("external",fix->style) != 0)
      lmp->error->all(FLERR,"Fix '{}' is not of style 'external'", id);

    FixExternal *fext = (FixExternal *) fix;
    fext->set_callback(callback, ptr);
  }
  END_CAPTURE
}

/** Get pointer to the force array storage in a fix external instance with the given ID.

\verbatim embed:rst

Fix :doc:`external <fix_external>` allows programs that are running LAMMPS through
its library interface to add or modify certain LAMMPS properties on specific
timesteps, similar to the way other fixes do.

This function provides access to the per-atom force storage in a fix
external instance with the given fix-ID to be added to the individual
atoms when using the "pf/array" mode.  The *fexternal* array can be
accessed like other "native" per-atom arrays accessible via the
:cpp:func:`lammps_extract_atom` function.  Please note that the array
stores holds the forces for *local* atoms for each MPI ranks, in the
order determined by the neighbor list build.  Because the underlying
data structures can change as well as the order of atom as they migrate
between MPI processes because of the domain decomposition
parallelization, this function should be always called immediately
before the forces are going to be set to get an up-to-date pointer.
 You can use e.g. :cpp:func:`lammps_get_natoms` to obtain the number
of local atoms `nlocal` and then assume the dimensions of the returned
force array as ``double force[nlocal][3]``.

This is an alternative to the callback mechanism in fix external set up by
:cpp:func:`lammps_set_fix_external_callback`. The main difference is
that this mechanism can be used when forces are be pre-computed and the
control alternates between LAMMPS and the external code, while the
callback mechanism can call the external code to compute the force when
the fix is triggered and needs them.

Please see the documentation for :doc:`fix external <fix_external>` for
more information about how to use the fix and how to couple it with an
external code.

.. versionadded:: 28Jul2021

\endverbatim
 *
 * \param  handle     pointer to a previously created LAMMPS instance cast to ``void *``.
 * \param  id         fix ID of fix external instance
 * \return            a pointer to the per-atom force array allocated by the fix */

double **lammps_fix_external_get_force(void *handle, const char *id)
{
  LAMMPS *lmp = (LAMMPS *) handle;
  double **fexternal = nullptr;

  BEGIN_CAPTURE
  {
    auto fix = lmp->modify->get_fix_by_id(id);
    if (!fix) lmp->error->all(FLERR,"Can not find fix with ID '{}'!", id);

    if (strcmp("external",fix->style) != 0)
      lmp->error->all(FLERR,"Fix '{}' is not of style external!", id);

    int tmp;
    fexternal = (double **)fix->extract("fexternal",tmp);
  }
  END_CAPTURE
  return fexternal;
}

/** Set the global energy contribution for a fix external instance with the given ID.

\verbatim embed:rst

This is a companion function to :cpp:func:`lammps_set_fix_external_callback` and
:cpp:func:`lammps_fix_external_get_force` to also set the contribution
to the global energy from the external code.  The value of the *eng*
argument will be stored in the fix and applied on the current and all
following timesteps until changed by another call to this function.
The energy is in energy units as determined by the current :doc:`units <units>`
settings and is the **total** energy of the contribution.  Thus when
running in parallel all MPI processes have to call this function with
the **same** value and this will be returned as scalar property of the
fix external instance when accessed in LAMMPS input commands or from
variables.

Please see the documentation for :doc:`fix external <fix_external>` for
more information about how to use the fix and how to couple it with an
external code.

.. versionadded:: 28Jul2021

\endverbatim
 *
 * \param  handle   pointer to a previously created LAMMPS instance cast to ``void *``.
 * \param  id       fix ID of fix external instance
 * \param  eng      total energy to be added to the global energy */

void lammps_fix_external_set_energy_global(void *handle, const char *id, double eng)
{
  LAMMPS *lmp = (LAMMPS *) handle;

  BEGIN_CAPTURE
  {
    auto fix = lmp->modify->get_fix_by_id(id);
    if (!fix) lmp->error->all(FLERR,"Can not find fix with ID '{}'!", id);

    if (strcmp("external",fix->style) != 0)
      lmp->error->all(FLERR,"Fix '{}' is not of style external!", id);

    FixExternal *fext = (FixExternal*) fix;
    fext->set_energy_global(eng);
  }
  END_CAPTURE
}

/** Set the global virial contribution for a fix external instance with the given ID.

\verbatim embed:rst

This is a companion function to :cpp:func:`lammps_set_fix_external_callback`
and :cpp:func:`lammps_fix_external_get_force` to set the contribution to
the global virial from the external code.

The 6 values of the *virial* array will be stored in the fix and applied
on the current and all following timesteps until changed by another call
to this function. The components of the virial need to be stored in the
order: *xx*, *yy*, *zz*, *xy*, *xz*, *yz*.  In LAMMPS the virial is
stored internally as `stress*volume` in units of `pressure*volume` as
determined by the current :doc:`units <units>` settings and is the
**total** contribution.  Thus when running in parallel all MPI processes
have to call this function with the **same** value and this will then
be added by fix external.

Please see the documentation for :doc:`fix external <fix_external>` for
more information about how to use the fix and how to couple it with an
external code.

.. versionadded:: 28Jul2021

\endverbatim
 *
 * \param  handle   pointer to a previously created LAMMPS instance cast to ``void *``.
 * \param  id       fix ID of fix external instance
 * \param  virial   the 6 global stress tensor components to be added to the global virial */

void lammps_fix_external_set_virial_global(void *handle, const char *id, double *virial)
{
  LAMMPS *lmp = (LAMMPS *) handle;

  BEGIN_CAPTURE
  {
    auto fix = lmp->modify->get_fix_by_id(id);
    if (!fix) lmp->error->all(FLERR,"Can not find fix with ID '{}'!", id);

    if (strcmp("external",fix->style) != 0)
      lmp->error->all(FLERR,"Fix '{}' is not of style external!", id);

    FixExternal * fext = (FixExternal*) fix;
    fext->set_virial_global(virial);
  }
  END_CAPTURE
}

/** Set the per-atom energy contribution for a fix external instance with the given ID.

\verbatim embed:rst

This is a companion function to :cpp:func:`lammps_set_fix_external_callback`
to set the per-atom energy contribution due to the fix from the external code
as part of the callback function.  For this to work, the handle to the
LAMMPS object must be passed as the *ptr* argument when registering the
callback function.

.. note::

   This function is fully independent from :cpp:func:`lammps_fix_external_set_energy_global`
   and will **NOT** add any contributions to the global energy tally
   and **NOT** check whether the sum of the contributions added here are
   consistent with the global added energy.


Please see the documentation for :doc:`fix external <fix_external>` for
more information about how to use the fix and how to couple it with an
external code.

.. versionadded:: 28Jul2021

\endverbatim
 *
 * \param  handle   pointer to a previously created LAMMPS instance cast to ``void *``.
 * \param  id       fix ID of fix external instance
 * \param  eng      pointer to array of length nlocal with the energy to be added to the per-atom energy */

void lammps_fix_external_set_energy_peratom(void *handle, const char *id, double *eng)
{
  LAMMPS *lmp = (LAMMPS *) handle;

  BEGIN_CAPTURE
  {
    auto fix = lmp->modify->get_fix_by_id(id);
    if (!fix) lmp->error->all(FLERR,"Can not find fix with ID '{}'!", id);

    if (strcmp("external",fix->style) != 0)
      lmp->error->all(FLERR,"Fix '{}' is not of style external!", id);

    FixExternal *fext = (FixExternal*) fix;
    fext->set_energy_peratom(eng);
  }
  END_CAPTURE
}

/** Set the per-atom virial contribution for a fix external instance with the given ID.

\verbatim embed:rst

This is a companion function to :cpp:func:`lammps_set_fix_external_callback`
to set the per-atom virial contribution due to the fix from the external code
as part of the callback function.  For this to work, the handle to the
LAMMPS object must be passed as the *ptr* argument when registering the
callback function.

.. note::

   This function is fully independent from :cpp:func:`lammps_fix_external_set_virial_global`
   and will **NOT** add any contributions to the global virial tally
   and **NOT** check whether the sum of the contributions added here are
   consistent with the global added virial.

The order and units of the per-atom stress tensor elements are the same
as for the global virial.  The code in fix external assumes the
dimensions of the per-atom virial array is ``double virial[nlocal][6]``.

Please see the documentation for :doc:`fix external <fix_external>` for
more information about how to use the fix and how to couple it with an
external code.

.. versionadded:: 28Jul2021

\endverbatim
 *
 * \param  handle   pointer to a previously created LAMMPS instance cast to ``void *``.
 * \param  id       fix ID of fix external instance
 * \param  virial   a list of nlocal entries with the 6 per-atom stress tensor components to be added to the per-atom virial */

void lammps_fix_external_set_virial_peratom(void *handle, const char *id, double **virial)
{
  LAMMPS *lmp = (LAMMPS *) handle;

  BEGIN_CAPTURE
  {
    auto fix = lmp->modify->get_fix_by_id(id);
    if (!fix) lmp->error->all(FLERR,"Can not find fix with ID '{}'!", id);

    if (strcmp("external",fix->style) != 0)
      lmp->error->all(FLERR,"Fix '{}' is not of style external!", id);

    FixExternal * fext = (FixExternal*) fix;
    fext->set_virial_peratom(virial);
  }
  END_CAPTURE
}

/** Set the vector length for a global vector stored with fix external for analysis

\verbatim embed:rst

This is a companion function to :cpp:func:`lammps_set_fix_external_callback` and
:cpp:func:`lammps_fix_external_get_force` to set the length of a global vector of
properties that will be stored with the fix via
:cpp:func:`lammps_fix_external_set_vector`.

This function needs to be called **before** a call to
:cpp:func:`lammps_fix_external_set_vector` and **before** a run or minimize
command. When running in parallel it must be called from **all** MPI
processes and with the same length parameter.

Please see the documentation for :doc:`fix external <fix_external>` for
more information about how to use the fix and how to couple it with an
external code.

.. versionadded:: 28Jul2021

\endverbatim
 *
 * \param  handle   pointer to a previously created LAMMPS instance cast to ``void *``.
 * \param  id       fix ID of fix external instance
 * \param  len      length of the global vector to be stored with the fix */

void lammps_fix_external_set_vector_length(void *handle, const char *id, int len)
{
  LAMMPS *lmp = (LAMMPS *) handle;

  BEGIN_CAPTURE
  {
    auto fix = lmp->modify->get_fix_by_id(id);
    if (!fix) lmp->error->all(FLERR,"Can not find fix with ID '{}'!", id);

    if (strcmp("external",fix->style) != 0)
      lmp->error->all(FLERR,"Fix '{}' is not of style external!", id);

    FixExternal *fext = (FixExternal*) fix;
    fext->set_vector_length(len);
  }
  END_CAPTURE
}

/** Store a global vector value for a fix external instance with the given ID.

\verbatim embed:rst

This is a companion function to :cpp:func:`lammps_set_fix_external_callback` and
:cpp:func:`lammps_fix_external_get_force` to set the values of a global vector of
properties that will be stored with the fix.  And can be accessed from
within LAMMPS input commands (e.g. fix ave/time or variables) when used
in a vector context.

This function needs to be called **after** a call to
:cpp:func:`lammps_fix_external_set_vector_length` and the  and **before** a run or minimize
command.  When running in parallel it must be called from **all** MPI
processes and with the **same** index and value parameters.  The value
is assumed to be extensive.

.. note::

   The index in the *idx* parameter is 1-based, i.e. the first element
   is set with idx = 1 and the last element of the vector with idx = N,
   where N is the value of the *len* parameter of the call to
   :cpp:func:`lammps_fix_external_set_vector_length`.

Please see the documentation for :doc:`fix external <fix_external>` for
more information about how to use the fix and how to couple it with an
external code.

.. versionadded:: 28Jul2021

\endverbatim
 *
 * \param  handle   pointer to a previously created LAMMPS instance cast to ``void *``.
 * \param  id       fix ID of fix external instance
 * \param  idx      1-based index of in global vector
 * \param  val      value to be stored in global vector */

void lammps_fix_external_set_vector(void *handle, const char *id, int idx, double val)
{
  LAMMPS *lmp = (LAMMPS *) handle;

  BEGIN_CAPTURE
  {
    auto fix = lmp->modify->get_fix_by_id(id);
    if (!fix) lmp->error->all(FLERR,"Can not find fix with ID '{}'!", id);

    if (strcmp("external",fix->style) != 0)
      lmp->error->all(FLERR,"Fix '{}' is not of style external!", id);

    FixExternal * fext = (FixExternal*) fix;
    fext->set_vector(idx, val);
  }
  END_CAPTURE
}

/* ---------------------------------------------------------------------- */

/** Free memory buffer allocated by LAMMPS.
 *
\verbatim embed:rst

Some of the LAMMPS C library interface functions return data as pointer
to a buffer that has been allocated by LAMMPS or the library interface.
This function can be used to delete those in order to avoid memory
leaks.

\endverbatim
 *
 * \param  ptr  pointer to data allocated by LAMMPS */

void lammps_free(void *ptr)
{
  free(ptr);
}

/* ---------------------------------------------------------------------- */

/** Check if LAMMPS is currently inside a run or minimization
 *
 * This function can be used from signal handlers or multi-threaded
 * applications to determine if the LAMMPS instance is currently active.
 *
 * \param  handle pointer to a previously created LAMMPS instance cast to ``void *``.
 * \return        0 if idle or >0 if active */

int lammps_is_running(void *handle)
{
  LAMMPS *  lmp = (LAMMPS *) handle;
  return lmp->update->whichflag;
}

/** Force a timeout to cleanly stop an ongoing run
 *
 * This function can be used from signal handlers or multi-threaded
 * applications to cleanly terminate an ongoing run.
 *
 * \param  handle pointer to a previously created LAMMPS instance cast to ``void *`` */

void lammps_force_timeout(void *handle)
{
  LAMMPS *  lmp = (LAMMPS *) handle;
  return lmp->timer->force_timeout();
}

// ----------------------------------------------------------------------
// Library functions for error handling with exceptions enabled
// ----------------------------------------------------------------------

/** Check if there is a (new) error message available

\verbatim embed:rst
This function can be used to query if an error inside of LAMMPS
has thrown a :ref:`C++ exception <exceptions>`.

.. note::

   This function will always report "no error" when the LAMMPS library
   has been compiled without ``-DLAMMPS_EXCEPTIONS`` which turns fatal
   errors aborting LAMMPS into a C++ exceptions. You can use the library
   function :cpp:func:`lammps_config_has_exceptions` to check if this is
   the case.
\endverbatim
 *
 * \param handle   pointer to a previously created LAMMPS instance cast to ``void *``.
 * \return 0 on no error, 1 on error.
 */
int lammps_has_error(void *handle) {
#ifdef LAMMPS_EXCEPTIONS
  LAMMPS *  lmp = (LAMMPS *) handle;
  Error * error = lmp->error;
  return (error->get_last_error().empty()) ? 0 : 1;
#else
  return 0;
#endif
}

/* ---------------------------------------------------------------------- */

/** Copy the last error message into the provided buffer

\verbatim embed:rst
This function can be used to retrieve the error message that was set
in the event of an error inside of LAMMPS which resulted in a
:ref:`C++ exception <exceptions>`.  A suitable buffer for a C-style
string has to be provided and its length.  If the internally stored
error message is longer, it will be truncated accordingly.  The return
value of the function corresponds to the kind of error: a "1" indicates
an error that occurred on all MPI ranks and is often recoverable, while
a "2" indicates an abort that would happen only in a single MPI rank
and thus may not be recoverable as other MPI ranks may be waiting on
the failing MPI ranks to send messages.

.. note::

   This function will do nothing when the LAMMPS library has been
   compiled without ``-DLAMMPS_EXCEPTIONS`` which turns errors aborting
   LAMMPS into a C++ exceptions.  You can use the library function
   :cpp:func:`lammps_config_has_exceptions` to check if this is the case.
\endverbatim
 *
 * \param  handle    pointer to a previously created LAMMPS instance cast to ``void *``.
 * \param  buffer    string buffer to copy the error message to
 * \param  buf_size  size of the provided string buffer
 * \return           1 when all ranks had the error, 2 on a single rank error. */

int lammps_get_last_error_message(void *handle, char *buffer, int buf_size) {
#ifdef LAMMPS_EXCEPTIONS
  LAMMPS *lmp = (LAMMPS *) handle;
  Error *error = lmp->error;
  buffer[0] = buffer[buf_size-1] = '\0';

  if (!error->get_last_error().empty()) {
    int error_type = error->get_last_error_type();
    strncpy(buffer, error->get_last_error().c_str(), buf_size-1);
    error->set_last_error("", ERROR_NONE);
    return error_type;
  }
#endif
  return 0;
}

// Local Variables:
// fill-column: 72
// End:<|MERGE_RESOLUTION|>--- conflicted
+++ resolved
@@ -46,31 +46,21 @@
 #include "region.h"
 #include "respa.h"
 #include "thermo.h"
-<<<<<<< HEAD
-#include "compute.h"
-#include "fix.h"
-#include "comm.h"
-#include "memory.h"
-#include "error.h"
-#include "force.h"
-#include "info.h"
-#include "fix_external.h"
-//additional includes for lammps_get_pe
-#include "neighbor.h"
-#include "pair.h"
-#include "bond.h"
-#include "angle.h"
-#include "dihedral.h"
-#include "improper.h"
-#include "kspace.h"
-=======
 #include "timer.h"
 #include "universe.h"
 #include "update.h"
 #include "variable.h"
 
+//additional includes for lammps_get_pe
+#include "angle.h"
+#include "bond.h"
+#include "dihedral.h"
+#include "improper.h"
+#include "kspace.h"
+#include "pair.h"
+
 #include <cstring>
->>>>>>> a0e2a617
+
 
 #if defined(LAMMPS_EXCEPTIONS)
 #include "exceptions.h"
@@ -2043,7 +2033,6 @@
 #endif
 }
 
-<<<<<<< HEAD
 /* ----------------------------------------------------------------------
    (Re)Calculate and return the current potential energy of the system. This
    forces the recalculation of all energies (and forces), regardless of the
@@ -2059,9 +2048,9 @@
    Using "run 0 post no" (pre is needed) results in a lot of unnecessary
    overhead (logging, various setups etc.).
 ------------------------------------------------------------------------- */
-double lammps_get_pe(void *ptr, int neigh_flag)
-{
-  LAMMPS *lmp = (LAMMPS *) ptr;
+double lammps_get_pe(void *handle, int neigh_flag)
+{
+  LAMMPS *lmp = (LAMMPS *) handle;
 
   //neighbors can change with change of e.g. type (interaction/range etc.)
   if (neigh_flag)
@@ -2099,16 +2088,6 @@
     return lmp->modify->compute[id]->compute_scalar();
 }
 
-/* ----------------------------------------------------------------------
-   set the value of a STRING variable to str
-   return -1 if variable doesn't exist or not a STRING variable
-   return 0 for success
-------------------------------------------------------------------------- */
-
-int lammps_set_variable(void *ptr, char *name, char *str)
-=======
-/* ---------------------------------------------------------------------- */
-
 /** Set the value of a string-style variable.
  *
  * This function assigns a new value from the string str to the
@@ -2121,7 +2100,6 @@
  * \return         0 on success or -1 on failure
  */
 int lammps_set_variable(void *handle, char *name, char *str)
->>>>>>> a0e2a617
 {
   LAMMPS *lmp = (LAMMPS *) handle;
   int err = -1;
