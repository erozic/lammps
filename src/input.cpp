--- conflicted
+++ resolved
@@ -1195,17 +1195,9 @@
     if (me == 0) {
       for (int i = 1; i < narg; i++) {
         rv = (platform::mkdir(arg[i]) < 0) ? errno : 0;
-<<<<<<< HEAD
-        MPI_Reduce(&rv,&err,1,MPI_INT,MPI_MAX,0,world);
-        errno = err;
-        if (err != 0)
-          error->warning(FLERR, "Shell command 'mkdir {}' failed with error '{}'",
-                         arg[i],utils::getsyserror());
-=======
         if (rv != 0)
           error->warning(FLERR, "Shell command 'mkdir {}' failed with error '{}'", arg[i],
                          utils::getsyserror());
->>>>>>> bd373d60
       }
     }
   } else if (strcmp(arg[0],"mv") == 0) {
