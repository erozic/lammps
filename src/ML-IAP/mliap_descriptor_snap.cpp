/* ----------------------------------------------------------------------
   LAMMPS - Large-scale Atomic/Molecular Massively Parallel Simulator
   https://www.lammps.org/, Sandia National Laboratories
   Steve Plimpton, sjplimp@sandia.gov

   Copyright (2003) Sandia Corporation.  Under the terms of Contract
   DE-AC04-94AL85000 with Sandia Corporation, the U.S. Government retains
   certain rights in this software.  This software is distributed under
   the GNU General Public License.

   See the README file in the top-level LAMMPS directory.
------------------------------------------------------------------------- */

/* ----------------------------------------------------------------------
   Contributing author: Aidan Thompson (SNL)
------------------------------------------------------------------------- */

#include "mliap_descriptor_snap.h"

#include "atom.h"
#include "comm.h"
#include "error.h"
#include "memory.h"
#include "mliap_data.h"
#include "pair_mliap.h"
#include "sna.h"
#include "tokenizer.h"

#include <cmath>
#include <cstring>

using namespace LAMMPS_NS;

#define MAXLINE 1024
#define MAXWORD 3

/* ---------------------------------------------------------------------- */

MLIAPDescriptorSNAP::MLIAPDescriptorSNAP(LAMMPS *_lmp, char *paramfilename) : MLIAPDescriptor(_lmp)
{
  radelem = nullptr;
  wjelem = nullptr;
  snaptr = nullptr;
<<<<<<< HEAD
  rinnerelem = nullptr;
  drinnerelem = nullptr;
=======
  sinnerelem = nullptr;
  dinnerelem = nullptr;
>>>>>>> bd373d60

  read_paramfile(paramfilename);

  snaptr = new SNA(lmp, rfac0, twojmax, rmin0, switchflag, bzeroflag, chemflag, bnormflag,
                   wselfallflag, nelements, switchinnerflag);

  ndescriptors = snaptr->ncoeff;
}

/* ---------------------------------------------------------------------- */

MLIAPDescriptorSNAP::~MLIAPDescriptorSNAP()
{
  memory->destroy(radelem);
  memory->destroy(wjelem);
  delete snaptr;
<<<<<<< HEAD

  if (switchinnerflag) {
    memory->destroy(rinnerelem);
    memory->destroy(drinnerelem);
  }
=======
  memory->destroy(sinnerelem);
  memory->destroy(dinnerelem);
>>>>>>> bd373d60
}

/* ----------------------------------------------------------------------
   compute descriptors for each atom
   ---------------------------------------------------------------------- */

void MLIAPDescriptorSNAP::compute_descriptors(class MLIAPData *data)
{
  int ij = 0;
  for (int ii = 0; ii < data->nlistatoms; ii++) {
    const int ielem = data->ielems[ii];

    // insure rij, inside, wj, and rcutij are of size jnum

    const int jnum = data->numneighs[ii];
    snaptr->grow_rij(jnum);

    int ninside = 0;
    for (int jj = 0; jj < jnum; jj++) {
      const int j = data->jatoms[ij];
      const int jelem = data->jelems[ij];
      const double *delr = data->rij[ij];

      snaptr->rij[ninside][0] = delr[0];
      snaptr->rij[ninside][1] = delr[1];
      snaptr->rij[ninside][2] = delr[2];
      snaptr->inside[ninside] = j;
      snaptr->wj[ninside] = wjelem[jelem];
      snaptr->rcutij[ninside] = sqrt(cutsq[ielem][jelem]);
      if (switchinnerflag) {
<<<<<<< HEAD
        snaptr->rinnerij[ninside] = 0.5 * (rinnerelem[ielem] + rinnerelem[jelem]);
        snaptr->drinnerij[ninside] = 0.5 * (drinnerelem[ielem] + drinnerelem[jelem]);
=======
        snaptr->sinnerij[ninside] = 0.5 * (sinnerelem[ielem] + sinnerelem[jelem]);
        snaptr->dinnerij[ninside] = 0.5 * (dinnerelem[ielem] + dinnerelem[jelem]);
>>>>>>> bd373d60
      }
      if (chemflag) snaptr->element[ninside] = jelem;
      ninside++;
      ij++;
    }

    if (chemflag)
      snaptr->compute_ui(ninside, ielem);
    else
      snaptr->compute_ui(ninside, 0);
    snaptr->compute_zi();

    if (chemflag)
      snaptr->compute_bi(ielem);
    else
      snaptr->compute_bi(0);

    for (int icoeff = 0; icoeff < data->ndescriptors; icoeff++)
      data->descriptors[ii][icoeff] = snaptr->blist[icoeff];
  }
}

/* ----------------------------------------------------------------------
   compute forces for each atom
   ---------------------------------------------------------------------- */

void MLIAPDescriptorSNAP::compute_forces(class MLIAPData *data)
{
  double fij[3];
  double **f = atom->f;

  int ij = 0;
  for (int ii = 0; ii < data->nlistatoms; ii++) {
    const int i = data->iatoms[ii];
    const int ielem = data->ielems[ii];

    // insure rij, inside, wj, and rcutij are of size jnum

    const int jnum = data->numneighs[ii];
    snaptr->grow_rij(jnum);

    int ninside = 0;
    for (int jj = 0; jj < jnum; jj++) {
      const int j = data->jatoms[ij];
      const int jelem = data->jelems[ij];
      const double *delr = data->rij[ij];

      snaptr->rij[ninside][0] = delr[0];
      snaptr->rij[ninside][1] = delr[1];
      snaptr->rij[ninside][2] = delr[2];
      snaptr->inside[ninside] = j;
      snaptr->wj[ninside] = wjelem[jelem];
      snaptr->rcutij[ninside] = sqrt(cutsq[ielem][jelem]);
      if (switchinnerflag) {
<<<<<<< HEAD
        snaptr->rinnerij[ninside] = 0.5 * (rinnerelem[ielem] + rinnerelem[jelem]);
        snaptr->drinnerij[ninside] = 0.5 * (drinnerelem[ielem] + drinnerelem[jelem]);
=======
        snaptr->sinnerij[ninside] = 0.5 * (sinnerelem[ielem] + sinnerelem[jelem]);
        snaptr->dinnerij[ninside] = 0.5 * (dinnerelem[ielem] + dinnerelem[jelem]);
>>>>>>> bd373d60
      }
      if (chemflag) snaptr->element[ninside] = jelem;
      ninside++;
      ij++;
    }

    // compute Ui, Yi for atom I

    if (chemflag)
      snaptr->compute_ui(ninside, ielem);
    else
      snaptr->compute_ui(ninside, 0);

    // for neighbors of I within cutoff:
    // compute Fij = dEi/dRj = -dEi/dRi
    // add to Fi, subtract from Fj

    snaptr->compute_yi(data->betas[ii]);

    for (int jj = 0; jj < ninside; jj++) {
      int j = snaptr->inside[jj];
      snaptr->compute_duidrj(jj);

      snaptr->compute_deidrj(fij);

      f[i][0] += fij[0];
      f[i][1] += fij[1];
      f[i][2] += fij[2];
      f[j][0] -= fij[0];
      f[j][1] -= fij[1];
      f[j][2] -= fij[2];

      // add in global and per-atom virial contributions
      // this is optional and has no effect on force calculation

      if (data->vflag) data->pairmliap->v_tally(i, j, fij, snaptr->rij[jj]);
    }
  }
}

/* ----------------------------------------------------------------------
   calculate gradients of forces w.r.t. parameters
   ---------------------------------------------------------------------- */

void MLIAPDescriptorSNAP::compute_force_gradients(class MLIAPData *data)
{
  int ij = 0;
  for (int ii = 0; ii < data->nlistatoms; ii++) {
    const int i = data->iatoms[ii];
    const int ielem = data->ielems[ii];

    // insure rij, inside, wj, and rcutij are of size jnum

    const int jnum = data->numneighs[ii];
    snaptr->grow_rij(jnum);

    int ninside = 0;
    for (int jj = 0; jj < jnum; jj++) {
      const int j = data->jatoms[ij];
      const int jelem = data->jelems[ij];

      const double *delr = data->rij[ij];

      snaptr->rij[ninside][0] = delr[0];
      snaptr->rij[ninside][1] = delr[1];
      snaptr->rij[ninside][2] = delr[2];
      snaptr->inside[ninside] = j;
      snaptr->wj[ninside] = wjelem[jelem];
      snaptr->rcutij[ninside] = sqrt(cutsq[ielem][jelem]);
      if (switchinnerflag) {
<<<<<<< HEAD
        snaptr->rinnerij[ninside] = 0.5 * (rinnerelem[ielem] + rinnerelem[jelem]);
        snaptr->drinnerij[ninside] = 0.5 * (drinnerelem[ielem] + drinnerelem[jelem]);
=======
        snaptr->sinnerij[ninside] = 0.5 * (sinnerelem[ielem] + sinnerelem[jelem]);
        snaptr->dinnerij[ninside] = 0.5 * (dinnerelem[ielem] + dinnerelem[jelem]);
>>>>>>> bd373d60
      }
      if (chemflag) snaptr->element[ninside] = jelem;
      ninside++;
      ij++;
    }

    if (chemflag)
      snaptr->compute_ui(ninside, ielem);
    else
      snaptr->compute_ui(ninside, 0);

    snaptr->compute_zi();
    if (chemflag)
      snaptr->compute_bi(ielem);
    else
      snaptr->compute_bi(0);

    for (int jj = 0; jj < ninside; jj++) {
      const int j = snaptr->inside[jj];

      snaptr->compute_duidrj(jj);
      snaptr->compute_dbidrj();

      // Accumulate gamma_lk*dB_k/dRi, -gamma_lk**dB_k/dRj

      for (int inz = 0; inz < data->gamma_nnz; inz++) {
        const int l = data->gamma_row_index[ii][inz];
        const int k = data->gamma_col_index[ii][inz];
        data->gradforce[i][l] += data->gamma[ii][inz] * snaptr->dblist[k][0];
        data->gradforce[i][l + data->yoffset] += data->gamma[ii][inz] * snaptr->dblist[k][1];
        data->gradforce[i][l + data->zoffset] += data->gamma[ii][inz] * snaptr->dblist[k][2];
        data->gradforce[j][l] -= data->gamma[ii][inz] * snaptr->dblist[k][0];
        data->gradforce[j][l + data->yoffset] -= data->gamma[ii][inz] * snaptr->dblist[k][1];
        data->gradforce[j][l + data->zoffset] -= data->gamma[ii][inz] * snaptr->dblist[k][2];
      }
    }
  }
}

/* ----------------------------------------------------------------------
   compute descriptor gradients for each neighbor atom
   ---------------------------------------------------------------------- */

void MLIAPDescriptorSNAP::compute_descriptor_gradients(class MLIAPData *data)
{
  int ij = 0;
  for (int ii = 0; ii < data->nlistatoms; ii++) {
    const int ielem = data->ielems[ii];

    // insure rij, inside, wj, and rcutij are of size jnum

    const int jnum = data->numneighs[ii];
    snaptr->grow_rij(jnum);

    int ij0 = ij;
    int ninside = 0;
    for (int jj = 0; jj < jnum; jj++) {
      const int j = data->jatoms[ij];
      const int jelem = data->jelems[ij];
      const double *delr = data->rij[ij];

      snaptr->rij[ninside][0] = delr[0];
      snaptr->rij[ninside][1] = delr[1];
      snaptr->rij[ninside][2] = delr[2];
      snaptr->inside[ninside] = j;
      snaptr->wj[ninside] = wjelem[jelem];
      snaptr->rcutij[ninside] = sqrt(cutsq[ielem][jelem]);
      if (switchinnerflag) {
<<<<<<< HEAD
        snaptr->rinnerij[ninside] = 0.5 * (rinnerelem[ielem] + rinnerelem[jelem]);
        snaptr->drinnerij[ninside] = 0.5 * (drinnerelem[ielem] + drinnerelem[jelem]);
=======
        snaptr->sinnerij[ninside] = 0.5 * (sinnerelem[ielem] + sinnerelem[jelem]);
        snaptr->dinnerij[ninside] = 0.5 * (dinnerelem[ielem] + dinnerelem[jelem]);
>>>>>>> bd373d60
      }
      if (chemflag) snaptr->element[ninside] = jelem;
      ninside++;
      ij++;
    }

    if (chemflag)
      snaptr->compute_ui(ninside, ielem);
    else
      snaptr->compute_ui(ninside, 0);

    snaptr->compute_zi();
    if (chemflag)
      snaptr->compute_bi(ielem);
    else
      snaptr->compute_bi(0);

    ij = ij0;
    for (int jj = 0; jj < ninside; jj++) {
      snaptr->compute_duidrj(jj);
      snaptr->compute_dbidrj();

      // Accumulate dB_k^i/dRi, dB_k^i/dRj

      for (int k = 0; k < data->ndescriptors; k++) {
        data->graddesc[ij][k][0] = snaptr->dblist[k][0];
        data->graddesc[ij][k][1] = snaptr->dblist[k][1];
        data->graddesc[ij][k][2] = snaptr->dblist[k][2];
      }
      ij++;
    }
  }
}

/* ----------------------------------------------------------------------
   set coeffs for one or more type pairs
------------------------------------------------------------------------- */

void MLIAPDescriptorSNAP::init()
{
  snaptr->init();
}

/* ---------------------------------------------------------------------- */

void MLIAPDescriptorSNAP::read_paramfile(char *paramfilename)
{

  // set flags for required keywords

  int rcutfacflag = 0;
  int twojmaxflag = 0;
  int nelementsflag = 0;
  int elementsflag = 0;
  int radelemflag = 0;
  int wjelemflag = 0;

  // Set defaults for optional keywords

  rfac0 = 0.99363;
  rmin0 = 0.0;
  switchflag = 1;
  bzeroflag = 1;
  chemflag = 0;
  bnormflag = 0;
  wselfallflag = 0;
  switchinnerflag = 0;

  // set local input checks

<<<<<<< HEAD
  int rinnerflag = 0;
  int drinnerflag = 0;
=======
  int sinnerflag = 0;
  int dinnerflag = 0;
>>>>>>> bd373d60

  for (int i = 0; i < nelements; i++) delete[] elements[i];
  delete[] elements;
  memory->destroy(radelem);
  memory->destroy(wjelem);
  memory->destroy(cutsq);

  // open SNAP parameter file on proc 0

  FILE *fpparam;
  if (comm->me == 0) {
    fpparam = utils::open_potential(paramfilename, lmp, nullptr);
    if (fpparam == nullptr)
      error->one(FLERR, "Cannot open SNAP parameter file {}: {}", paramfilename,
                 utils::getsyserror());
  }

  char line[MAXLINE], *ptr;
  int eof = 0;
  int n;

  while (true) {
    if (comm->me == 0) {
      ptr = fgets(line, MAXLINE, fpparam);
      if (ptr == nullptr) {
        eof = 1;
        fclose(fpparam);
      } else
        n = strlen(line) + 1;
    }
    MPI_Bcast(&eof, 1, MPI_INT, 0, world);
    if (eof) break;
    MPI_Bcast(&n, 1, MPI_INT, 0, world);
    MPI_Bcast(line, n, MPI_CHAR, 0, world);

    // strip comment, skip line if blank

    if ((ptr = strchr(line, '#'))) *ptr = '\0';

    // strip single and double quotes from words
    Tokenizer words(line, "\"' \t\n\t\f");
    if (words.count() == 0) continue;

    auto keywd = words.next();

    // check for keywords with one value per element

    if ((keywd == "elems") || (keywd == "radelems") || (keywd == "welems") ||
<<<<<<< HEAD
        (keywd == "rinnerelems") || (keywd == "drinnerelems")) {

      if ((nelementsflag == 0) || ((int) words.count() != nelements + 1))
        error->all(FLERR, "Incorrect SNAP parameter file");

      if (comm->me == 0) utils::logmesg(lmp, "SNAP keyword {} \n", utils::trim(line));

=======
        (keywd == "sinnerelems") || (keywd == "dinnerelems")) {

      if ((nelementsflag == 0) || ((int) words.count() != nelements + 1))
        error->all(FLERR, "Incorrect SNAP parameter file");

      if (comm->me == 0) utils::logmesg(lmp, "SNAP keyword {} \n", utils::trim(line));

>>>>>>> bd373d60
      if (keywd == "elems") {
        for (int ielem = 0; ielem < nelements; ielem++)
          elements[ielem] = utils::strdup(words.next());
        elementsflag = 1;
      } else if (keywd == "radelems") {
        for (int ielem = 0; ielem < nelements; ielem++)
          radelem[ielem] = utils::numeric(FLERR, words.next(), false, lmp);
        radelemflag = 1;
      } else if (keywd == "welems") {
        for (int ielem = 0; ielem < nelements; ielem++)
          wjelem[ielem] = utils::numeric(FLERR, words.next(), false, lmp);
        wjelemflag = 1;
<<<<<<< HEAD
      } else if (keywd == "rinnerelems") {
        for (int ielem = 0; ielem < nelements; ielem++)
          rinnerelem[ielem] = utils::numeric(FLERR, words.next(), false, lmp);
        rinnerflag = 1;
      } else if (keywd == "drinnerelems") {
        for (int ielem = 0; ielem < nelements; ielem++)
          drinnerelem[ielem] = utils::numeric(FLERR, words.next(), false, lmp);
        rinnerflag = 1;
=======
      } else if (keywd == "sinnerelems") {
        for (int ielem = 0; ielem < nelements; ielem++)
          sinnerelem[ielem] = utils::numeric(FLERR, words.next(), false, lmp);
        sinnerflag = 1;
      } else if (keywd == "dinnerelems") {
        for (int ielem = 0; ielem < nelements; ielem++)
          dinnerelem[ielem] = utils::numeric(FLERR, words.next(), false, lmp);
        dinnerflag = 1;
>>>>>>> bd373d60
      }

    } else {

      // all other keywords take one value

      if (words.count() != 2) error->all(FLERR, "Incorrect SNAP parameter file");

      auto keyval = words.next();
      if (comm->me == 0) utils::logmesg(lmp, "SNAP keyword {} {} \n", keywd, keyval);

      if (keywd == "nelems") {
        nelements = utils::inumeric(FLERR, keyval, false, lmp);
        elements = new char *[nelements];
        memory->create(radelem, nelements, "mliap_snap_descriptor:radelem");
        memory->create(wjelem, nelements, "mliap_snap_descriptor:wjelem");
<<<<<<< HEAD
        memory->create(rinnerelem, nelements, "mliap_snap_descriptor:rinner");
        memory->create(drinnerelem, nelements, "mliap_snap_descriptor:drinner");
=======
        memory->create(sinnerelem, nelements, "mliap_snap_descriptor:sinner");
        memory->create(dinnerelem, nelements, "mliap_snap_descriptor:dinner");
>>>>>>> bd373d60
        nelementsflag = 1;
      } else if (keywd == "rcutfac") {
        rcutfac = utils::numeric(FLERR, keyval, false, lmp);
        rcutfacflag = 1;
      } else if (keywd == "twojmax") {
        twojmax = utils::inumeric(FLERR, keyval, false, lmp);
        twojmaxflag = 1;
      } else if (keywd == "rfac0")
        rfac0 = utils::numeric(FLERR, keyval, false, lmp);
      else if (keywd == "rmin0")
        rmin0 = utils::numeric(FLERR, keyval, false, lmp);
      else if (keywd == "switchflag")
        switchflag = utils::inumeric(FLERR, keyval, false, lmp);
      else if (keywd == "bzeroflag")
        bzeroflag = utils::inumeric(FLERR, keyval, false, lmp);
      else if (keywd == "chemflag")
        chemflag = utils::inumeric(FLERR, keyval, false, lmp);
      else if (keywd == "bnormflag")
        bnormflag = utils::inumeric(FLERR, keyval, false, lmp);
      else if (keywd == "wselfallflag")
        wselfallflag = utils::inumeric(FLERR, keyval, false, lmp);
      else if (keywd == "switchinnerflag")
        switchinnerflag = utils::inumeric(FLERR, keyval, false, lmp);
      else
        error->all(FLERR, "Incorrect SNAP parameter file");
    }
  }

  if (!rcutfacflag || !twojmaxflag || !nelementsflag || !elementsflag || !radelemflag ||
      !wjelemflag)
    error->all(FLERR, "Incorrect SNAP parameter file");

<<<<<<< HEAD
  if (switchinnerflag && !(rinnerflag && drinnerflag))
    error->all(FLERR, "Incorrect SNAP parameter file");

  if (!switchinnerflag && (rinnerflag || drinnerflag))
=======
  if (switchinnerflag && !(sinnerflag && dinnerflag))
    error->all(FLERR, "Incorrect SNAP parameter file");

  if (!switchinnerflag && (sinnerflag || dinnerflag))
>>>>>>> bd373d60
    error->all(FLERR, "Incorrect SNAP parameter file");

  // construct cutsq

  double cut;
  cutmax = 0.0;
  memory->create(cutsq, nelements, nelements, "mliap/descriptor/snap:cutsq");
  for (int ielem = 0; ielem < nelements; ielem++) {
    cut = 2.0 * radelem[ielem] * rcutfac;
    if (cut > cutmax) cutmax = cut;
    cutsq[ielem][ielem] = cut * cut;
    for (int jelem = ielem + 1; jelem < nelements; jelem++) {
      cut = (radelem[ielem] + radelem[jelem]) * rcutfac;
      cutsq[ielem][jelem] = cutsq[jelem][ielem] = cut * cut;
    }
  }
}

/* ----------------------------------------------------------------------
   memory usage
------------------------------------------------------------------------- */

double MLIAPDescriptorSNAP::memory_usage()
{
  double bytes = MLIAPDescriptor::memory_usage();
  bytes += snaptr->memory_usage();    // SNA object

  return bytes;
}<|MERGE_RESOLUTION|>--- conflicted
+++ resolved
@@ -41,13 +41,8 @@
   radelem = nullptr;
   wjelem = nullptr;
   snaptr = nullptr;
-<<<<<<< HEAD
-  rinnerelem = nullptr;
-  drinnerelem = nullptr;
-=======
   sinnerelem = nullptr;
   dinnerelem = nullptr;
->>>>>>> bd373d60
 
   read_paramfile(paramfilename);
 
@@ -64,16 +59,8 @@
   memory->destroy(radelem);
   memory->destroy(wjelem);
   delete snaptr;
-<<<<<<< HEAD
-
-  if (switchinnerflag) {
-    memory->destroy(rinnerelem);
-    memory->destroy(drinnerelem);
-  }
-=======
   memory->destroy(sinnerelem);
   memory->destroy(dinnerelem);
->>>>>>> bd373d60
 }
 
 /* ----------------------------------------------------------------------
@@ -104,13 +91,8 @@
       snaptr->wj[ninside] = wjelem[jelem];
       snaptr->rcutij[ninside] = sqrt(cutsq[ielem][jelem]);
       if (switchinnerflag) {
-<<<<<<< HEAD
-        snaptr->rinnerij[ninside] = 0.5 * (rinnerelem[ielem] + rinnerelem[jelem]);
-        snaptr->drinnerij[ninside] = 0.5 * (drinnerelem[ielem] + drinnerelem[jelem]);
-=======
         snaptr->sinnerij[ninside] = 0.5 * (sinnerelem[ielem] + sinnerelem[jelem]);
         snaptr->dinnerij[ninside] = 0.5 * (dinnerelem[ielem] + dinnerelem[jelem]);
->>>>>>> bd373d60
       }
       if (chemflag) snaptr->element[ninside] = jelem;
       ninside++;
@@ -165,13 +147,8 @@
       snaptr->wj[ninside] = wjelem[jelem];
       snaptr->rcutij[ninside] = sqrt(cutsq[ielem][jelem]);
       if (switchinnerflag) {
-<<<<<<< HEAD
-        snaptr->rinnerij[ninside] = 0.5 * (rinnerelem[ielem] + rinnerelem[jelem]);
-        snaptr->drinnerij[ninside] = 0.5 * (drinnerelem[ielem] + drinnerelem[jelem]);
-=======
         snaptr->sinnerij[ninside] = 0.5 * (sinnerelem[ielem] + sinnerelem[jelem]);
         snaptr->dinnerij[ninside] = 0.5 * (dinnerelem[ielem] + dinnerelem[jelem]);
->>>>>>> bd373d60
       }
       if (chemflag) snaptr->element[ninside] = jelem;
       ninside++;
@@ -242,13 +219,8 @@
       snaptr->wj[ninside] = wjelem[jelem];
       snaptr->rcutij[ninside] = sqrt(cutsq[ielem][jelem]);
       if (switchinnerflag) {
-<<<<<<< HEAD
-        snaptr->rinnerij[ninside] = 0.5 * (rinnerelem[ielem] + rinnerelem[jelem]);
-        snaptr->drinnerij[ninside] = 0.5 * (drinnerelem[ielem] + drinnerelem[jelem]);
-=======
         snaptr->sinnerij[ninside] = 0.5 * (sinnerelem[ielem] + sinnerelem[jelem]);
         snaptr->dinnerij[ninside] = 0.5 * (dinnerelem[ielem] + dinnerelem[jelem]);
->>>>>>> bd373d60
       }
       if (chemflag) snaptr->element[ninside] = jelem;
       ninside++;
@@ -317,13 +289,8 @@
       snaptr->wj[ninside] = wjelem[jelem];
       snaptr->rcutij[ninside] = sqrt(cutsq[ielem][jelem]);
       if (switchinnerflag) {
-<<<<<<< HEAD
-        snaptr->rinnerij[ninside] = 0.5 * (rinnerelem[ielem] + rinnerelem[jelem]);
-        snaptr->drinnerij[ninside] = 0.5 * (drinnerelem[ielem] + drinnerelem[jelem]);
-=======
         snaptr->sinnerij[ninside] = 0.5 * (sinnerelem[ielem] + sinnerelem[jelem]);
         snaptr->dinnerij[ninside] = 0.5 * (dinnerelem[ielem] + dinnerelem[jelem]);
->>>>>>> bd373d60
       }
       if (chemflag) snaptr->element[ninside] = jelem;
       ninside++;
@@ -394,13 +361,8 @@
 
   // set local input checks
 
-<<<<<<< HEAD
-  int rinnerflag = 0;
-  int drinnerflag = 0;
-=======
   int sinnerflag = 0;
   int dinnerflag = 0;
->>>>>>> bd373d60
 
   for (int i = 0; i < nelements; i++) delete[] elements[i];
   delete[] elements;
@@ -449,23 +411,13 @@
     // check for keywords with one value per element
 
     if ((keywd == "elems") || (keywd == "radelems") || (keywd == "welems") ||
-<<<<<<< HEAD
-        (keywd == "rinnerelems") || (keywd == "drinnerelems")) {
+        (keywd == "sinnerelems") || (keywd == "dinnerelems")) {
 
       if ((nelementsflag == 0) || ((int) words.count() != nelements + 1))
         error->all(FLERR, "Incorrect SNAP parameter file");
 
       if (comm->me == 0) utils::logmesg(lmp, "SNAP keyword {} \n", utils::trim(line));
 
-=======
-        (keywd == "sinnerelems") || (keywd == "dinnerelems")) {
-
-      if ((nelementsflag == 0) || ((int) words.count() != nelements + 1))
-        error->all(FLERR, "Incorrect SNAP parameter file");
-
-      if (comm->me == 0) utils::logmesg(lmp, "SNAP keyword {} \n", utils::trim(line));
-
->>>>>>> bd373d60
       if (keywd == "elems") {
         for (int ielem = 0; ielem < nelements; ielem++)
           elements[ielem] = utils::strdup(words.next());
@@ -478,16 +430,6 @@
         for (int ielem = 0; ielem < nelements; ielem++)
           wjelem[ielem] = utils::numeric(FLERR, words.next(), false, lmp);
         wjelemflag = 1;
-<<<<<<< HEAD
-      } else if (keywd == "rinnerelems") {
-        for (int ielem = 0; ielem < nelements; ielem++)
-          rinnerelem[ielem] = utils::numeric(FLERR, words.next(), false, lmp);
-        rinnerflag = 1;
-      } else if (keywd == "drinnerelems") {
-        for (int ielem = 0; ielem < nelements; ielem++)
-          drinnerelem[ielem] = utils::numeric(FLERR, words.next(), false, lmp);
-        rinnerflag = 1;
-=======
       } else if (keywd == "sinnerelems") {
         for (int ielem = 0; ielem < nelements; ielem++)
           sinnerelem[ielem] = utils::numeric(FLERR, words.next(), false, lmp);
@@ -496,7 +438,6 @@
         for (int ielem = 0; ielem < nelements; ielem++)
           dinnerelem[ielem] = utils::numeric(FLERR, words.next(), false, lmp);
         dinnerflag = 1;
->>>>>>> bd373d60
       }
 
     } else {
@@ -513,13 +454,8 @@
         elements = new char *[nelements];
         memory->create(radelem, nelements, "mliap_snap_descriptor:radelem");
         memory->create(wjelem, nelements, "mliap_snap_descriptor:wjelem");
-<<<<<<< HEAD
-        memory->create(rinnerelem, nelements, "mliap_snap_descriptor:rinner");
-        memory->create(drinnerelem, nelements, "mliap_snap_descriptor:drinner");
-=======
         memory->create(sinnerelem, nelements, "mliap_snap_descriptor:sinner");
         memory->create(dinnerelem, nelements, "mliap_snap_descriptor:dinner");
->>>>>>> bd373d60
         nelementsflag = 1;
       } else if (keywd == "rcutfac") {
         rcutfac = utils::numeric(FLERR, keyval, false, lmp);
@@ -552,17 +488,10 @@
       !wjelemflag)
     error->all(FLERR, "Incorrect SNAP parameter file");
 
-<<<<<<< HEAD
-  if (switchinnerflag && !(rinnerflag && drinnerflag))
-    error->all(FLERR, "Incorrect SNAP parameter file");
-
-  if (!switchinnerflag && (rinnerflag || drinnerflag))
-=======
   if (switchinnerflag && !(sinnerflag && dinnerflag))
     error->all(FLERR, "Incorrect SNAP parameter file");
 
   if (!switchinnerflag && (sinnerflag || dinnerflag))
->>>>>>> bd373d60
     error->all(FLERR, "Incorrect SNAP parameter file");
 
   // construct cutsq
