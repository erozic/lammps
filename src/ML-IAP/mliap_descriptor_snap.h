--- conflicted
+++ resolved
@@ -42,13 +42,8 @@
   int switchinnerflag;
   double rfac0, rmin0;
 
-<<<<<<< HEAD
-  double *rinnerelem;
-  double *drinnerelem;
-=======
   double* sinnerelem;
   double* dinnerelem;
->>>>>>> bd373d60
 };
 
 }    // namespace LAMMPS_NS
