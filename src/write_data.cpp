// clang-format off
/* ----------------------------------------------------------------------
   LAMMPS - Large-scale Atomic/Molecular Massively Parallel Simulator
   https://www.lammps.org/, Sandia National Laboratories
   Steve Plimpton, sjplimp@sandia.gov

   Copyright (2003) Sandia Corporation.  Under the terms of Contract
   DE-AC04-94AL85000 with Sandia Corporation, the U.S. Government retains
   certain rights in this software.  This software is distributed under
   the GNU General Public License.

   See the README file in the top-level LAMMPS directory.
------------------------------------------------------------------------- */

#include "write_data.h"

#include "angle.h"
#include "atom.h"
#include "atom_vec.h"
#include "bond.h"
#include "comm.h"
#include "dihedral.h"
#include "domain.h"
#include "error.h"
#include "fix.h"
#include "force.h"
#include "improper.h"
#include "label_map.h"
#include "memory.h"
#include "modify.h"
#include "output.h"
#include "pair.h"
#include "thermo.h"
#include "update.h"

#include <cstring>

using namespace LAMMPS_NS;

enum{II,IJ};
enum{ELLIPSOID,LINE,TRIANGLE,BODY};   // also in AtomVecHybrid

/* ---------------------------------------------------------------------- */

WriteData::WriteData(LAMMPS *lmp) : Command(lmp)
{
  MPI_Comm_rank(world,&me);
  MPI_Comm_size(world,&nprocs);
}

/* ----------------------------------------------------------------------
   called as write_data command in input script
------------------------------------------------------------------------- */

void WriteData::command(int narg, char **arg)
{
  if (domain->box_exist == 0)
    error->all(FLERR,"Write_data command before simulation box is defined");

  if (narg < 1) error->all(FLERR,"Illegal write_data command");

  // if filename contains a "*", replace with current timestep

  std::string file = arg[0];
  std::size_t found = file.find('*');
  if (found != std::string::npos)
    file.replace(found,1,fmt::format("{}",update->ntimestep));

  // read optional args
  // noinit is a hidden arg, only used by -r command-line switch

  pairflag = II;
  coeffflag = 1;
  fixflag = 1;
  lmapflag = 1;
<<<<<<< HEAD
=======
  atom->types_style = Atom::NUMERIC;
>>>>>>> c4330298
  int noinit = 0;

  int iarg = 1;
  while (iarg < narg) {
    if (strcmp(arg[iarg],"pair") == 0) {
      if (iarg+2 > narg) error->all(FLERR,"Illegal write_data command");
      if (strcmp(arg[iarg+1],"ii") == 0) pairflag = II;
      else if (strcmp(arg[iarg+1],"ij") == 0) pairflag = IJ;
      else error->all(FLERR,"Illegal write_data command");
      iarg += 2;
    } else if (strcmp(arg[iarg],"noinit") == 0) {
      noinit = 1;
      iarg++;
    } else if (strcmp(arg[iarg],"nocoeff") == 0) {
      coeffflag = 0;
      iarg++;
    } else if (strcmp(arg[iarg],"nofix") == 0) {
      fixflag = 0;
      iarg++;
    } else if (strcmp(arg[iarg],"nolabelmap") == 0) {
      lmapflag = 0;
      iarg++;
<<<<<<< HEAD
=======
    } else if (strcmp(arg[iarg],"types_style") == 0) {
      if (iarg+2 > narg) error->all(FLERR,"Illegal write_data command");
      if (strcmp(arg[iarg+1],"numeric") == 0) atom->types_style = Atom::NUMERIC;
      else if (strcmp(arg[iarg+1],"labels") == 0) atom->types_style = Atom::LABELS;
      else error->all(FLERR,"Illegal write_data command");
      iarg += 2;
>>>>>>> c4330298
    } else error->all(FLERR,"Illegal write_data command");
  }

  // init entire system since comm->exchange is done
  // comm::init needs neighbor::init needs pair::init needs kspace::init, etc
  // exception is when called by -r command-line switch
  //   then write_data immediately follows reading of restart file
  //   assume that read_restart initialized necessary values
  //   if don't make exception:
  //     pair->init() can fail due to various unset values:
  //     e.g. pair hybrid coeffs, dpd ghost-atom velocity setting

  if (noinit == 0) {
    if (comm->me == 0) utils::logmesg(lmp,"System init for write_data ...\n");
    lmp->init();

    // move atoms to new processors before writing file
    // do setup_pre_exchange to force update of per-atom info if needed
    // enforce PBC in case atoms are outside box
    // call borders() to rebuild atom map since exchange() destroys map

    modify->setup_pre_exchange();
    if (domain->triclinic) domain->x2lamda(atom->nlocal);
    domain->pbc();
    domain->reset_box();
    comm->setup();
    comm->exchange();
    comm->borders();
    if (domain->triclinic) domain->lamda2x(atom->nlocal+atom->nghost);
  }

  write(file);
}

/* ----------------------------------------------------------------------
   called from command()
   might later let it be directly called within run/minimize loop
------------------------------------------------------------------------- */

void WriteData::write(const std::string &file)
{
  // special case where reneighboring is not done in integrator
  //   on timestep data file is written (due to build_once being set)
  // if box is changing, must be reset, else data file will have
  //   wrong box size and atoms will be lost when data file is read
  // other calls to pbc and domain and comm are not made,
  //   b/c they only make sense if reneighboring is actually performed

  //if (neighbor->build_once) domain->reset_box();

  // natoms = sum of nlocal = value to write into data file
  // if unequal and thermo lostflag is "error", don't write data file

  bigint nblocal = atom->nlocal;
  bigint natoms;
  MPI_Allreduce(&nblocal,&natoms,1,MPI_LMP_BIGINT,MPI_SUM,world);
  if (natoms != atom->natoms && output->thermo->lostflag == Thermo::ERROR)
    error->all(FLERR,"Atom count is inconsistent, cannot write data file");

  // sum up bond,angle,dihedral,improper counts
  // may be different than atom->nbonds,nangles, etc. if broken/turned-off

  if (atom->molecular == Atom::MOLECULAR && (atom->nbonds || atom->nbondtypes)) {
    nbonds_local = atom->avec->pack_bond(nullptr);
    MPI_Allreduce(&nbonds_local,&nbonds,1,MPI_LMP_BIGINT,MPI_SUM,world);
  }
  if (atom->molecular == Atom::MOLECULAR && (atom->nangles || atom->nangletypes)) {
    nangles_local = atom->avec->pack_angle(nullptr);
    MPI_Allreduce(&nangles_local,&nangles,1,MPI_LMP_BIGINT,MPI_SUM,world);
  }

  if (atom->molecular == Atom::MOLECULAR && (atom->ndihedrals || atom->ndihedraltypes)) {
    ndihedrals_local = atom->avec->pack_dihedral(nullptr);
    MPI_Allreduce(&ndihedrals_local,&ndihedrals,1,MPI_LMP_BIGINT,MPI_SUM,world);
  }

  if (atom->molecular == Atom::MOLECULAR && (atom->nimpropers || atom->nimpropertypes)) {
    nimpropers_local = atom->avec->pack_improper(nullptr);
    MPI_Allreduce(&nimpropers_local,&nimpropers,1,MPI_LMP_BIGINT,MPI_SUM,world);
  }

  // open data file

  if (me == 0) {
    fp = fopen(file.c_str(),"w");
    if (fp == nullptr)
      error->one(FLERR,"Cannot open data file {}: {}",
                                   file, utils::getsyserror());
  }

  // proc 0 writes header, ntype-length arrays, force fields
  // label map must come before coeffs

  if (me == 0) {
    header();
    if (lmapflag && atom->labelmapflag) atom->lmaps[0]->write_data(fp);
    type_arrays();
    if (coeffflag) force_fields();
  }

  // per atom info in Atoms and Velocities sections

  if (natoms) atoms();
  if (natoms) velocities();

  // molecular topology info if defined
  // do not write molecular topology for atom_style template

  if (atom->molecular == Atom::MOLECULAR) {
    if (atom->nbonds && nbonds) bonds();
    if (atom->nangles && nangles) angles();
    if (atom->ndihedrals) dihedrals();
    if (atom->nimpropers) impropers();
  }

  // bonus info if defined

  if (natoms && atom->ellipsoid_flag) bonus(ELLIPSOID);
  if (natoms && atom->line_flag) bonus(LINE);
  if (natoms && atom->tri_flag) bonus(TRIANGLE);
  if (natoms && atom->body_flag) bonus(BODY);

  // extra sections managed by fixes

  if (fixflag)
    for (auto &ifix : modify->get_fix_list())
      if (ifix->wd_section)
        for (int m = 0; m < ifix->wd_section; m++) fix(ifix,m);

  // close data file

  if (me == 0) fclose(fp);
}

/* ----------------------------------------------------------------------
   proc 0 writes out data file header
------------------------------------------------------------------------- */

void WriteData::header()
{
  fmt::print(fp,"LAMMPS data file via write_data, version {}, "
             "timestep = {}\n\n",lmp->version,update->ntimestep);

  fmt::print(fp,"{} atoms\n{} atom types\n",atom->natoms,atom->ntypes);

  // only write out number of types for atom style template

  if (atom->molecular == Atom::MOLECULAR) {
    if (atom->nbonds || atom->nbondtypes)
      fmt::print(fp,"{} bonds\n{} bond types\n",
                 nbonds,atom->nbondtypes);
    if (atom->nangles || atom->nangletypes)
      fmt::print(fp,"{} angles\n{} angle types\n",
                 nangles,atom->nangletypes);
    if (atom->ndihedrals || atom->ndihedraltypes)
      fmt::print(fp,"{} dihedrals\n{} dihedral types\n",
                 ndihedrals,atom->ndihedraltypes);
    if (atom->nimpropers || atom->nimpropertypes)
      fmt::print(fp,"{} impropers\n{} improper types\n",
                 nimpropers,atom->nimpropertypes);
  }

  if (atom->molecular == Atom::TEMPLATE) {
    if (atom->nbondtypes) fmt::print(fp,"{} bond types\n",atom->nbondtypes);
    if (atom->nangletypes) fmt::print(fp,"{} angle types\n",atom->nangletypes);
    if (atom->ndihedraltypes) fmt::print(fp,"{} dihedral types\n",atom->ndihedraltypes);
    if (atom->nimpropertypes) fmt::print(fp,"{} improper types\n",atom->nimpropertypes);
  }

  // bonus info

  if (atom->ellipsoid_flag) fmt::print(fp,"{} ellipsoids\n",atom->nellipsoids);
  if (atom->line_flag) fmt::print(fp,"{} lines\n",atom->nlines);
  if (atom->tri_flag) fmt::print(fp,"{} triangles\n",atom->ntris);
  if (atom->body_flag) fmt::print(fp,"{} bodies\n",atom->nbodies);

  // fix info

  if (fixflag)
    for (auto &ifix : modify->get_fix_list())
      if (ifix->wd_header)
        for (int m = 0; m < ifix->wd_header; m++)
          ifix->write_data_header(fp,m);

  // box info

  auto box = fmt::format("\n{} {} xlo xhi\n{} {} ylo yhi\n{} {} zlo zhi\n",
                         domain->boxlo[0],domain->boxhi[0],
                         domain->boxlo[1],domain->boxhi[1],
                         domain->boxlo[2],domain->boxhi[2]);
  if (domain->triclinic)
    box += fmt::format("{} {} {} xy xz yz\n",domain->xy,domain->xz,domain->yz);
  fputs(box.c_str(),fp);
}

/* ----------------------------------------------------------------------
   proc 0 writes out any type-based arrays that are defined
------------------------------------------------------------------------- */

void WriteData::type_arrays()
{
  if (atom->mass) {
    double *mass = atom->mass;
    fputs("\nMasses\n\n",fp);
    for (int i = 1; i <= atom->ntypes; i++)
      fmt::print(fp,"{} {:.16g}\n",i,mass[i]);
  }
}

/* ----------------------------------------------------------------------
   proc 0 writes out force field info
------------------------------------------------------------------------- */

void WriteData::force_fields()
{
  if (force->pair && force->pair->writedata) {
    if (pairflag == II) {
      if ((comm->me == 0) && (force->pair->mixed_flag == 0))
        error->warning(FLERR,"Not all mixed pair coeffs generated from mixing. "
                       "Use write_data with 'pair ij' option to store all pair coeffs.");
      fmt::print(fp,"\nPair Coeffs # {}\n\n", force->pair_style);
      force->pair->write_data(fp);
    } else if (pairflag == IJ) {
      fmt::print(fp,"\nPairIJ Coeffs # {}\n\n", force->pair_style);
      force->pair->write_data_all(fp);
    }
  }
  if (force->bond && force->bond->writedata && atom->nbondtypes) {
    fmt::print(fp,"\nBond Coeffs # {}\n\n", force->bond_style);
    force->bond->write_data(fp);
  }
  if (force->angle && force->angle->writedata && atom->nangletypes) {
    fmt::print(fp,"\nAngle Coeffs # {}\n\n", force->angle_style);
    force->angle->write_data(fp);
  }
  if (force->dihedral && force->dihedral->writedata && atom->ndihedraltypes) {
    fmt::print(fp,"\nDihedral Coeffs # {}\n\n", force->dihedral_style);
    force->dihedral->write_data(fp);
  }
  if (force->improper && force->improper->writedata && atom->nimpropertypes) {
    fmt::print(fp,"\nImproper Coeffs # {}\n\n", force->improper_style);
    force->improper->write_data(fp);
  }
}

/* ----------------------------------------------------------------------
   write out Atoms section of data file
------------------------------------------------------------------------- */

void WriteData::atoms()
{
  // communication buffer for all my Atom info
  // maxrow X ncol = largest buffer needed by any proc

  int ncol = atom->avec->size_data_atom + 3;
  int sendrow = atom->nlocal;
  int maxrow;
  MPI_Allreduce(&sendrow,&maxrow,1,MPI_INT,MPI_MAX,world);

  double **buf;
  if (me == 0) memory->create(buf,MAX(1,maxrow),ncol,"write_data:buf");
  else memory->create(buf,MAX(1,sendrow),ncol,"write_data:buf");

  // pack my atom data into buf

  atom->avec->pack_data(buf);

  // write one chunk of atoms per proc to file
  // proc 0 pings each proc, receives its chunk, writes to file
  // all other procs wait for ping, send their chunk to proc 0

  int tmp,recvrow;

  if (me == 0) {
    MPI_Status status;
    MPI_Request request;

    fmt::print(fp,"\nAtoms # {}\n\n",atom->atom_style);
    for (int iproc = 0; iproc < nprocs; iproc++) {
      if (iproc) {
        MPI_Irecv(&buf[0][0],maxrow*ncol,MPI_DOUBLE,iproc,0,world,&request);
        MPI_Send(&tmp,0,MPI_INT,iproc,0,world);
        MPI_Wait(&request,&status);
        MPI_Get_count(&status,MPI_DOUBLE,&recvrow);
        recvrow /= ncol;
      } else recvrow = sendrow;

      atom->avec->write_data(fp,recvrow,buf);
    }

  } else {
    MPI_Recv(&tmp,0,MPI_INT,0,0,world,MPI_STATUS_IGNORE);
    MPI_Rsend(&buf[0][0],sendrow*ncol,MPI_DOUBLE,0,0,world);
  }

  memory->destroy(buf);
}

/* ----------------------------------------------------------------------
   write out Velocities section of data file
------------------------------------------------------------------------- */

void WriteData::velocities()
{
  // communication buffer for all my Atom info
  // maxrow X ncol = largest buffer needed by any proc

  int ncol = atom->avec->size_velocity + 1;
  int sendrow = atom->nlocal;
  int maxrow;
  MPI_Allreduce(&sendrow,&maxrow,1,MPI_INT,MPI_MAX,world);

  double **buf;
  if (me == 0) memory->create(buf,MAX(1,maxrow),ncol,"write_data:buf");
  else memory->create(buf,MAX(1,sendrow),ncol,"write_data:buf");

  // pack my velocity data into buf

  atom->avec->pack_vel(buf);

  // write one chunk of velocities per proc to file
  // proc 0 pings each proc, receives its chunk, writes to file
  // all other procs wait for ping, send their chunk to proc 0

  int tmp,recvrow;

  if (me == 0) {
    MPI_Status status;
    MPI_Request request;

    fputs("\nVelocities\n\n",fp);
    for (int iproc = 0; iproc < nprocs; iproc++) {
      if (iproc) {
        MPI_Irecv(&buf[0][0],maxrow*ncol,MPI_DOUBLE,iproc,0,world,&request);
        MPI_Send(&tmp,0,MPI_INT,iproc,0,world);
        MPI_Wait(&request,&status);
        MPI_Get_count(&status,MPI_DOUBLE,&recvrow);
        recvrow /= ncol;
      } else recvrow = sendrow;

      atom->avec->write_vel(fp,recvrow,buf);
    }

  } else {
    MPI_Recv(&tmp,0,MPI_INT,0,0,world,MPI_STATUS_IGNORE);
    MPI_Rsend(&buf[0][0],sendrow*ncol,MPI_DOUBLE,0,0,world);
  }

  memory->destroy(buf);
}

/* ----------------------------------------------------------------------
   write out Bonds section of data file
------------------------------------------------------------------------- */

void WriteData::bonds()
{
  // communication buffer for all my Bond info
  // maxrow X ncol = largest buffer needed by any proc

  int ncol = 3;
  int sendrow = static_cast<int> (nbonds_local);
  int maxrow;
  MPI_Allreduce(&sendrow,&maxrow,1,MPI_INT,MPI_MAX,world);

  tagint **buf;
  if (me == 0) memory->create(buf,MAX(1,maxrow),ncol,"write_data:buf");
  else memory->create(buf,MAX(1,sendrow),ncol,"write_data:buf");

  // pack my bond data into buf

  atom->avec->pack_bond(buf);

  // write one chunk of info per proc to file
  // proc 0 pings each proc, receives its chunk, writes to file
  // all other procs wait for ping, send their chunk to proc 0

  int tmp,recvrow;

  int index = 1;
  if (me == 0) {
    MPI_Status status;
    MPI_Request request;

    fputs("\nBonds\n\n",fp);
    for (int iproc = 0; iproc < nprocs; iproc++) {
      if (iproc) {
        MPI_Irecv(&buf[0][0],maxrow*ncol,MPI_LMP_TAGINT,iproc,0,world,&request);
        MPI_Send(&tmp,0,MPI_INT,iproc,0,world);
        MPI_Wait(&request,&status);
        MPI_Get_count(&status,MPI_LMP_TAGINT,&recvrow);
        recvrow /= ncol;
      } else recvrow = sendrow;

      atom->avec->write_bond(fp,recvrow,buf,index);
      index += recvrow;
    }

  } else {
    MPI_Recv(&tmp,0,MPI_INT,0,0,world,MPI_STATUS_IGNORE);
    MPI_Rsend(&buf[0][0],sendrow*ncol,MPI_LMP_TAGINT,0,0,world);
  }

  memory->destroy(buf);
}

/* ----------------------------------------------------------------------
   write out Angles section of data file
------------------------------------------------------------------------- */

void WriteData::angles()
{
  // communication buffer for all my Angle info
  // maxrow X ncol = largest buffer needed by any proc

  int ncol = 4;
  int sendrow = static_cast<int> (nangles_local);
  int maxrow;
  MPI_Allreduce(&sendrow,&maxrow,1,MPI_INT,MPI_MAX,world);

  tagint **buf;
  if (me == 0) memory->create(buf,MAX(1,maxrow),ncol,"write_data:buf");
  else memory->create(buf,MAX(1,sendrow),ncol,"write_data:buf");

  // pack my angle data into buf

  atom->avec->pack_angle(buf);

  // write one chunk of info per proc to file
  // proc 0 pings each proc, receives its chunk, writes to file
  // all other procs wait for ping, send their chunk to proc 0

  int tmp,recvrow;

  int index = 1;
  if (me == 0) {
    MPI_Status status;
    MPI_Request request;

    fputs("\nAngles\n\n",fp);
    for (int iproc = 0; iproc < nprocs; iproc++) {
      if (iproc) {
        MPI_Irecv(&buf[0][0],maxrow*ncol,MPI_LMP_TAGINT,iproc,0,world,&request);
        MPI_Send(&tmp,0,MPI_INT,iproc,0,world);
        MPI_Wait(&request,&status);
        MPI_Get_count(&status,MPI_LMP_TAGINT,&recvrow);
        recvrow /= ncol;
      } else recvrow = sendrow;

      atom->avec->write_angle(fp,recvrow,buf,index);
      index += recvrow;
    }

  } else {
    MPI_Recv(&tmp,0,MPI_INT,0,0,world,MPI_STATUS_IGNORE);
    MPI_Rsend(&buf[0][0],sendrow*ncol,MPI_LMP_TAGINT,0,0,world);
  }

  memory->destroy(buf);
}

/* ----------------------------------------------------------------------
   write out Dihedrals section of data file
------------------------------------------------------------------------- */

void WriteData::dihedrals()
{
  // communication buffer for all my Dihedral info
  // maxrow X ncol = largest buffer needed by any proc

  int ncol = 5;
  int sendrow = static_cast<int> (ndihedrals_local);
  int maxrow;
  MPI_Allreduce(&sendrow,&maxrow,1,MPI_INT,MPI_MAX,world);

  tagint **buf;
  if (me == 0) memory->create(buf,MAX(1,maxrow),ncol,"write_data:buf");
  else memory->create(buf,MAX(1,sendrow),ncol,"write_data:buf");

  // pack my dihedral data into buf

  atom->avec->pack_dihedral(buf);

  // write one chunk of info per proc to file
  // proc 0 pings each proc, receives its chunk, writes to file
  // all other procs wait for ping, send their chunk to proc 0

  int tmp,recvrow;

  int index = 1;
  if (me == 0) {
    MPI_Status status;
    MPI_Request request;

    fputs("\nDihedrals\n\n",fp);
    for (int iproc = 0; iproc < nprocs; iproc++) {
      if (iproc) {
        MPI_Irecv(&buf[0][0],maxrow*ncol,MPI_LMP_TAGINT,iproc,0,world,&request);
        MPI_Send(&tmp,0,MPI_INT,iproc,0,world);
        MPI_Wait(&request,&status);
        MPI_Get_count(&status,MPI_LMP_TAGINT,&recvrow);
        recvrow /= ncol;
      } else recvrow = sendrow;

      atom->avec->write_dihedral(fp,recvrow,buf,index);
      index += recvrow;
    }

  } else {
    MPI_Recv(&tmp,0,MPI_INT,0,0,world,MPI_STATUS_IGNORE);
    MPI_Rsend(&buf[0][0],sendrow*ncol,MPI_LMP_TAGINT,0,0,world);
  }

  memory->destroy(buf);
}

/* ----------------------------------------------------------------------
   write out Impropers section of data file
------------------------------------------------------------------------- */

void WriteData::impropers()
{
  // communication buffer for all my Improper info
  // maxrow X ncol = largest buffer needed by any proc

  int ncol = 5;
  int sendrow = static_cast<int> (nimpropers_local);
  int maxrow;
  MPI_Allreduce(&sendrow,&maxrow,1,MPI_INT,MPI_MAX,world);

  tagint **buf;
  if (me == 0) memory->create(buf,MAX(1,maxrow),ncol,"write_data:buf");
  else memory->create(buf,MAX(1,sendrow),ncol,"write_data:buf");

  // pack my improper data into buf

  atom->avec->pack_improper(buf);

  // write one chunk of info per proc to file
  // proc 0 pings each proc, receives its chunk, writes to file
  // all other procs wait for ping, send their chunk to proc 0

  int tmp,recvrow;

  int index = 1;
  if (me == 0) {
    MPI_Status status;
    MPI_Request request;

    fputs("\nImpropers\n\n",fp);
    for (int iproc = 0; iproc < nprocs; iproc++) {
      if (iproc) {
        MPI_Irecv(&buf[0][0],maxrow*ncol,MPI_LMP_TAGINT,iproc,0,world,&request);
        MPI_Send(&tmp,0,MPI_INT,iproc,0,world);
        MPI_Wait(&request,&status);
        MPI_Get_count(&status,MPI_LMP_TAGINT,&recvrow);
        recvrow /= ncol;
      } else recvrow = sendrow;

      atom->avec->write_improper(fp,recvrow,buf,index);
      index += recvrow;
    }

  } else {
    MPI_Recv(&tmp,0,MPI_INT,0,0,world,MPI_STATUS_IGNORE);
    MPI_Rsend(&buf[0][0],sendrow*ncol,MPI_LMP_TAGINT,0,0,world);
  }

  memory->destroy(buf);
}

/* ----------------------------------------------------------------------
   write out Bonus sections of data file
   flag indicates which bonus section it is
------------------------------------------------------------------------- */

void WriteData::bonus(int flag)
{
  // communication buffer for all my Bonus info
  // maxvalues = largest buffer needed by any proc

  int nvalues = atom->avec->pack_data_bonus(nullptr,flag);
  int maxvalues;
  MPI_Allreduce(&nvalues,&maxvalues,1,MPI_INT,MPI_MAX,world);

  double *buf = nullptr;
  if (me == 0) memory->create(buf,MAX(1,maxvalues),"write_data:buf");
  else memory->create(buf,MAX(1,nvalues),"write_data:buf");

  // pack my bonus data into buf

  atom->avec->pack_data_bonus(buf,flag);

  // write one chunk of info per proc to file
  // proc 0 pings each proc, receives its chunk, writes to file
  // all other procs wait for ping, send their chunk to proc 0

  int tmp;

  if (me == 0) {
    MPI_Status status;
    MPI_Request request;

    if (flag == ELLIPSOID) fputs("\nEllipsoids\n\n",fp);
    if (flag == LINE)      fputs("\nLines\n\n",fp);
    if (flag == TRIANGLE)  fputs("\nTriangles\n\n",fp);
    if (flag == BODY)      fputs("\nBodies\n\n",fp);

    for (int iproc = 0; iproc < nprocs; iproc++) {
      if (iproc) {
        MPI_Irecv(buf,maxvalues,MPI_DOUBLE,iproc,0,world,&request);
        MPI_Send(&tmp,0,MPI_INT,iproc,0,world);
        MPI_Wait(&request,&status);
        MPI_Get_count(&status,MPI_DOUBLE,&nvalues);
      }

      atom->avec->write_data_bonus(fp,nvalues,buf,flag);
    }

  } else {
    MPI_Recv(&tmp,0,MPI_INT,0,0,world,MPI_STATUS_IGNORE);
    MPI_Rsend(buf,nvalues,MPI_DOUBLE,0,0,world);
  }

  memory->destroy(buf);
}

/* ----------------------------------------------------------------------
   write out Mth section of data file owned by Fix ifix
------------------------------------------------------------------------- */

void WriteData::fix(Fix *ifix, int mth)
{
  // communication buffer for Fix info
  // maxrow X ncol = largest buffer needed by any proc

  int sendrow,ncol;
  ifix->write_data_section_size(mth,sendrow,ncol);
  int maxrow;
  MPI_Allreduce(&sendrow,&maxrow,1,MPI_INT,MPI_MAX,world);

  double **buf;
  if (me == 0) memory->create(buf,MAX(1,maxrow),ncol,"write_data:buf");
  else memory->create(buf,MAX(1,sendrow),ncol,"write_data:buf");

  // pack my fix data into buf

  ifix->write_data_section_pack(mth,buf);

  // write one chunk of info per proc to file
  // proc 0 pings each proc, receives its chunk, writes to file
  // all other procs wait for ping, send their chunk to proc 0

  int tmp,recvrow;

  int index = 1;
  if (me == 0) {
    MPI_Status status;
    MPI_Request request;

    ifix->write_data_section_keyword(mth,fp);
    for (int iproc = 0; iproc < nprocs; iproc++) {
      if (iproc) {
        MPI_Irecv(&buf[0][0],maxrow*ncol,MPI_DOUBLE,iproc,0,world,&request);
        MPI_Send(&tmp,0,MPI_INT,iproc,0,world);
        MPI_Wait(&request,&status);
        MPI_Get_count(&status,MPI_DOUBLE,&recvrow);
        recvrow /= ncol;
      } else recvrow = sendrow;

      ifix->write_data_section(mth,fp,recvrow,buf,index);
      index += recvrow;
    }

  } else {
    MPI_Recv(&tmp,0,MPI_INT,0,0,world,MPI_STATUS_IGNORE);
    MPI_Rsend(&buf[0][0],sendrow*ncol,MPI_DOUBLE,0,0,world);
  }

  memory->destroy(buf);
}<|MERGE_RESOLUTION|>--- conflicted
+++ resolved
@@ -73,10 +73,7 @@
   coeffflag = 1;
   fixflag = 1;
   lmapflag = 1;
-<<<<<<< HEAD
-=======
   atom->types_style = Atom::NUMERIC;
->>>>>>> c4330298
   int noinit = 0;
 
   int iarg = 1;
@@ -99,15 +96,12 @@
     } else if (strcmp(arg[iarg],"nolabelmap") == 0) {
       lmapflag = 0;
       iarg++;
-<<<<<<< HEAD
-=======
     } else if (strcmp(arg[iarg],"types_style") == 0) {
       if (iarg+2 > narg) error->all(FLERR,"Illegal write_data command");
       if (strcmp(arg[iarg+1],"numeric") == 0) atom->types_style = Atom::NUMERIC;
       else if (strcmp(arg[iarg+1],"labels") == 0) atom->types_style = Atom::LABELS;
       else error->all(FLERR,"Illegal write_data command");
       iarg += 2;
->>>>>>> c4330298
     } else error->all(FLERR,"Illegal write_data command");
   }
 
