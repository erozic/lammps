/* -*- c++ -*- ----------------------------------------------------------
   LAMMPS - Large-scale Atomic/Molecular Massively Parallel Simulator
   https://www.lammps.org/, Sandia National Laboratories
   Steve Plimpton, sjplimp@sandia.gov

   Copyright (2003) Sandia Corporation.  Under the terms of Contract
   DE-AC04-94AL85000 with Sandia Corporation, the U.S. Government retains
   certain rights in this software.  This software is distributed under
   the GNU General Public License.

   See the README file in the top-level LAMMPS directory.
------------------------------------------------------------------------- */

#ifdef INTEGRATE_CLASS
// clang-format off
IntegrateStyle(verlet,Verlet);
// clang-format on
#else

#ifndef LMP_VERLET_H
#define LMP_VERLET_H

#include "integrate.h"

namespace LAMMPS_NS {

class Verlet : public Integrate {
 public:
  Verlet(class LAMMPS *, int, char **);
<<<<<<< HEAD

=======
>>>>>>> bd373d60
  void init() override;
  void setup(int flag) override;
  void setup_minimal(int) override;
  void run(int) override;
<<<<<<< HEAD
=======
  void force_clear() override;
>>>>>>> bd373d60
  void cleanup() override;

 protected:
  int triclinic;    // 0 if domain is orthog, 1 if triclinic
  int torqueflag, extraflag;
};

}    // namespace LAMMPS_NS

#endif
#endif<|MERGE_RESOLUTION|>--- conflicted
+++ resolved
@@ -27,18 +27,11 @@
 class Verlet : public Integrate {
  public:
   Verlet(class LAMMPS *, int, char **);
-<<<<<<< HEAD
-
-=======
->>>>>>> bd373d60
   void init() override;
   void setup(int flag) override;
   void setup_minimal(int) override;
   void run(int) override;
-<<<<<<< HEAD
-=======
   void force_clear() override;
->>>>>>> bd373d60
   void cleanup() override;
 
  protected:
