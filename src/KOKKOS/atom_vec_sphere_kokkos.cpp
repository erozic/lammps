--- conflicted
+++ resolved
@@ -1622,16 +1622,11 @@
 
 /* ---------------------------------------------------------------------- */
 
-<<<<<<< HEAD
-int AtomVecSphereKokkos::unpack_exchange_kokkos(DAT::tdual_xfloat_2d &k_buf,int nrecv,int nlocal,int dim,X_FLOAT lo,X_FLOAT hi,ExecutionSpace space) {
-  while (nlocal + nrecv/16 >= nmax) grow(0);
-=======
 int AtomVecSphereKokkos::unpack_exchange_kokkos(DAT::tdual_xfloat_2d &k_buf, int nrecv, int nlocal,
                                                 int dim, X_FLOAT lo, X_FLOAT hi, ExecutionSpace space,
                                                 DAT::tdual_int_1d &k_indices)
 {
   while (nlocal + nrecv/size_exchange >= nmax) grow(0);
->>>>>>> 554db7da
 
   if (space == Host) {
     k_count.h_view(0) = nlocal;
