/* -*- c++ -*- ----------------------------------------------------------
   LAMMPS - Large-scale Atomic/Molecular Massively Parallel Simulator
   https://www.lammps.org/, Sandia National Laboratories
   Steve Plimpton, sjplimp@sandia.gov

   Copyright (2003) Sandia Corporation.  Under the terms of Contract
   DE-AC04-94AL85000 with Sandia Corporation, the U.S. Government retains
   certain rights in this software.  This software is distributed under
   the GNU General Public License.

   See the README file in the top-level LAMMPS directory.
------------------------------------------------------------------------- */

#ifdef INTEGRATE_CLASS
// clang-format off
IntegrateStyle(verlet/kk,VerletKokkos);
IntegrateStyle(verlet/kk/device,VerletKokkos);
IntegrateStyle(verlet/kk/host,VerletKokkos);
// clang-format on
#else

// clang-format off
#ifndef LMP_VERLET_KOKKOS_H
#define LMP_VERLET_KOKKOS_H

#include "verlet.h"
#include "kokkos_type.h"

namespace LAMMPS_NS {

class VerletKokkos : public Verlet {
 public:
  VerletKokkos(class LAMMPS *, int, char **);

  void setup(int) override;
  void setup_minimal(int) override;
  void run(int) override;
<<<<<<< HEAD
=======
  void force_clear() override;
>>>>>>> bd373d60

  KOKKOS_INLINE_FUNCTION
  void operator() (const int& i) const {
    f(i,0) += f_merge_copy(i,0);
    f(i,1) += f_merge_copy(i,1);
    f(i,2) += f_merge_copy(i,2);
  }

 protected:
  DAT::t_f_array f_merge_copy,f;
<<<<<<< HEAD

  void force_clear() override;
=======
>>>>>>> bd373d60
};
}

#endif
#endif
<|MERGE_RESOLUTION|>--- conflicted
+++ resolved
@@ -35,10 +35,7 @@
   void setup(int) override;
   void setup_minimal(int) override;
   void run(int) override;
-<<<<<<< HEAD
-=======
   void force_clear() override;
->>>>>>> bd373d60
 
   KOKKOS_INLINE_FUNCTION
   void operator() (const int& i) const {
@@ -49,11 +46,6 @@
 
  protected:
   DAT::t_f_array f_merge_copy,f;
-<<<<<<< HEAD
-
-  void force_clear() override;
-=======
->>>>>>> bd373d60
 };
 }
 
