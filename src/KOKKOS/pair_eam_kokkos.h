/* -*- c++ -*- ----------------------------------------------------------
   LAMMPS - Large-scale Atomic/Molecular Massively Parallel Simulator
   https://www.lammps.org/, Sandia National Laboratories
   Steve Plimpton, sjplimp@sandia.gov

   Copyright (2003) Sandia Corporation.  Under the terms of Contract
   DE-AC04-94AL85000 with Sandia Corporation, the U.S. Government retains
   certain rights in this software.  This software is distributed under
   the GNU General Public License.

   See the README file in the top-level LAMMPS directory.
------------------------------------------------------------------------- */

#ifdef PAIR_CLASS
// clang-format off
PairStyle(eam/kk,PairEAMKokkos<LMPDeviceType>);
PairStyle(eam/kk/device,PairEAMKokkos<LMPDeviceType>);
PairStyle(eam/kk/host,PairEAMKokkos<LMPHostType>);
// clang-format on
#else

// clang-format off
#ifndef LMP_PAIR_EAM_KOKKOS_H
#define LMP_PAIR_EAM_KOKKOS_H

#include "kokkos_base.h"
#include "pair_kokkos.h"
#include "pair_eam.h"
#include "neigh_list_kokkos.h"

namespace LAMMPS_NS {

struct TagPairEAMPackForwardComm{};
struct TagPairEAMUnpackForwardComm{};
struct TagPairEAMInitialize{};

template<int NEIGHFLAG, int NEWTON_PAIR>
struct TagPairEAMKernelA{};

template<int EFLAG>
struct TagPairEAMKernelB{};

template<int EFLAG>
struct TagPairEAMKernelAB{};

template<int NEIGHFLAG, int NEWTON_PAIR, int EVFLAG>
struct TagPairEAMKernelC{};

template<class DeviceType>
class PairEAMKokkos : public PairEAM, public KokkosBase {
 public:
  enum {EnabledNeighFlags=FULL|HALFTHREAD|HALF};
  enum {COUL_FLAG=0};
  typedef DeviceType device_type;
  typedef ArrayTypes<DeviceType> AT;
  typedef EV_FLOAT value_type;

  PairEAMKokkos(class LAMMPS *);
  ~PairEAMKokkos() override;
  void compute(int, int) override;
  void init_style() override;
<<<<<<< HEAD
  void *extract(const char *, int &) override { return nullptr; }
=======
>>>>>>> bd373d60

  KOKKOS_INLINE_FUNCTION
  void operator()(TagPairEAMPackForwardComm, const int&) const;

  KOKKOS_INLINE_FUNCTION
  void operator()(TagPairEAMUnpackForwardComm, const int&) const;

  KOKKOS_INLINE_FUNCTION
  void operator()(TagPairEAMInitialize, const int&) const;

  template<int NEIGHFLAG, int NEWTON_PAIR>
  KOKKOS_INLINE_FUNCTION
  void operator()(TagPairEAMKernelA<NEIGHFLAG,NEWTON_PAIR>, const int&) const;

  template<int EFLAG>
  KOKKOS_INLINE_FUNCTION
  void operator()(TagPairEAMKernelB<EFLAG>, const int&, EV_FLOAT&) const;

  template<int EFLAG>
  KOKKOS_INLINE_FUNCTION
  void operator()(TagPairEAMKernelB<EFLAG>, const int&) const;

  template<int EFLAG>
  KOKKOS_INLINE_FUNCTION
  void operator()(TagPairEAMKernelAB<EFLAG>, const int&, EV_FLOAT&) const;

  template<int EFLAG>
  KOKKOS_INLINE_FUNCTION
  void operator()(TagPairEAMKernelAB<EFLAG>, const int&) const;

  template<int NEIGHFLAG, int NEWTON_PAIR, int EVFLAG>
  KOKKOS_INLINE_FUNCTION
  void operator()(TagPairEAMKernelC<NEIGHFLAG,NEWTON_PAIR,EVFLAG>, const int&, EV_FLOAT&) const;

  template<int NEIGHFLAG, int NEWTON_PAIR, int EVFLAG>
  KOKKOS_INLINE_FUNCTION
  void operator()(TagPairEAMKernelC<NEIGHFLAG,NEWTON_PAIR,EVFLAG>, const int&) const;

  template<int NEIGHFLAG, int NEWTON_PAIR>
  KOKKOS_INLINE_FUNCTION
  void ev_tally(EV_FLOAT &ev, const int &i, const int &j,
      const F_FLOAT &epair, const F_FLOAT &fpair, const F_FLOAT &delx,
                  const F_FLOAT &dely, const F_FLOAT &delz) const;

  int pack_forward_comm_kokkos(int, DAT::tdual_int_2d, int, DAT::tdual_xfloat_1d&,
                       int, int *) override;
  void unpack_forward_comm_kokkos(int, int, DAT::tdual_xfloat_1d&) override;
  int pack_forward_comm(int, int *, double *, int, int *) override;
  void unpack_forward_comm(int, int, double *) override;
  int pack_reverse_comm(int, int, double *) override;
  void unpack_reverse_comm(int, int *, double *) override;

 protected:
  typename AT::t_x_array x;
  typename AT::t_f_array f;
  typename AT::t_int_1d type;
  typename AT::t_tagint_1d tag;

  DAT::tdual_efloat_1d k_eatom;
  DAT::tdual_virial_array k_vatom;
  typename AT::t_efloat_1d d_eatom;
  typename AT::t_virial_array d_vatom;

  int need_dup;

  using KKDeviceType = typename KKDevice<DeviceType>::value;

  template<typename DataType, typename Layout>
  using DupScatterView = KKScatterView<DataType, Layout, KKDeviceType, KKScatterSum, KKScatterDuplicated>;

  template<typename DataType, typename Layout>
  using NonDupScatterView = KKScatterView<DataType, Layout, KKDeviceType, KKScatterSum, KKScatterNonDuplicated>;

  DupScatterView<F_FLOAT*, typename DAT::t_ffloat_1d::array_layout> dup_rho;
  DupScatterView<F_FLOAT*[3], typename DAT::t_f_array::array_layout> dup_f;
  DupScatterView<E_FLOAT*, typename DAT::t_efloat_1d::array_layout> dup_eatom;
  DupScatterView<F_FLOAT*[6], typename DAT::t_virial_array::array_layout> dup_vatom;
  NonDupScatterView<F_FLOAT*, typename DAT::t_ffloat_1d::array_layout> ndup_rho;
  NonDupScatterView<F_FLOAT*[3], typename DAT::t_f_array::array_layout> ndup_f;
  NonDupScatterView<E_FLOAT*, typename DAT::t_efloat_1d::array_layout> ndup_eatom;
  NonDupScatterView<F_FLOAT*[6], typename DAT::t_virial_array::array_layout> ndup_vatom;

  DAT::tdual_ffloat_1d k_rho;
  DAT::tdual_ffloat_1d k_fp;
  typename AT::t_ffloat_1d d_rho;
  typename AT::t_ffloat_1d d_fp;
  HAT::t_ffloat_1d h_rho;
  HAT::t_ffloat_1d h_fp;

  typename AT::t_int_1d d_type2frho;
  typename AT::t_int_2d_dl d_type2rhor;
  typename AT::t_int_2d_dl d_type2z2r;

  typedef Kokkos::DualView<F_FLOAT**[7],DeviceType> tdual_ffloat_2d_n7;
  typedef typename tdual_ffloat_2d_n7::t_dev_const t_ffloat_2d_n7;
  typedef typename tdual_ffloat_2d_n7::t_host t_host_ffloat_2d_n7;

  t_ffloat_2d_n7 d_frho_spline;
  t_ffloat_2d_n7 d_rhor_spline;
  t_ffloat_2d_n7 d_z2r_spline;
  void interpolate(int, double, double *, t_host_ffloat_2d_n7, int);
<<<<<<< HEAD

=======
>>>>>>> bd373d60
  void file2array() override;
  void array2spline() override;

  typename AT::t_neighbors_2d d_neighbors;
  typename AT::t_int_1d d_ilist;
  typename AT::t_int_1d d_numneigh;

  int iswap;
  int first;
  typename AT::t_int_2d d_sendlist;
  typename AT::t_xfloat_1d_um v_buf;

  int neighflag,newton_pair;
  int nlocal,nall,eflag,vflag;

  friend void pair_virial_fdotr_compute<PairEAMKokkos>(PairEAMKokkos*);
};

}
#endif
#endif
<|MERGE_RESOLUTION|>--- conflicted
+++ resolved
@@ -59,10 +59,6 @@
   ~PairEAMKokkos() override;
   void compute(int, int) override;
   void init_style() override;
-<<<<<<< HEAD
-  void *extract(const char *, int &) override { return nullptr; }
-=======
->>>>>>> bd373d60
 
   KOKKOS_INLINE_FUNCTION
   void operator()(TagPairEAMPackForwardComm, const int&) const;
@@ -164,10 +160,6 @@
   t_ffloat_2d_n7 d_rhor_spline;
   t_ffloat_2d_n7 d_z2r_spline;
   void interpolate(int, double, double *, t_host_ffloat_2d_n7, int);
-<<<<<<< HEAD
-
-=======
->>>>>>> bd373d60
   void file2array() override;
   void array2spline() override;
 
