--- conflicted
+++ resolved
@@ -3241,11 +3241,7 @@
   const F_FLOAT inv_sin_jil_rnd = 1.0 / sin_jil_rnd;
 
 #ifdef LMP_KOKKOS_GPU
-<<<<<<< HEAD
-#pragma unroll
-=======
   #pragma unroll
->>>>>>> 554db7da
 #endif
   for (int d = 0; d < 3; d++) {
     // dcos_omega_di
