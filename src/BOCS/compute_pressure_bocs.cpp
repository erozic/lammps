// clang-format off
/* ----------------------------------------------------------------------
   LAMMPS - Large-scale Atomic/Molecular Massively Parallel Simulator
   https://www.lammps.org/, Sandia National Laboratories
   LAMMPS development team: developers@lammps.org

   Copyright (2003) Sandia Corporation.  Under the terms of Contract
   DE-AC04-94AL85000 with Sandia Corporation, the U.S. Government retains
   certain rights in this software.  This software is distributed under
   the GNU General Public License.

   See the README file in the top-level LAMMPS directory.
-------------------------------------------------------------------------
   BOCS written by: Nicholas J. H. Dunn and Michael R. DeLyser
   from The Pennsylvania State University
------------------------------------------------------------------------- */

#include "compute_pressure_bocs.h"

#include "angle.h"
#include "atom.h"
#include "bond.h"
#include "dihedral.h"
#include "domain.h"
#include "error.h"
#include "fix.h"
#include "force.h"
#include "improper.h"
#include "kspace.h"
#include "modify.h"
#include "pair.h"
#include "update.h"

#include <cmath>
#include <cstring>

using namespace LAMMPS_NS;

/* ---------------------------------------------------------------------- */

ComputePressureBocs::ComputePressureBocs(LAMMPS *lmp, int narg, char **arg) :
  Compute(lmp, narg, arg),
  vptr(nullptr), id_temp(nullptr)
{
  if (narg < 4) utils::missing_cmd_args(FLERR,"compute pressure/bocs", error);
  if (igroup) error->all(FLERR, 1, "Compute pressure/bocs must use group all");

  scalar_flag = vector_flag = 1;
  size_vector = 6;
  extscalar = 0;
  extvector = 0;
  pressflag = 1;
  timeflag = 1;

  p_match_flag = 0;
  phi_coeff = nullptr;

  // store temperature ID used by pressure computation
  // ensure it is valid for temperature computation

  if (strcmp(arg[3],"NULL") == 0) id_temp = nullptr;
  else {
    id_temp = utils::strdup(arg[3]);

    temperature = modify->get_compute_by_id(id_temp);
    if (!temperature)
      error->all(FLERR, 3, "Could not find compute pressure/bocs temperature compute {}", id_temp);
    if (temperature->tempflag == 0)
      error->all(FLERR, 3, "Compute pressure/bocs temperature compute {} does not compute "
                 "temperature", id_temp);
  }

  // process optional args

  if (narg == 4) {
    keflag = 1;
    pairflag = 1;
    bondflag = angleflag = dihedralflag = improperflag = 1;
    kspaceflag = fixflag = 1;
  } else {
    keflag = 0;
    pairflag = 0;
    bondflag = angleflag = dihedralflag = improperflag = 0;
    kspaceflag = fixflag = 0;
    int iarg = 4;
    while (iarg < narg) {
      if (strcmp(arg[iarg],"ke") == 0) keflag = 1;
      else if (strcmp(arg[iarg],"pair") == 0) pairflag = 1;
      else if (strcmp(arg[iarg],"bond") == 0) bondflag = 1;
      else if (strcmp(arg[iarg],"angle") == 0) angleflag = 1;
      else if (strcmp(arg[iarg],"dihedral") == 0) dihedralflag = 1;
      else if (strcmp(arg[iarg],"improper") == 0) improperflag = 1;
      else if (strcmp(arg[iarg],"kspace") == 0) kspaceflag = 1;
      else if (strcmp(arg[iarg],"fix") == 0) fixflag = 1;
      else if (strcmp(arg[iarg],"virial") == 0) {
        pairflag = 1;
        bondflag = angleflag = dihedralflag = improperflag = 1;
        kspaceflag = fixflag = 1;
      } else error->all(FLERR,"Illegal compute pressure/bocs command");
      iarg++;
    }
  }

  // error check

  if (keflag && id_temp == nullptr)
    error->all(FLERR, 3,
               "Compute pressure/bocs requires temperature ID to include kinetic energy");

  vector = new double[size_vector];
  nvirial = 0;
  vptr = nullptr;

  splines = nullptr;
  spline_length = 0;
}

/* ---------------------------------------------------------------------- */

ComputePressureBocs::~ComputePressureBocs()
{
  delete[] id_temp;
  delete[] vector;
  delete[] vptr;
  if (phi_coeff) free(phi_coeff);
}

/* ---------------------------------------------------------------------- */

void ComputePressureBocs::init()
{
  boltz = force->boltz;
  nktv2p = force->nktv2p;
  dimension = domain->dimension;

  // set temperature compute, must be done in init()
  // fixes could have changed or compute_modify could have changed it

  if (keflag) {
    temperature = modify->get_compute_by_id(id_temp);
    if (!temperature)
      error->all(FLERR, Error::NOLASTLINE,
                 "Could not find compute pressure/bocs temperature compute {}", id_temp);
  }

  // detect contributions to virial
  // vptr points to all virial[6] contributions

  delete [] vptr;
  nvirial = 0;
  vptr = nullptr;

  if (pairflag && force->pair) nvirial++;
  if (atom->molecular != Atom::ATOMIC) {
    if (bondflag && force->bond) nvirial++;
    if (angleflag && force->angle) nvirial++;
    if (dihedralflag && force->dihedral) nvirial++;
    if (improperflag && force->improper) nvirial++;
  }
  if (fixflag) {
    for (const auto &ifix : modify->get_fix_list())
      if (ifix->thermo_virial) nvirial++;
  }

  if (nvirial) {
    vptr = new double*[nvirial];
    nvirial = 0;
    if (pairflag && force->pair) vptr[nvirial++] = force->pair->virial;
    if (bondflag && force->bond) vptr[nvirial++] = force->bond->virial;
    if (angleflag && force->angle) vptr[nvirial++] = force->angle->virial;
    if (dihedralflag && force->dihedral)
      vptr[nvirial++] = force->dihedral->virial;
    if (improperflag && force->improper)
      vptr[nvirial++] = force->improper->virial;
    if (fixflag) {
      for (const auto &ifix : modify->get_fix_list())
        if (ifix->virial_global_flag && ifix->thermo_virial)
          vptr[nvirial++] = ifix->virial;
    }
  }

  // flag Kspace contribution separately, since not summed across procs

  if (kspaceflag && force->kspace) kspace_virial = force->kspace->virial;
  else kspace_virial = nullptr;
}

/* ----------------------------------------------------------------------
   Compute the pressure correction for the analytical basis set
------------------------------------------------------------------------- */

double ComputePressureBocs::get_cg_p_corr(int N_basis, double *phi_coeff,
                                      int N_mol, double vavg, double vCG)
{
  double correction = 0.0;
  for (int i = 1; i <= N_basis; ++i)
    correction -= phi_coeff[i-1] * ( N_mol * i / vavg ) *
      pow( ( 1 / vavg ) * ( vCG - vavg ),i-1);
  return correction;
}

/* ----------------------------------------------------------------------
   Find the relevant index position if using a spline basis set
------------------------------------------------------------------------- */

double ComputePressureBocs::find_index(double * grid, double value)
{
  int i;
  double spacing = fabs(grid[1]-grid[0]);
  int gridsize = spline_length;
  for (i = 0; i < (gridsize-1); ++i)
  {
    if (value >= grid[i] && value <= grid[i+1]) { return i; }
  }

  if (value >= grid[i] && value <= (grid[i] + spacing)) { return i; }

  error->all(FLERR, Error::NOLASTLINE,
             "find_index could not find value in grid for value: {}", value);
  for (int i = 0; i < gridsize; ++i) {
    fprintf(stderr, "grid %d: %f\n", i, grid[i]);
  }

  exit(1);
}

/* ----------------------------------------------------------------------
   Compute the pressure correction for a spline basis set
------------------------------------------------------------------------- */

double ComputePressureBocs::get_cg_p_corr(double ** grid, int basis_type,
                                          double vCG)
{
  int i = find_index(grid[0],vCG);
  double deltax = vCG - grid[0][i];

  if (basis_type == BASIS_LINEAR_SPLINE)
    return grid[1][i] + (deltax) * ( grid[1][i+1] - grid[1][i] ) / ( grid[0][i+1] - grid[0][i] );
  else if (basis_type == BASIS_CUBIC_SPLINE)
    return grid[1][i] + (grid[2][i] * deltax) + (grid[3][i] * pow(deltax,2)) + (grid[4][i] * pow(deltax,3));
  else error->all(FLERR, Error::NOLASTLINE, "bad spline type passed to get_cg_p_corr()");
  return 0.0;
}

/* ----------------------------------------------------------------------
   send cg info from fix_bocs to compute_pressure_bocs for the analytical
   basis set
------------------------------------------------------------------------- */

void ComputePressureBocs::send_cg_info(int basis_type, int sent_N_basis,
                                       double *sent_phi_coeff, int sent_N_mol,
                                       double sent_vavg)
{
  if (basis_type == BASIS_ANALYTIC) p_basis_type = BASIS_ANALYTIC;
  else error->all(FLERR, Error::NOLASTLINE, "Incorrect basis type passed to ComputePressureBocs");

  p_match_flag = 1;

  N_basis = sent_N_basis;
  if (phi_coeff) free(phi_coeff);
  phi_coeff = ((double *) calloc(N_basis, sizeof(double)) );
  for (int i=0; i<N_basis; i++) { phi_coeff[i] = sent_phi_coeff[i]; }

  N_mol = sent_N_mol;
  vavg = sent_vavg;
}

/* ----------------------------------------------------------------------
   send cg info from fix_bocs to compute_pressure_bocs for a spline basis
   set
------------------------------------------------------------------------- */

void ComputePressureBocs::send_cg_info(int basis_type,
                                       double ** in_splines, int gridsize)
{
  if (basis_type == BASIS_LINEAR_SPLINE) { p_basis_type = BASIS_LINEAR_SPLINE; }
  else if (basis_type == BASIS_CUBIC_SPLINE) { p_basis_type = BASIS_CUBIC_SPLINE; }
  else
  {
    error->all(FLERR, Error::NOLASTLINE, "Incorrect basis type passed to ComputePressureBocs");
  }
  splines = in_splines;
  spline_length = gridsize;
  p_match_flag = 1;
}

/* End of new functions for BOCS */

/* ----------------------------------------------------------------------
   compute total pressure, averaged over Pxx, Pyy, Pzz
------------------------------------------------------------------------- */

double ComputePressureBocs::compute_scalar()
{
  invoked_scalar = update->ntimestep;
  if (update->vflag_global != invoked_scalar)
<<<<<<< HEAD
    error->all(FLERR, Error::NOLASTLINE, "Virial was not tallied on needed timestep{}", utils::errorurl(22));
=======
    error->all(FLERR, Error::NOLASTLINE, "Virial was not tallied on needed timestep");
>>>>>>> 4246fab5

  // invoke temperature if it hasn't been already

  double t;
  double volume, correction = 0;
  if (keflag) {
    if (temperature->invoked_scalar != update->ntimestep)
      t = temperature->compute_scalar();
    else t = temperature->scalar;
  }

  if (dimension == 3) {
    inv_volume = 1.0 / (domain->xprd * domain->yprd * domain->zprd);
    volume = (domain->xprd * domain->yprd * domain->zprd);

    /* MRD NJD if block */
    if (p_basis_type == BASIS_ANALYTIC)
    {
      correction = get_cg_p_corr(N_basis,phi_coeff,N_mol,vavg,volume);
    }
    else if (p_basis_type == BASIS_LINEAR_SPLINE || p_basis_type == BASIS_CUBIC_SPLINE)
    {
      correction = get_cg_p_corr(splines, p_basis_type, volume);
    }

    virial_compute(3,3);
    if (keflag)
      scalar = (temperature->dof * boltz * t +
                virial[0] + virial[1] + virial[2]) / 3.0 *
                inv_volume * nktv2p + (correction);
    else
      scalar = (virial[0] + virial[1] + virial[2]) / 3.0 *
               inv_volume * nktv2p + (correction);
  } else {
    if (p_match_flag) {
      error->all(FLERR, Error::NOLASTLINE, "Pressure matching not implemented in 2-d.");
      exit(1);
    } // The rest of this can probably be deleted.
    inv_volume = 1.0 / (domain->xprd * domain->yprd);
    virial_compute(2,2);
    if (keflag)
      scalar = (temperature->dof * boltz * t +
                virial[0] + virial[1]) / 2.0 * inv_volume * nktv2p;
    else
      scalar = (virial[0] + virial[1]) / 2.0 * inv_volume * nktv2p;
  }

  return scalar;
}

/* ----------------------------------------------------------------------
   compute pressure tensor
   assume KE tensor has already been computed
------------------------------------------------------------------------- */

void ComputePressureBocs::compute_vector()
{
  invoked_vector = update->ntimestep;
  if (update->vflag_global != invoked_vector)
<<<<<<< HEAD
    error->all(FLERR, Error::NOLASTLINE, "Virial was not tallied on needed timestep{}", utils::errorurl(22));
=======
    error->all(FLERR, Error::NOLASTLINE, "Virial was not tallied on needed timestep");
>>>>>>> 4246fab5

  if (force->kspace && kspace_virial && force->kspace->scalar_pressure_flag)
    error->all(FLERR, Error::NOLASTLINE, "Must use 'kspace_modify pressure/scalar no' for "
               "tensor components with kspace_style msm");

  // invoke temperature if it hasn't been already

  double *ke_tensor;
  if (keflag) {
    if (temperature->invoked_vector != update->ntimestep)
      temperature->compute_vector();
    ke_tensor = temperature->vector;
  }

  if (dimension == 3) {
    inv_volume = 1.0 / (domain->xprd * domain->yprd * domain->zprd);
    virial_compute(6,3);
    if (keflag) {
      for (int i = 0; i < 6; i++)
        vector[i] = (ke_tensor[i] + virial[i]) * inv_volume * nktv2p;
    } else
      for (int i = 0; i < 6; i++)
        vector[i] = virial[i] * inv_volume * nktv2p;
  } else {
    inv_volume = 1.0 / (domain->xprd * domain->yprd);
    virial_compute(4,2);
    if (keflag) {
      vector[0] = (ke_tensor[0] + virial[0]) * inv_volume * nktv2p;
      vector[1] = (ke_tensor[1] + virial[1]) * inv_volume * nktv2p;
      vector[3] = (ke_tensor[3] + virial[3]) * inv_volume * nktv2p;
      vector[2] = vector[4] = vector[5] = 0.0;
    } else {
      vector[0] = virial[0] * inv_volume * nktv2p;
      vector[1] = virial[1] * inv_volume * nktv2p;
      vector[3] = virial[3] * inv_volume * nktv2p;
      vector[2] = vector[4] = vector[5] = 0.0;
    }
  }
}

/* ---------------------------------------------------------------------- */

void ComputePressureBocs::virial_compute(int n, int ndiag)
{
  int i,j;
  double v[6],*vcomponent;

  for (i = 0; i < n; i++) v[i] = 0.0;

  // sum contributions to virial from forces and fixes

  for (j = 0; j < nvirial; j++) {
    vcomponent = vptr[j];
    for (i = 0; i < n; i++) v[i] += vcomponent[i];
  }

  // sum virial across procs

  MPI_Allreduce(v,virial,n,MPI_DOUBLE,MPI_SUM,world);

  // KSpace virial contribution is already summed across procs

  if (kspace_virial)
    for (i = 0; i < n; i++) virial[i] += kspace_virial[i];

  // LJ long-range tail correction, only if pair contributions are included

  if (force->pair && pairflag && force->pair->tail_flag)
    for (i = 0; i < ndiag; i++) virial[i] += force->pair->ptail * inv_volume;
}

/* ---------------------------------------------------------------------- */

void ComputePressureBocs::reset_extra_compute_fix(const char *id_new)
{
  delete [] id_temp;
  id_temp = utils::strdup(id_new);
}<|MERGE_RESOLUTION|>--- conflicted
+++ resolved
@@ -294,11 +294,7 @@
 {
   invoked_scalar = update->ntimestep;
   if (update->vflag_global != invoked_scalar)
-<<<<<<< HEAD
     error->all(FLERR, Error::NOLASTLINE, "Virial was not tallied on needed timestep{}", utils::errorurl(22));
-=======
-    error->all(FLERR, Error::NOLASTLINE, "Virial was not tallied on needed timestep");
->>>>>>> 4246fab5
 
   // invoke temperature if it hasn't been already
 
@@ -358,11 +354,7 @@
 {
   invoked_vector = update->ntimestep;
   if (update->vflag_global != invoked_vector)
-<<<<<<< HEAD
     error->all(FLERR, Error::NOLASTLINE, "Virial was not tallied on needed timestep{}", utils::errorurl(22));
-=======
-    error->all(FLERR, Error::NOLASTLINE, "Virial was not tallied on needed timestep");
->>>>>>> 4246fab5
 
   if (force->kspace && kspace_virial && force->kspace->scalar_pressure_flag)
     error->all(FLERR, Error::NOLASTLINE, "Must use 'kspace_modify pressure/scalar no' for "
