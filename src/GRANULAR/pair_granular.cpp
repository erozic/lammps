--- conflicted
+++ resolved
@@ -188,11 +188,7 @@
   double *history,*allhistory,**firsthistory;
 
   bool touchflag = false;
-<<<<<<< HEAD
-  const bool historyupdate = update->setupflag != 0;
-=======
   const bool historyupdate = update->setupflag == 0;
->>>>>>> bd373d60
 
   ev_init(eflag,vflag);
 
