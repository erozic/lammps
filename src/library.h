/* -*- c -*- ------------------------------------------------------------
   LAMMPS - Large-scale Atomic/Molecular Massively Parallel Simulator
   https://www.lammps.org/, Sandia National Laboratories
   Steve Plimpton, sjplimp@sandia.gov

   Copyright (2003) Sandia Corporation.  Under the terms of Contract
   DE-AC04-94AL85000 with Sandia Corporation, the U.S. Government retains
   certain rights in this software.  This software is distributed under
   the GNU General Public License.

   See the README file in the top-level LAMMPS directory.
------------------------------------------------------------------------- */

#ifndef LAMMPS_LIBRARY_H
#define LAMMPS_LIBRARY_H

/* C style library interface to LAMMPS which allows to create and
 * control instances of the LAMMPS C++ class and exchange data with it.
 * The C bindings are the basis for the Python and Fortran modules.
 *
 * If needed, new LAMMPS-specific functions can be added to expose
 * additional LAMMPS functionality to this library interface. */

/* We follow the behavior of regular LAMMPS compilation and assume
 * -DLAMMPS_SMALLBIG when no define is set. */

#if !defined(LAMMPS_BIGBIG) && !defined(LAMMPS_SMALLBIG) && !defined(LAMMPS_SMALLSMALL)
#define LAMMPS_SMALLBIG
#endif

/* To allow including the library interface without MPI */

#if defined(LAMMPS_LIB_MPI)
#include <mpi.h>
#endif

#if defined(LAMMPS_BIGBIG) || defined(LAMMPS_SMALLBIG)
#include <stdint.h> /* for int64_t */
#endif

/** Data type constants for extracting data from atoms, computes and fixes
 *
 * Must be kept in sync with the equivalent constants in lammps/constants.py */

enum _LMP_DATATYPE_CONST {
  LAMMPS_INT = 0,       /*!< 32-bit integer (array) */
  LAMMPS_INT_2D = 1,    /*!< two-dimensional 32-bit integer array */
  LAMMPS_DOUBLE = 2,    /*!< 64-bit double (array) */
  LAMMPS_DOUBLE_2D = 3, /*!< two-dimensional 64-bit double array */
  LAMMPS_INT64 = 4,     /*!< 64-bit integer (array) */
  LAMMPS_INT64_2D = 5,  /*!< two-dimensional 64-bit integer array */
  LAMMPS_STRING = 6     /*!< C-String */
};

/** Style constants for extracting data from computes and fixes.
 *
 * Must be kept in sync with the equivalent constants in lammps/constants.py */

enum _LMP_STYLE_CONST {
  LMP_STYLE_GLOBAL = 0, /*!< return global data */
  LMP_STYLE_ATOM = 1,   /*!< return per-atom data */
  LMP_STYLE_LOCAL = 2   /*!< return local data */
};

/** Type and size constants for extracting data from computes and fixes.
 *
 * Must be kept in sync with the equivalent constants in lammps/constants.py */

enum _LMP_TYPE_CONST {
  LMP_TYPE_SCALAR = 0, /*!< return scalar */
  LMP_TYPE_VECTOR = 1, /*!< return vector */
  LMP_TYPE_ARRAY = 2,  /*!< return array */
  LMP_SIZE_VECTOR = 3, /*!< return length of vector */
  LMP_SIZE_ROWS = 4,   /*!< return number of rows */
  LMP_SIZE_COLS = 5    /*!< return number of columns */
};

/* Ifdefs to allow this file to be included in C and C++ programs */

#ifdef __cplusplus
extern "C" {
#endif

<<<<<<< HEAD
void lammps_open(int, char **, MPI_Comm, void **);
void lammps_open_no_mpi(int, char **, void **);
void lammps_close(void *);
int  lammps_version(void *);
void lammps_file(void *, char *);
char *lammps_command(void *, char *);
void lammps_commands_list(void *, int, char **);
void lammps_commands_string(void *, char *);
void lammps_free(void *);

int lammps_extract_setting(void *, char *);
void *lammps_extract_global(void *, char *);
void lammps_extract_box(void *, double *, double *,
                        double *, double *, double *, int *, int *);
void *lammps_extract_atom(void *, char *);
void *lammps_extract_compute(void *, char *, int, int);
void *lammps_extract_fix(void *, char *, int, int, int, int);
void *lammps_extract_variable(void *, char *, char *);

double lammps_get_thermo(void *, char *);
int lammps_get_natoms(void *);
double lammps_get_pe(void *, int);
=======
/* ----------------------------------------------------------------------
 * Library functions to create/destroy an instance of LAMMPS
 * ---------------------------------------------------------------------- */
>>>>>>> a0e2a617

#if defined(LAMMPS_LIB_MPI)
void *lammps_open(int argc, char **argv, MPI_Comm comm, void **ptr);
#endif
void *lammps_open_no_mpi(int argc, char **argv, void **ptr);
void *lammps_open_fortran(int argc, char **argv, int f_comm);
void lammps_close(void *handle);

void lammps_mpi_init();
void lammps_mpi_finalize();
void lammps_kokkos_finalize();
void lammps_python_finalize();

/* ----------------------------------------------------------------------
 * Library functions to process commands
 * ---------------------------------------------------------------------- */

void lammps_file(void *handle, const char *file);

char *lammps_command(void *handle, const char *cmd);
void lammps_commands_list(void *handle, int ncmd, const char **cmds);
void lammps_commands_string(void *handle, const char *str);

/* -----------------------------------------------------------------------
 * Library functions to extract info from LAMMPS or set data in LAMMPS
 * ----------------------------------------------------------------------- */

double lammps_get_natoms(void *handle);
double lammps_get_thermo(void *handle, const char *keyword);

void lammps_extract_box(void *handle, double *boxlo, double *boxhi, double *xy, double *yz,
                        double *xz, int *pflags, int *boxflag);
void lammps_reset_box(void *handle, double *boxlo, double *boxhi, double xy, double yz, double xz);

void lammps_memory_usage(void *handle, double *meminfo);
int lammps_get_mpi_comm(void *handle);

int lammps_extract_setting(void *handle, const char *keyword);
int lammps_extract_global_datatype(void *handle, const char *name);
void *lammps_extract_global(void *handle, const char *name);

/* ----------------------------------------------------------------------
 * Library functions to read or modify per-atom data in LAMMPS
 * ---------------------------------------------------------------------- */

int lammps_extract_atom_datatype(void *handle, const char *name);
void *lammps_extract_atom(void *handle, const char *name);

/* ----------------------------------------------------------------------
 * Library functions to access data from computes, fixes, variables in LAMMPS
 * ---------------------------------------------------------------------- */

void *lammps_extract_compute(void *handle, const char *, int, int);
void *lammps_extract_fix(void *handle, const char *, int, int, int, int);
void *lammps_extract_variable(void *handle, const char *, const char *);
int lammps_set_variable(void *, char *, char *);

/* ----------------------------------------------------------------------
 * Library functions for scatter/gather operations of data
 * ---------------------------------------------------------------------- */

void lammps_gather_atoms(void *handle, char *name, int type, int count, void *data);
void lammps_gather_atoms_concat(void *handle, char *name, int type, int count, void *data);
void lammps_gather_atoms_subset(void *handle, char *name, int type, int count, int ndata, int *ids,
                                void *data);
void lammps_scatter_atoms(void *handle, char *name, int type, int count, void *data);
void lammps_scatter_atoms_subset(void *handle, char *name, int type, int count, int ndata, int *ids,
                                 void *data);

void lammps_gather_bonds(void *handle, void *data);

void lammps_gather(void *handle, char *name, int type, int count, void *data);
void lammps_gather_concat(void *handle, char *name, int type, int count, void *data);
void lammps_gather_subset(void *handle, char *name, int type, int count, int ndata, int *ids,
                          void *data);
void lammps_scatter(void *handle, char *name, int type, int count, void *data);
void lammps_scatter_subset(void *handle, char *name, int type, int count, int ndata, int *ids,
                           void *data);

#if !defined(LAMMPS_BIGBIG)
int lammps_create_atoms(void *handle, int n, const int *id, const int *type, const double *x,
                        const double *v, const int *image, int bexpand);
#else
int lammps_create_atoms(void *handle, int n, const int64_t *id, const int *type, const double *x,
                        const double *v, const int64_t *image, int bexpand);
#endif

/* ----------------------------------------------------------------------
 * Library functions for accessing neighbor lists
 * ---------------------------------------------------------------------- */

int lammps_find_pair_neighlist(void *handle, const char *style, int exact, int nsub, int request);
int lammps_find_fix_neighlist(void *handle, const char *id, int request);
int lammps_find_compute_neighlist(void *handle, const char *id, int request);
int lammps_neighlist_num_elements(void *handle, int idx);
void lammps_neighlist_element_neighbors(void *handle, int idx, int element, int *iatom,
                                        int *numneigh, int **neighbors);

/* ----------------------------------------------------------------------
 * Library functions for retrieving configuration information
 * ---------------------------------------------------------------------- */

int lammps_version(void *handle);
void lammps_get_os_info(char *buffer, int buf_size);

int lammps_config_has_mpi_support();
int lammps_config_has_gzip_support();
int lammps_config_has_png_support();
int lammps_config_has_jpeg_support();
int lammps_config_has_ffmpeg_support();
int lammps_config_has_exceptions();

int lammps_config_has_package(const char *);
int lammps_config_package_count();
int lammps_config_package_name(int, char *, int);

int lammps_config_accelerator(const char *, const char *, const char *);
int lammps_has_gpu_device();
void lammps_get_gpu_device_info(char *buffer, int buf_size);

int lammps_has_style(void *, const char *, const char *);
int lammps_style_count(void *, const char *);
int lammps_style_name(void *, const char *, int, char *, int);

int lammps_has_id(void *, const char *, const char *);
int lammps_id_count(void *, const char *);
int lammps_id_name(void *, const char *, int, char *, int);

int lammps_plugin_count();
int lammps_plugin_name(int, char *, char *, int);

/* ----------------------------------------------------------------------
 * Utility functions
 * ---------------------------------------------------------------------- */

#if !defined(LAMMPS_BIGBIG)
int lammps_encode_image_flags(int ix, int iy, int iz);
void lammps_decode_image_flags(int image, int *flags);
#else
int64_t lammps_encode_image_flags(int ix, int iy, int iz);
void lammps_decode_image_flags(int64_t image, int *flags);
#endif

#if defined(LAMMPS_BIGBIG)
typedef void (*FixExternalFnPtr)(void *, int64_t, int, int64_t *, double **, double **);
void lammps_set_fix_external_callback(void *handle, const char *id, FixExternalFnPtr funcptr,
                                      void *ptr);
#elif defined(LAMMPS_SMALLBIG)
typedef void (*FixExternalFnPtr)(void *, int64_t, int, int *, double **, double **);
void lammps_set_fix_external_callback(void *, const char *, FixExternalFnPtr, void *);
#else
typedef void (*FixExternalFnPtr)(void *, int, int, int *, double **, double **);
void lammps_set_fix_external_callback(void *, const char *, FixExternalFnPtr, void *);
#endif
double **lammps_fix_external_get_force(void *handle, const char *id);
void lammps_fix_external_set_energy_global(void *handle, const char *id, double eng);
void lammps_fix_external_set_energy_peratom(void *handle, const char *id, double *eng);
void lammps_fix_external_set_virial_global(void *handle, const char *id, double *virial);
void lammps_fix_external_set_virial_peratom(void *handle, const char *id, double **virial);
void lammps_fix_external_set_vector_length(void *handle, const char *id, int len);
void lammps_fix_external_set_vector(void *handle, const char *id, int idx, double val);

void lammps_free(void *ptr);

int lammps_is_running(void *handle);
void lammps_force_timeout(void *handle);

int lammps_has_error(void *handle);
int lammps_get_last_error_message(void *handle, char *buffer, int buf_size);

#ifdef __cplusplus
}
#endif

#endif /* LAMMPS_LIBRARY_H */

/* ERROR/WARNING messages:

E: Library error: issuing LAMMPS command during run

UNDOCUMENTED

W: Library error in lammps_gather_atoms

This library function cannot be used if atom IDs are not defined
or are not consecutively numbered.

W: lammps_gather_atoms: unknown property name

UNDOCUMENTED

W: Library error in lammps_gather_atoms_subset

UNDOCUMENTED

W: lammps_gather_atoms_subset: unknown property name

UNDOCUMENTED

W: Library error in lammps_scatter_atoms

This library function cannot be used if atom IDs are not defined or
are not consecutively numbered, or if no atom map is defined.  See the
atom_modify command for details about atom maps.

W: lammps_scatter_atoms: unknown property name

UNDOCUMENTED

W: Library error in lammps_scatter_atoms_subset

UNDOCUMENTED

W: lammps_scatter_atoms_subset: unknown property name

UNDOCUMENTED

W: Library error in lammps_create_atoms

UNDOCUMENTED

W: Library warning in lammps_create_atoms, invalid total atoms %ld %ld

UNDOCUMENTED

*/

/* Local Variables:
 * fill-column: 72
 * End: */<|MERGE_RESOLUTION|>--- conflicted
+++ resolved
@@ -81,34 +81,10 @@
 extern "C" {
 #endif
 
-<<<<<<< HEAD
-void lammps_open(int, char **, MPI_Comm, void **);
-void lammps_open_no_mpi(int, char **, void **);
-void lammps_close(void *);
-int  lammps_version(void *);
-void lammps_file(void *, char *);
-char *lammps_command(void *, char *);
-void lammps_commands_list(void *, int, char **);
-void lammps_commands_string(void *, char *);
-void lammps_free(void *);
-
-int lammps_extract_setting(void *, char *);
-void *lammps_extract_global(void *, char *);
-void lammps_extract_box(void *, double *, double *,
-                        double *, double *, double *, int *, int *);
-void *lammps_extract_atom(void *, char *);
-void *lammps_extract_compute(void *, char *, int, int);
-void *lammps_extract_fix(void *, char *, int, int, int, int);
-void *lammps_extract_variable(void *, char *, char *);
-
-double lammps_get_thermo(void *, char *);
-int lammps_get_natoms(void *);
-double lammps_get_pe(void *, int);
-=======
+
 /* ----------------------------------------------------------------------
  * Library functions to create/destroy an instance of LAMMPS
  * ---------------------------------------------------------------------- */
->>>>>>> a0e2a617
 
 #if defined(LAMMPS_LIB_MPI)
 void *lammps_open(int argc, char **argv, MPI_Comm comm, void **ptr);
@@ -138,6 +114,7 @@
 
 double lammps_get_natoms(void *handle);
 double lammps_get_thermo(void *handle, const char *keyword);
+double lammps_get_pe(void *handle, int neigh_flag);
 
 void lammps_extract_box(void *handle, double *boxlo, double *boxhi, double *xy, double *yz,
                         double *xz, int *pflags, int *boxflag);
