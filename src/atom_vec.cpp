// clang-format off
/* ----------------------------------------------------------------------
   LAMMPS - Large-scale Atomic/Molecular Massively Parallel Simulator
   https://www.lammps.org/, Sandia National Laboratories
   Steve Plimpton, sjplimp@sandia.gov

   Copyright (2003) Sandia Corporation.  Under the terms of Contract
   DE-AC04-94AL85000 with Sandia Corporation, the U.S. Government retains
   certain rights in this software.  This software is distributed under
   the GNU General Public License.

   See the README file in the top-level LAMMPS directory.
------------------------------------------------------------------------- */

#include "atom_vec.h"

#include "atom.h"
#include "comm.h"
#include "domain.h"
#include "error.h"
#include "fix.h"
#include "force.h"
#include "label_map.h"
#include "math_const.h"
#include "memory.h"
#include "modify.h"
#include "tokenizer.h"

#include <cstring>

using namespace LAMMPS_NS;
using namespace MathConst;

/* ---------------------------------------------------------------------- */

AtomVec::AtomVec(LAMMPS *lmp) : Pointers(lmp)
{
  nmax = 0;
  ngrow = 0;

  molecular = Atom::ATOMIC;
  bonds_allow = angles_allow = dihedrals_allow = impropers_allow = 0;
  mass_type = dipole_type = PER_ATOM;
  forceclearflag = 0;
  maxexchange = 0;
  bonus_flag = 0;
  size_forward_bonus = size_border_bonus = 0;

  kokkosable = 0;

  nargcopy = 0;
  argcopy = nullptr;

  tag = nullptr;
  type = mask = nullptr;
  image = nullptr;
  x = v = f = nullptr;

  threads = nullptr;

  // peratom variables auto-included in corresponding child style fields string
  // these fields cannot be specified in the fields string

  default_grow = "id type mask image x v f";
  default_copy = "id type mask image x v";
  default_comm = "x";
  default_comm_vel = "x v";
  default_reverse = "f";
  default_border = "id type mask x";
  default_border_vel = "id type mask x v";
  default_exchange = "id type mask image x v";
  default_restart = "id type mask image x v";
  default_create = "id type mask image x v";
  default_data_atom = "";
  default_data_vel = "";
}

/* ---------------------------------------------------------------------- */

AtomVec::~AtomVec()
{
  int datatype,cols;
  void *pdata;

  for (int i = 0; i < nargcopy; i++) delete [] argcopy[i];
  delete [] argcopy;

  for (int i = 0; i < ngrow; i++) {
    pdata = mgrow.pdata[i];
    datatype = mgrow.datatype[i];
    cols = mgrow.cols[i];
    if (datatype == Atom::DOUBLE) {
      if (cols == 0)
        memory->destroy(*((double **) pdata));
      else if (cols > 0)
        memory->destroy(*((double ***) pdata));
      else {
        memory->destroy(*((double ***) pdata));
      }
    } else if (datatype == Atom::INT) {
      if (cols == 0)
        memory->destroy(*((int **) pdata));
      else if (cols > 0)
        memory->destroy(*((int ***) pdata));
      else {
        memory->destroy(*((int ***) pdata));
      }
    } else if (datatype == Atom::BIGINT) {
      if (cols == 0)
        memory->destroy(*((bigint **) pdata));
      else if (cols > 0)
        memory->destroy(*((bigint ***) pdata));
      else {
        memory->destroy(*((bigint ***) pdata));
      }
    }
  }

  delete [] threads;
}

/* ----------------------------------------------------------------------
   make copy of args for use by restart & replicate
------------------------------------------------------------------------- */

void AtomVec::store_args(int narg, char **arg)
{
  nargcopy = narg;
  if (nargcopy) argcopy = new char*[nargcopy];
  else argcopy = nullptr;
  for (int i = 0; i < nargcopy; i++)
    argcopy[i] = utils::strdup(arg[i]);
}

/* ----------------------------------------------------------------------
   no additional args by default
------------------------------------------------------------------------- */

void AtomVec::process_args(int narg, char ** /*arg*/)
{
  if (narg) error->all(FLERR,"Invalid atom_style command");
}

/* ----------------------------------------------------------------------
   pull settings from Domain needed for pack_comm_vel and pack_border_vel
   child classes may override this method, but should also invoke it
------------------------------------------------------------------------- */

void AtomVec::init()
{
  deform_vremap = domain->deform_vremap;
  deform_groupbit = domain->deform_groupbit;
  h_rate = domain->h_rate;

  if (lmp->kokkos != nullptr && !kokkosable)
    error->all(FLERR,"KOKKOS package requires a kokkos enabled atom_style");
}

static constexpr bigint DELTA=16384;

/* ----------------------------------------------------------------------
   roundup N so it is a multiple of DELTA
   error if N exceeds 32-bit int, since will be used as arg to grow()
------------------------------------------------------------------------- */

bigint AtomVec::roundup(bigint n)
{
  if (n % DELTA) n = n/DELTA * DELTA + DELTA;
  if (n > MAXSMALLINT)
    error->one(FLERR,"Too many atoms created on one or more procs");
  return n;
}

/* ----------------------------------------------------------------------
   grow nmax so it is a multiple of DELTA
------------------------------------------------------------------------- */

void AtomVec::grow_nmax()
{
  nmax = nmax/DELTA * DELTA;
  nmax += DELTA;
}

static constexpr bigint DELTA_BONUS=8192;

/* ----------------------------------------------------------------------
   grow nmax_bonus so it is a multiple of DELTA_BONUS
------------------------------------------------------------------------- */

int AtomVec::grow_nmax_bonus(int nmax_bonus)
{
  nmax_bonus = nmax_bonus/DELTA_BONUS * DELTA_BONUS;
  nmax_bonus += DELTA_BONUS;
  return nmax_bonus;
}

/* ----------------------------------------------------------------------
   grow atom arrays
   n = 0 grows arrays by a chunk
   n > 0 allocates arrays to size n
------------------------------------------------------------------------- */

void AtomVec::grow(int n)
{
  int datatype,cols,maxcols;
  void *pdata;

  if (n == 0) grow_nmax();
  else nmax = n;
  atom->nmax = nmax;
  if (nmax < 0 || nmax > MAXSMALLINT)
    error->one(FLERR,"Per-processor system is too big");

  tag = memory->grow(atom->tag,nmax,"atom:tag");
  type = memory->grow(atom->type,nmax,"atom:type");
  mask = memory->grow(atom->mask,nmax,"atom:mask");
  image = memory->grow(atom->image,nmax,"atom:image");
  x = memory->grow(atom->x,nmax,3,"atom:x");
  v = memory->grow(atom->v,nmax,3,"atom:v");
  f = memory->grow(atom->f,nmax*comm->nthreads,3,"atom:f");

  for (int i = 0; i < ngrow; i++) {
    pdata = mgrow.pdata[i];
    datatype = mgrow.datatype[i];
    cols = mgrow.cols[i];
    const int nthreads = threads[i] ? comm->nthreads : 1;
    if (datatype == Atom::DOUBLE) {
      if (cols == 0)
        memory->grow(*((double **) pdata),nmax*nthreads,"atom:dvec");
      else if (cols > 0)
        memory->grow(*((double ***) pdata),nmax*nthreads,cols,"atom:darray");
      else {
        maxcols = *(mgrow.maxcols[i]);
        memory->grow(*((double ***) pdata),nmax*nthreads,maxcols,"atom:darray");
      }
    } else if (datatype == Atom::INT) {
      if (cols == 0)
        memory->grow(*((int **) pdata),nmax*nthreads,"atom:ivec");
      else if (cols > 0)
        memory->grow(*((int ***) pdata),nmax*nthreads,cols,"atom:iarray");
      else {
        maxcols = *(mgrow.maxcols[i]);
        memory->grow(*((int ***) pdata),nmax*nthreads,maxcols,"atom:iarray");
      }
    } else if (datatype == Atom::BIGINT) {
      if (cols == 0)
        memory->grow(*((bigint **) pdata),nmax*nthreads,"atom:bvec");
      else if (cols > 0)
        memory->grow(*((bigint ***) pdata),nmax*nthreads,cols,"atom:barray");
      else {
        maxcols = *(mgrow.maxcols[i]);
        memory->grow(*((bigint ***) pdata),nmax*nthreads,maxcols,"atom:barray");
      }
    }
  }

  for (int iextra = 0; iextra < atom->nextra_grow; iextra++)
    modify->fix[atom->extra_grow[iextra]]->grow_arrays(nmax);

  grow_pointers();
}

/* ----------------------------------------------------------------------
   copy atom I info to atom J
------------------------------------------------------------------------- */

void AtomVec::copy(int i, int j, int delflag)
{
  int m,n,datatype,cols,collength,ncols;
  void *pdata,*plength;

  tag[j] = tag[i];
  type[j] = type[i];
  mask[j] = mask[i];
  image[j] = image[i];
  x[j][0] = x[i][0];
  x[j][1] = x[i][1];
  x[j][2] = x[i][2];
  v[j][0] = v[i][0];
  v[j][1] = v[i][1];
  v[j][2] = v[i][2];

  if (ncopy) {
    for (n = 0; n < ncopy; n++) {
      pdata = mcopy.pdata[n];
      datatype = mcopy.datatype[n];
      cols = mcopy.cols[n];
      if (datatype == Atom::DOUBLE) {
        if (cols == 0) {
          double *vec = *((double **) pdata);
          vec[j] = vec[i];
        } else if (cols > 0) {
          double **array = *((double ***) pdata);
          for (m = 0; m < cols; m++)
            array[j][m] = array[i][m];
        } else {
          double **array = *((double ***) pdata);
          collength = mcopy.collength[n];
          plength = mcopy.plength[n];
          if (collength) ncols = (*((int ***) plength))[i][collength-1];
          else ncols = (*((int **) plength))[i];
          for (m = 0; m < ncols; m++)
            array[j][m] = array[i][m];
       }
      } else if (datatype == Atom::INT) {
        if (cols == 0) {
          int *vec = *((int **) pdata);
          vec[j] = vec[i];
        } else if (cols > 0) {
          int **array = *((int ***) pdata);
          for (m = 0; m < cols; m++)
            array[j][m] = array[i][m];
        } else {
          int **array = *((int ***) pdata);
          collength = mcopy.collength[n];
          plength = mcopy.plength[n];
          if (collength) ncols = (*((int ***) plength))[i][collength-1];
          else ncols = (*((int **) plength))[i];
          for (m = 0; m < ncols; m++)
            array[j][m] = array[i][m];
        }
      } else if (datatype == Atom::BIGINT) {
        if (cols == 0) {
          bigint *vec = *((bigint **) pdata);
          vec[j] = vec[i];
        } else if (cols > 0) {
          bigint **array = *((bigint ***) pdata);
          for (m = 0; m < cols; m++)
            array[j][m] = array[i][m];
        } else {
          bigint **array = *((bigint ***) pdata);
          collength = mcopy.collength[n];
          plength = mcopy.plength[n];
          if (collength) ncols = (*((int ***) plength))[i][collength-1];
          else ncols = (*((int **) plength))[i];
          for (m = 0; m < ncols; m++)
            array[j][m] = array[i][m];
        }
      }
    }
  }

  if (bonus_flag) copy_bonus(i,j,delflag);

  if (atom->nextra_grow)
    for (int iextra = 0; iextra < atom->nextra_grow; iextra++)
      modify->fix[atom->extra_grow[iextra]]->copy_arrays(i,j,delflag);
}

/* ---------------------------------------------------------------------- */

int AtomVec::pack_comm(int n, int *list, double *buf,
                             int pbc_flag, int *pbc)
{
  int i,j,m,mm,nn,datatype,cols;
  double dx,dy,dz;
  void *pdata;

  m = 0;
  if (pbc_flag == 0) {
    for (i = 0; i < n; i++) {
      j = list[i];
      buf[m++] = x[j][0];
      buf[m++] = x[j][1];
      buf[m++] = x[j][2];
    }
  } else {
    if (domain->triclinic == 0) {
      dx = pbc[0]*domain->xprd;
      dy = pbc[1]*domain->yprd;
      dz = pbc[2]*domain->zprd;
    } else {
      dx = pbc[0]*domain->xprd + pbc[5]*domain->xy + pbc[4]*domain->xz;
      dy = pbc[1]*domain->yprd + pbc[3]*domain->yz;
      dz = pbc[2]*domain->zprd;
    }
    for (i = 0; i < n; i++) {
      j = list[i];
      buf[m++] = x[j][0] + dx;
      buf[m++] = x[j][1] + dy;
      buf[m++] = x[j][2] + dz;
    }
  }

  if (ncomm) {
    for (nn = 0; nn < ncomm; nn++) {
      pdata = mcomm.pdata[nn];
      datatype = mcomm.datatype[nn];
      cols = mcomm.cols[nn];
      if (datatype == Atom::DOUBLE) {
        if (cols == 0) {
          double *vec = *((double **) pdata);
          for (i = 0; i < n; i++) {
            j = list[i];
            buf[m++] = vec[j];
          }
        } else {
          double **array = *((double ***) pdata);
          for (i = 0; i < n; i++) {
            j = list[i];
            for (mm = 0; mm < cols; mm++)
              buf[m++] = array[j][mm];
          }
        }
      } else if (datatype == Atom::INT) {
        if (cols == 0) {
          int *vec = *((int **) pdata);
          for (i = 0; i < n; i++) {
            j = list[i];
            buf[m++] = ubuf(vec[j]).d;
          }
        } else {
          int **array = *((int ***) pdata);
          for (i = 0; i < n; i++) {
            j = list[i];
            for (mm = 0; mm < cols; mm++)
              buf[m++] = ubuf(array[j][mm]).d;
          }
        }
      } else if (datatype == Atom::BIGINT) {
        if (cols == 0) {
          bigint *vec = *((bigint **) pdata);
          for (i = 0; i < n; i++) {
            j = list[i];
            buf[m++] = ubuf(vec[j]).d;
          }
        } else {
          bigint **array = *((bigint ***) pdata);
          for (i = 0; i < n; i++) {
            j = list[i];
            for (mm = 0; mm < cols; mm++)
              buf[m++] = ubuf(array[j][mm]).d;
          }
        }
      }
    }
  }

  if (bonus_flag) m += pack_comm_bonus(n,list,&buf[m]);

  return m;
}

/* ---------------------------------------------------------------------- */

int AtomVec::pack_comm_vel(int n, int *list, double *buf,
                           int pbc_flag, int *pbc)
{
  int i,j,m,mm,nn,datatype,cols;
  double dx,dy,dz,dvx,dvy,dvz;
  void *pdata;

  m = 0;
  if (pbc_flag == 0) {
    for (i = 0; i < n; i++) {
      j = list[i];
      buf[m++] = x[j][0];
      buf[m++] = x[j][1];
      buf[m++] = x[j][2];
      buf[m++] = v[j][0];
      buf[m++] = v[j][1];
      buf[m++] = v[j][2];
    }
  } else {
    if (domain->triclinic == 0) {
      dx = pbc[0]*domain->xprd;
      dy = pbc[1]*domain->yprd;
      dz = pbc[2]*domain->zprd;
    } else {
      dx = pbc[0]*domain->xprd + pbc[5]*domain->xy + pbc[4]*domain->xz;
      dy = pbc[1]*domain->yprd + pbc[3]*domain->yz;
      dz = pbc[2]*domain->zprd;
    }
    if (!deform_vremap) {
      for (i = 0; i < n; i++) {
        j = list[i];
        buf[m++] = x[j][0] + dx;
        buf[m++] = x[j][1] + dy;
        buf[m++] = x[j][2] + dz;
        buf[m++] = v[j][0];
        buf[m++] = v[j][1];
        buf[m++] = v[j][2];
      }
    } else {
      dvx = pbc[0]*h_rate[0] + pbc[5]*h_rate[5] + pbc[4]*h_rate[4];
      dvy = pbc[1]*h_rate[1] + pbc[3]*h_rate[3];
      dvz = pbc[2]*h_rate[2];
      for (i = 0; i < n; i++) {
        j = list[i];
        buf[m++] = x[j][0] + dx;
        buf[m++] = x[j][1] + dy;
        buf[m++] = x[j][2] + dz;
        if (mask[i] & deform_groupbit) {
          buf[m++] = v[j][0] + dvx;
          buf[m++] = v[j][1] + dvy;
          buf[m++] = v[j][2] + dvz;
        } else {
          buf[m++] = v[j][0];
          buf[m++] = v[j][1];
          buf[m++] = v[j][2];
        }
      }
    }
  }

  if (ncomm_vel) {
    for (nn = 0; nn < ncomm_vel; nn++) {
      pdata = mcomm_vel.pdata[nn];
      datatype = mcomm_vel.datatype[nn];
      cols = mcomm_vel.cols[nn];
      if (datatype == Atom::DOUBLE) {
        if (cols == 0) {
          double *vec = *((double **) pdata);
          for (i = 0; i < n; i++) {
            j = list[i];
            buf[m++] = vec[j];
          }
        } else {
          double **array = *((double ***) pdata);
          for (i = 0; i < n; i++) {
            j = list[i];
            for (mm = 0; mm < cols; mm++)
              buf[m++] = array[j][mm];
          }
        }
      } else if (datatype == Atom::INT) {
        if (cols == 0) {
          int *vec = *((int **) pdata);
          for (i = 0; i < n; i++) {
            j = list[i];
            buf[m++] = ubuf(vec[j]).d;
          }
        } else {
          int **array = *((int ***) pdata);
          for (i = 0; i < n; i++) {
            j = list[i];
            for (mm = 0; mm < cols; mm++)
              buf[m++] = ubuf(array[j][mm]).d;
          }
        }
      } else if (datatype == Atom::BIGINT) {
        if (cols == 0) {
          bigint *vec = *((bigint **) pdata);
          for (i = 0; i < n; i++) {
            j = list[i];
            buf[m++] = ubuf(vec[j]).d;
          }
        } else {
          bigint **array = *((bigint ***) pdata);
          for (i = 0; i < n; i++) {
            j = list[i];
            for (mm = 0; mm < cols; mm++)
              buf[m++] = ubuf(array[j][mm]).d;
          }
        }
      }
    }
  }

  if (bonus_flag) m += pack_comm_bonus(n,list,&buf[m]);

  return m;
}

/* ---------------------------------------------------------------------- */

void AtomVec::unpack_comm(int n, int first, double *buf)
{
  int i,m,last,mm,nn,datatype,cols;
  void *pdata;

  m = 0;
  last = first + n;
  for (i = first; i < last; i++) {
    x[i][0] = buf[m++];
    x[i][1] = buf[m++];
    x[i][2] = buf[m++];
  }

  if (ncomm) {
    for (nn = 0; nn < ncomm; nn++) {
      pdata = mcomm.pdata[nn];
      datatype = mcomm.datatype[nn];
      cols = mcomm.cols[nn];
      if (datatype == Atom::DOUBLE) {
        if (cols == 0) {
          double *vec = *((double **) pdata);
          for (i = first; i < last; i++)
            vec[i] = buf[m++];
        } else {
          double **array = *((double ***) pdata);
          for (i = first; i < last; i++)
            for (mm = 0; mm < cols; mm++)
              array[i][mm] = buf[m++];
        }
      } else if (datatype == Atom::INT) {
        if (cols == 0) {
          int *vec = *((int **) pdata);
          for (i = first; i < last; i++)
            vec[i] = (int) ubuf(buf[m++]).i;
        } else {
          int **array = *((int ***) pdata);
          for (i = first; i < last; i++)
            for (mm = 0; mm < cols; mm++)
              array[i][mm] = (int) ubuf(buf[m++]).i;
        }
      } else if (datatype == Atom::BIGINT) {
        if (cols == 0) {
          bigint *vec = *((bigint **) pdata);
          for (i = first; i < last; i++)
            vec[i] = (bigint) ubuf(buf[m++]).i;
        } else {
          bigint **array = *((bigint ***) pdata);
          for (i = first; i < last; i++)
            for (mm = 0; mm < cols; mm++)
              array[i][mm] = (bigint) ubuf(buf[m++]).i;
        }
      }
    }
  }

  if (bonus_flag) unpack_comm_bonus(n,first,&buf[m]);
}

/* ---------------------------------------------------------------------- */

void AtomVec::unpack_comm_vel(int n, int first, double *buf)
{
  int i,m,last,mm,nn,datatype,cols;
  void *pdata;

  m = 0;
  last = first + n;
  for (i = first; i < last; i++) {
    x[i][0] = buf[m++];
    x[i][1] = buf[m++];
    x[i][2] = buf[m++];
    v[i][0] = buf[m++];
    v[i][1] = buf[m++];
    v[i][2] = buf[m++];
  }

  if (ncomm_vel) {
    for (nn = 0; nn < ncomm_vel; nn++) {
      pdata = mcomm_vel.pdata[nn];
      datatype = mcomm_vel.datatype[nn];
      cols = mcomm_vel.cols[nn];
      if (datatype == Atom::DOUBLE) {
        if (cols == 0) {
          double *vec = *((double **) pdata);
          for (i = first; i < last; i++)
            vec[i] = buf[m++];
        } else {
          double **array = *((double ***) pdata);
          for (i = first; i < last; i++)
            for (mm = 0; mm < cols; mm++)
              array[i][mm] = buf[m++];
        }
      } else if (datatype == Atom::INT) {
        if (cols == 0) {
          int *vec = *((int **) pdata);
          for (i = first; i < last; i++)
            vec[i] = (int) ubuf(buf[m++]).i;
        } else {
          int **array = *((int ***) pdata);
          for (i = first; i < last; i++)
            for (mm = 0; mm < cols; mm++)
              array[i][mm] = (int) ubuf(buf[m++]).i;
        }
      } else if (datatype == Atom::BIGINT) {
        if (cols == 0) {
          bigint *vec = *((bigint **) pdata);
          for (i = first; i < last; i++)
            vec[i] = (bigint) ubuf(buf[m++]).i;
        } else {
          bigint **array = *((bigint ***) pdata);
          for (i = first; i < last; i++)
            for (mm = 0; mm < cols; mm++)
              array[i][mm] = (bigint) ubuf(buf[m++]).i;
        }
      }
    }
  }

  if (bonus_flag) unpack_comm_bonus(n,first,&buf[m]);
}

/* ---------------------------------------------------------------------- */

int AtomVec::pack_reverse(int n, int first, double *buf)
{
  int i,m,last,mm,nn,datatype,cols;
  void *pdata;

  m = 0;
  last = first + n;
  for (i = first; i < last; i++) {
    buf[m++] = f[i][0];
    buf[m++] = f[i][1];
    buf[m++] = f[i][2];
  }

  if (nreverse) {
    for (nn = 0; nn < nreverse; nn++) {
      pdata = mreverse.pdata[nn];
      datatype = mreverse.datatype[nn];
      cols = mreverse.cols[nn];
      if (datatype == Atom::DOUBLE) {
        if (cols == 0) {
          double *vec = *((double **) pdata);
          for (i = first; i < last; i++) {
            buf[m++] = vec[i];
          }
        } else {
          double **array = *((double ***) pdata);
          for (i = first; i < last; i++) {
            for (mm = 0; mm < cols; mm++)
              buf[m++] = array[i][mm];
          }
        }
      } else if (datatype == Atom::INT) {
        if (cols == 0) {
          int *vec = *((int **) pdata);
          for (i = first; i < last; i++) {
            buf[m++] = ubuf(vec[i]).d;
          }
        } else {
          int **array = *((int ***) pdata);
          for (i = first; i < last; i++) {
            for (mm = 0; mm < cols; mm++)
              buf[m++] = ubuf(array[i][mm]).d;
          }
        }
      } else if (datatype == Atom::BIGINT) {
        if (cols == 0) {
          bigint *vec = *((bigint **) pdata);
          for (i = first; i < last; i++) {
            buf[m++] = ubuf(vec[i]).d;
          }
        } else {
          bigint **array = *((bigint ***) pdata);
          for (i = first; i < last; i++) {
            for (mm = 0; mm < cols; mm++)
              buf[m++] = ubuf(array[i][mm]).d;
          }
        }
      }
    }
  }

  return m;
}

/* ---------------------------------------------------------------------- */

void AtomVec::unpack_reverse(int n, int *list, double *buf)
{
  int i,j,m,mm,nn,datatype,cols;
  void *pdata;

  m = 0;
  for (i = 0; i < n; i++) {
    j = list[i];
    f[j][0] += buf[m++];
    f[j][1] += buf[m++];
    f[j][2] += buf[m++];
  }

  if (nreverse) {
    for (nn = 0; nn < nreverse; nn++) {
      pdata = mreverse.pdata[nn];
      datatype = mreverse.datatype[nn];
      cols = mreverse.cols[nn];
      if (datatype == Atom::DOUBLE) {
        if (cols == 0) {
          double *vec = *((double **) pdata);
          for (i = 0; i < n; i++) {
            j = list[i];
            vec[j] += buf[m++];
          }
        } else {
          double **array = *((double ***) pdata);
          for (i = 0; i < n; i++) {
            j = list[i];
            for (mm = 0; mm < cols; mm++)
              array[j][mm] += buf[m++];
          }
        }
      } else if (datatype == Atom::INT) {
        if (cols == 0) {
          int *vec = *((int **) pdata);
          for (i = 0; i < n; i++) {
            j = list[i];
            vec[j] += (int) ubuf(buf[m++]).i;
          }
        } else {
          int **array = *((int ***) pdata);
          for (i = 0; i < n; i++) {
            j = list[i];
            for (mm = 0; mm < cols; mm++)
              array[j][mm] += (int) ubuf(buf[m++]).i;
          }
        }
      } else if (datatype == Atom::BIGINT) {
        if (cols == 0) {
          bigint *vec = *((bigint **) pdata);
          for (i = 0; i < n; i++) {
            j = list[i];
            vec[j] += (bigint) ubuf(buf[m++]).i;
          }
        } else {
          bigint **array = *((bigint ***) pdata);
          for (i = 0; i < n; i++) {
            j = list[i];
            for (mm = 0; mm < cols; mm++)
              array[j][mm] += (bigint) ubuf(buf[m++]).i;
          }
        }
      }
    }
  }
}

/* ---------------------------------------------------------------------- */

int AtomVec::pack_border(int n, int *list, double *buf, int pbc_flag, int *pbc)
{
  int i,j,m,mm,nn,datatype,cols;
  double dx,dy,dz;
  void *pdata;

  m = 0;
  if (pbc_flag == 0) {
    for (i = 0; i < n; i++) {
      j = list[i];
      buf[m++] = x[j][0];
      buf[m++] = x[j][1];
      buf[m++] = x[j][2];
      buf[m++] = ubuf(tag[j]).d;
      buf[m++] = ubuf(type[j]).d;
      buf[m++] = ubuf(mask[j]).d;
    }
  } else {
    if (domain->triclinic == 0) {
      dx = pbc[0]*domain->xprd;
      dy = pbc[1]*domain->yprd;
      dz = pbc[2]*domain->zprd;
    } else {
      dx = pbc[0];
      dy = pbc[1];
      dz = pbc[2];
    }
    for (i = 0; i < n; i++) {
      j = list[i];
      buf[m++] = x[j][0] + dx;
      buf[m++] = x[j][1] + dy;
      buf[m++] = x[j][2] + dz;
      buf[m++] = ubuf(tag[j]).d;
      buf[m++] = ubuf(type[j]).d;
      buf[m++] = ubuf(mask[j]).d;
    }
  }

  if (nborder) {
    for (nn = 0; nn < nborder; nn++) {
      pdata = mborder.pdata[nn];
      datatype = mborder.datatype[nn];
      cols = mborder.cols[nn];
      if (datatype == Atom::DOUBLE) {
        if (cols == 0) {
          double *vec = *((double **) pdata);
          for (i = 0; i < n; i++) {
            j = list[i];
            buf[m++] = vec[j];
          }
        } else {
          double **array = *((double ***) pdata);
          for (i = 0; i < n; i++) {
            j = list[i];
            for (mm = 0; mm < cols; mm++)
              buf[m++] = array[j][mm];
          }
        }
      } else if (datatype == Atom::INT) {
        if (cols == 0) {
          int *vec = *((int **) pdata);
          for (i = 0; i < n; i++) {
            j = list[i];
            buf[m++] = ubuf(vec[j]).d;
          }
        } else {
          int **array = *((int ***) pdata);
          for (i = 0; i < n; i++) {
            j = list[i];
            for (mm = 0; mm < cols; mm++)
              buf[m++] = ubuf(array[j][mm]).d;
          }
        }
      } else if (datatype == Atom::BIGINT) {
        if (cols == 0) {
          bigint *vec = *((bigint **) pdata);
          for (i = 0; i < n; i++) {
            j = list[i];
            buf[m++] = ubuf(vec[j]).d;
          }
        } else {
          bigint **array = *((bigint ***) pdata);
          for (i = 0; i < n; i++) {
            j = list[i];
            for (mm = 0; mm < cols; mm++)
              buf[m++] = ubuf(array[j][mm]).d;
          }
        }
      }
    }
  }

  if (bonus_flag) m += pack_border_bonus(n,list,&buf[m]);

  if (atom->nextra_border)
    for (int iextra = 0; iextra < atom->nextra_border; iextra++)
      m += modify->fix[atom->extra_border[iextra]]->pack_border(n,list,&buf[m]);

  return m;
}

/* ---------------------------------------------------------------------- */

int AtomVec::pack_border_vel(int n, int *list, double *buf,
                             int pbc_flag, int *pbc)
{
  int i,j,m,mm,nn,datatype,cols;
  double dx,dy,dz,dvx,dvy,dvz;
  void *pdata;

  m = 0;
  if (pbc_flag == 0) {
    for (i = 0; i < n; i++) {
      j = list[i];
      buf[m++] = x[j][0];
      buf[m++] = x[j][1];
      buf[m++] = x[j][2];
      buf[m++] = ubuf(tag[j]).d;
      buf[m++] = ubuf(type[j]).d;
      buf[m++] = ubuf(mask[j]).d;
      buf[m++] = v[j][0];
      buf[m++] = v[j][1];
      buf[m++] = v[j][2];
    }
  } else {
    if (domain->triclinic == 0) {
      dx = pbc[0]*domain->xprd;
      dy = pbc[1]*domain->yprd;
      dz = pbc[2]*domain->zprd;
    } else {
      dx = pbc[0];
      dy = pbc[1];
      dz = pbc[2];
    }
    if (!deform_vremap) {
      for (i = 0; i < n; i++) {
        j = list[i];
        buf[m++] = x[j][0] + dx;
        buf[m++] = x[j][1] + dy;
        buf[m++] = x[j][2] + dz;
        buf[m++] = ubuf(tag[j]).d;
        buf[m++] = ubuf(type[j]).d;
        buf[m++] = ubuf(mask[j]).d;
        buf[m++] = v[j][0];
        buf[m++] = v[j][1];
        buf[m++] = v[j][2];
      }
    } else {
      dvx = pbc[0]*h_rate[0] + pbc[5]*h_rate[5] + pbc[4]*h_rate[4];
      dvy = pbc[1]*h_rate[1] + pbc[3]*h_rate[3];
      dvz = pbc[2]*h_rate[2];
      for (i = 0; i < n; i++) {
        j = list[i];
        buf[m++] = x[j][0] + dx;
        buf[m++] = x[j][1] + dy;
        buf[m++] = x[j][2] + dz;
        buf[m++] = ubuf(tag[j]).d;
        buf[m++] = ubuf(type[j]).d;
        buf[m++] = ubuf(mask[j]).d;
        if (mask[i] & deform_groupbit) {
          buf[m++] = v[j][0] + dvx;
          buf[m++] = v[j][1] + dvy;
          buf[m++] = v[j][2] + dvz;
        } else {
          buf[m++] = v[j][0];
          buf[m++] = v[j][1];
          buf[m++] = v[j][2];
        }
      }
    }
  }

  if (nborder_vel) {
    for (nn = 0; nn < nborder_vel; nn++) {
      pdata = mborder_vel.pdata[nn];
      datatype = mborder_vel.datatype[nn];
      cols = mborder_vel.cols[nn];
      if (datatype == Atom::DOUBLE) {
        if (cols == 0) {
          double *vec = *((double **) pdata);
          for (i = 0; i < n; i++) {
            j = list[i];
            buf[m++] = vec[j];
          }
        } else {
          double **array = *((double ***) pdata);
          for (i = 0; i < n; i++) {
            j = list[i];
            for (mm = 0; mm < cols; mm++)
              buf[m++] = array[j][mm];
          }
        }
      } else if (datatype == Atom::INT) {
        if (cols == 0) {
          int *vec = *((int **) pdata);
          for (i = 0; i < n; i++) {
            j = list[i];
            buf[m++] = ubuf(vec[j]).d;
          }
        } else {
          int **array = *((int ***) pdata);
          for (i = 0; i < n; i++) {
            j = list[i];
            for (mm = 0; mm < cols; mm++)
              buf[m++] = ubuf(array[j][mm]).d;
          }
        }
      } else if (datatype == Atom::BIGINT) {
        if (cols == 0) {
          bigint *vec = *((bigint **) pdata);
          for (i = 0; i < n; i++) {
            j = list[i];
            buf[m++] = ubuf(vec[j]).d;
          }
        } else {
          bigint **array = *((bigint ***) pdata);
          for (i = 0; i < n; i++) {
            j = list[i];
            for (mm = 0; mm < cols; mm++)
              buf[m++] = ubuf(array[j][mm]).d;
          }
        }
      }
    }
  }

  if (bonus_flag) m += pack_border_bonus(n,list,&buf[m]);

  if (atom->nextra_border)
    for (int iextra = 0; iextra < atom->nextra_border; iextra++)
      m += modify->fix[atom->extra_border[iextra]]->pack_border(n,list,&buf[m]);

  return m;
}

/* ---------------------------------------------------------------------- */

void AtomVec::unpack_border(int n, int first, double *buf)
{
  int i,m,last,mm,nn,datatype,cols;
  void *pdata;

  m = 0;
  last = first + n;
  while (last > nmax) grow(0);

  for (i = first; i < last; i++) {
    x[i][0] = buf[m++];
    x[i][1] = buf[m++];
    x[i][2] = buf[m++];
    tag[i] = (tagint) ubuf(buf[m++]).i;
    type[i] = (int) ubuf(buf[m++]).i;
    mask[i] = (int) ubuf(buf[m++]).i;
  }

  if (nborder) {
    for (nn = 0; nn < nborder; nn++) {
      pdata = mborder.pdata[nn];
      datatype = mborder.datatype[nn];
      cols = mborder.cols[nn];
      if (datatype == Atom::DOUBLE) {
        if (cols == 0) {
          double *vec = *((double **) pdata);
          for (i = first; i < last; i++)
            vec[i] = buf[m++];
        } else {
          double **array = *((double ***) pdata);
          for (i = first; i < last; i++)
            for (mm = 0; mm < cols; mm++)
              array[i][mm] = buf[m++];
        }
      } else if (datatype == Atom::INT) {
        if (cols == 0) {
          int *vec = *((int **) pdata);
          for (i = first; i < last; i++)
            vec[i] = (int) ubuf(buf[m++]).i;
        } else {
          int **array = *((int ***) pdata);
          for (i = first; i < last; i++)
            for (mm = 0; mm < cols; mm++)
              array[i][mm] = (int) ubuf(buf[m++]).i;
        }
      } else if (datatype == Atom::BIGINT) {
        if (cols == 0) {
          bigint *vec = *((bigint **) pdata);
          for (i = first; i < last; i++)
            vec[i] = (bigint) ubuf(buf[m++]).i;
        } else {
          bigint **array = *((bigint ***) pdata);
          for (i = first; i < last; i++)
            for (mm = 0; mm < cols; mm++)
              array[i][mm] = (bigint) ubuf(buf[m++]).i;
        }
      }
    }
  }

  if (bonus_flag) m += unpack_border_bonus(n,first,&buf[m]);

  if (atom->nextra_border)
    for (int iextra = 0; iextra < atom->nextra_border; iextra++)
      m += modify->fix[atom->extra_border[iextra]]->
        unpack_border(n,first,&buf[m]);
}

/* ---------------------------------------------------------------------- */

void AtomVec::unpack_border_vel(int n, int first, double *buf)
{
  int i,m,last,mm,nn,datatype,cols;
  void *pdata;

  m = 0;
  last = first + n;
  while (last > nmax) grow(0);

  for (i = first; i < last; i++) {
    x[i][0] = buf[m++];
    x[i][1] = buf[m++];
    x[i][2] = buf[m++];
    tag[i] = (tagint) ubuf(buf[m++]).i;
    type[i] = (int) ubuf(buf[m++]).i;
    mask[i] = (int) ubuf(buf[m++]).i;
    v[i][0] = buf[m++];
    v[i][1] = buf[m++];
    v[i][2] = buf[m++];
  }

  if (nborder_vel) {
    for (nn = 0; nn < nborder_vel; nn++) {
      pdata = mborder_vel.pdata[nn];
      datatype = mborder_vel.datatype[nn];
      cols = mborder_vel.cols[nn];
      if (datatype == Atom::DOUBLE) {
        if (cols == 0) {
          double *vec = *((double **) pdata);
          for (i = first; i < last; i++)
            vec[i] = buf[m++];
        } else {
          double **array = *((double ***) pdata);
          for (i = first; i < last; i++)
            for (mm = 0; mm < cols; mm++)
              array[i][mm] = buf[m++];
        }
      } else if (datatype == Atom::INT) {
        if (cols == 0) {
          int *vec = *((int **) pdata);
          for (i = first; i < last; i++)
            vec[i] = (int) ubuf(buf[m++]).i;
        } else {
          int **array = *((int ***) pdata);
          for (i = first; i < last; i++)
            for (mm = 0; mm < cols; mm++)
              array[i][mm] = (int) ubuf(buf[m++]).i;
        }
      } else if (datatype == Atom::BIGINT) {
        if (cols == 0) {
          bigint *vec = *((bigint **) pdata);
          for (i = first; i < last; i++)
            vec[i] = (bigint) ubuf(buf[m++]).i;
        } else {
          bigint **array = *((bigint ***) pdata);
          for (i = first; i < last; i++)
            for (mm = 0; mm < cols; mm++)
              array[i][mm] = (bigint) ubuf(buf[m++]).i;
        }
      }
    }
  }

  if (bonus_flag) m += unpack_border_bonus(n,first,&buf[m]);

  if (atom->nextra_border)
    for (int iextra = 0; iextra < atom->nextra_border; iextra++)
      m += modify->fix[atom->extra_border[iextra]]->
        unpack_border(n,first,&buf[m]);
}

/* ----------------------------------------------------------------------
   pack data for atom I for sending to another proc
   xyz must be 1st 3 values, so comm::exchange() can test on them
------------------------------------------------------------------------- */

int AtomVec::pack_exchange(int i, double *buf)
{
  int mm,nn,datatype,cols,collength,ncols;
  void *pdata,*plength;

  int m = 1;
  buf[m++] = x[i][0];
  buf[m++] = x[i][1];
  buf[m++] = x[i][2];
  buf[m++] = v[i][0];
  buf[m++] = v[i][1];
  buf[m++] = v[i][2];
  buf[m++] = ubuf(tag[i]).d;
  buf[m++] = ubuf(type[i]).d;
  buf[m++] = ubuf(mask[i]).d;
  buf[m++] = ubuf(image[i]).d;

  if (nexchange) {
    for (nn = 0; nn < nexchange; nn++) {
      pdata = mexchange.pdata[nn];
      datatype = mexchange.datatype[nn];
      cols = mexchange.cols[nn];
      if (datatype == Atom::DOUBLE) {
        if (cols == 0) {
          double *vec = *((double **) pdata);
          buf[m++] = vec[i];
        } else if (cols > 0) {
          double **array = *((double ***) pdata);
          for (mm = 0; mm < cols; mm++)
            buf[m++] = array[i][mm];
        } else {
          double **array = *((double ***) pdata);
          collength = mexchange.collength[nn];
          plength = mexchange.plength[nn];
          if (collength) ncols = (*((int ***) plength))[i][collength-1];
          else ncols = (*((int **) plength))[i];
          for (mm = 0; mm < ncols; mm++)
            buf[m++] = array[i][mm];
        }
      } if (datatype == Atom::INT) {
        if (cols == 0) {
          int *vec = *((int **) pdata);
          buf[m++] = ubuf(vec[i]).d;
        } else if (cols > 0) {
          int **array = *((int ***) pdata);
          for (mm = 0; mm < cols; mm++)
            buf[m++] = ubuf(array[i][mm]).d;
        } else {
          int **array = *((int ***) pdata);
          collength = mexchange.collength[nn];
          plength = mexchange.plength[nn];
          if (collength) ncols = (*((int ***) plength))[i][collength-1];
          else ncols = (*((int **) plength))[i];
          for (mm = 0; mm < ncols; mm++)
            buf[m++] = ubuf(array[i][mm]).d;
        }
      } if (datatype == Atom::BIGINT) {
        if (cols == 0) {
          bigint *vec = *((bigint **) pdata);
          buf[m++] = ubuf(vec[i]).d;
        } else if (cols > 0) {
          bigint **array = *((bigint ***) pdata);
          for (mm = 0; mm < cols; mm++)
            buf[m++] = ubuf(array[i][mm]).d;
        } else {
          bigint **array = *((bigint ***) pdata);
          collength = mexchange.collength[nn];
          plength = mexchange.plength[nn];
          if (collength) ncols = (*((int ***) plength))[i][collength-1];
          else ncols = (*((int **) plength))[i];
          for (mm = 0; mm < ncols; mm++)
            buf[m++] = ubuf(array[i][mm]).d;
        }
      }
    }
  }

  if (bonus_flag) m += pack_exchange_bonus(i,&buf[m]);

  if (atom->nextra_grow)
    for (int iextra = 0; iextra < atom->nextra_grow; iextra++)
      m += modify->fix[atom->extra_grow[iextra]]->pack_exchange(i,&buf[m]);

  buf[0] = m;
  return m;
}

/* ---------------------------------------------------------------------- */

int AtomVec::unpack_exchange(double *buf)
{
  int mm,nn,datatype,cols,collength,ncols;
  void *pdata,*plength;

  int nlocal = atom->nlocal;
  if (nlocal == nmax) grow(0);

  int m = 1;
  x[nlocal][0] = buf[m++];
  x[nlocal][1] = buf[m++];
  x[nlocal][2] = buf[m++];
  v[nlocal][0] = buf[m++];
  v[nlocal][1] = buf[m++];
  v[nlocal][2] = buf[m++];
  tag[nlocal] = (tagint) ubuf(buf[m++]).i;
  type[nlocal] = (int) ubuf(buf[m++]).i;
  mask[nlocal] = (int) ubuf(buf[m++]).i;
  image[nlocal] = (imageint) ubuf(buf[m++]).i;

  if (nexchange) {
    for (nn = 0; nn < nexchange; nn++) {
      pdata = mexchange.pdata[nn];
      datatype = mexchange.datatype[nn];
      cols = mexchange.cols[nn];
      if (datatype == Atom::DOUBLE) {
        if (cols == 0) {
          double *vec = *((double **) pdata);
          vec[nlocal] = buf[m++];
        } else if (cols > 0) {
          double **array = *((double ***) pdata);
          for (mm = 0; mm < cols; mm++)
            array[nlocal][mm] = buf[m++];
        } else {
          double **array = *((double ***) pdata);
          collength = mexchange.collength[nn];
          plength = mexchange.plength[nn];
          if (collength) ncols = (*((int ***) plength))[nlocal][collength-1];
          else ncols = (*((int **) plength))[nlocal];
          for (mm = 0; mm < ncols; mm++)
            array[nlocal][mm] = buf[m++];
        }
      } else if (datatype == Atom::INT) {
        if (cols == 0) {
          int *vec = *((int **) pdata);
          vec[nlocal] = (int) ubuf(buf[m++]).i;
        } else if (cols > 0) {
          int **array = *((int ***) pdata);
          for (mm = 0; mm < cols; mm++)
            array[nlocal][mm] = (int) ubuf(buf[m++]).i;
        } else {
          int **array = *((int ***) pdata);
          collength = mexchange.collength[nn];
          plength = mexchange.plength[nn];
          if (collength) ncols = (*((int ***) plength))[nlocal][collength-1];
          else ncols = (*((int **) plength))[nlocal];
          for (mm = 0; mm < ncols; mm++)
            array[nlocal][mm] = (int) ubuf(buf[m++]).i;
        }
      } else if (datatype == Atom::BIGINT) {
        if (cols == 0) {
          bigint *vec = *((bigint **) pdata);
          vec[nlocal] = (bigint) ubuf(buf[m++]).i;
        } else if (cols > 0) {
          bigint **array = *((bigint ***) pdata);
          for (mm = 0; mm < cols; mm++)
            array[nlocal][mm] = (bigint) ubuf(buf[m++]).i;
        } else {
          bigint **array = *((bigint ***) pdata);
          collength = mexchange.collength[nn];
          plength = mexchange.plength[nn];
          if (collength) ncols = (*((int ***) plength))[nlocal][collength-1];
          else ncols = (*((int **) plength))[nlocal];
          for (mm = 0; mm < ncols; mm++)
            array[nlocal][mm] = (bigint) ubuf(buf[m++]).i;
        }
      }
    }
  }

  if (bonus_flag) m += unpack_exchange_bonus(nlocal,&buf[m]);

  if (atom->nextra_grow)
    for (int iextra = 0; iextra < atom->nextra_grow; iextra++)
      m += modify->fix[atom->extra_grow[iextra]]->
        unpack_exchange(nlocal,&buf[m]);

  atom->nlocal++;
  return m;
}

/* ----------------------------------------------------------------------
   size of restart data for all atoms owned by this proc
   include extra data stored by fixes
------------------------------------------------------------------------- */

int AtomVec::size_restart()
{
  int i,nn,cols,collength,ncols;
  void *plength;

  // NOTE: need to worry about overflow of returned int N

  int nlocal = atom->nlocal;

  // 11 = length storage + id,type,mask,image,x,v

  int n = 11 * nlocal;

  if (nrestart) {
    for (nn = 0; nn < nrestart; nn++) {
      cols = mrestart.cols[nn];
      if (cols == 0) n += nlocal;
      else if (cols > 0) n += cols*nlocal;
      else {
        collength = mrestart.collength[nn];
        plength = mrestart.plength[nn];
        for (i = 0; i < nlocal; i++) {
          if (collength) ncols = (*((int ***) plength))[i][collength-1];
          else ncols = (*((int **) plength))[i];
          n += ncols;
        }
      }
    }
  }

  if (bonus_flag) n += size_restart_bonus();

  if (atom->nextra_restart)
    for (int iextra = 0; iextra < atom->nextra_restart; iextra++)
      for (i = 0; i < nlocal; i++)
        n += modify->fix[atom->extra_restart[iextra]]->size_restart(i);

  return n;
}

/* ----------------------------------------------------------------------
   pack atom I's data for restart file including extra quantities
   xyz must be 1st 3 values, so that read_restart can test on them
   molecular types may be negative, but write as positive
------------------------------------------------------------------------- */

int AtomVec::pack_restart(int i, double *buf)
{
  int mm,nn,datatype,cols,collength,ncols;
  void *pdata,*plength;

  // if needed, change values before packing

  pack_restart_pre(i);

  int m = 1;
  buf[m++] = x[i][0];
  buf[m++] = x[i][1];
  buf[m++] = x[i][2];
  buf[m++] = ubuf(tag[i]).d;
  buf[m++] = ubuf(type[i]).d;
  buf[m++] = ubuf(mask[i]).d;
  buf[m++] = ubuf(image[i]).d;
  buf[m++] = v[i][0];
  buf[m++] = v[i][1];
  buf[m++] = v[i][2];

  for (nn = 0; nn < nrestart; nn++) {
    pdata = mrestart.pdata[nn];
    datatype = mrestart.datatype[nn];
    cols = mrestart.cols[nn];
    if (datatype == Atom::DOUBLE) {
      if (cols == 0) {
        double *vec = *((double **) pdata);
        buf[m++] = vec[i];
      } else if (cols > 0) {
        double **array = *((double ***) pdata);
        for (mm = 0; mm < cols; mm++)
          buf[m++] = array[i][mm];
      } else {
        double **array = *((double ***) pdata);
        collength = mrestart.collength[nn];
        plength = mrestart.plength[nn];
        if (collength) ncols = (*((int ***) plength))[i][collength-1];
        else ncols = (*((int **) plength))[i];
        for (mm = 0; mm < ncols; mm++)
          buf[m++] = array[i][mm];
      }
    } else if (datatype == Atom::INT) {
      if (cols == 0) {
        int *vec = *((int **) pdata);
        buf[m++] = ubuf(vec[i]).d;
      } else if (cols > 0) {
        int **array = *((int ***) pdata);
        for (mm = 0; mm < cols; mm++)
          buf[m++] = ubuf(array[i][mm]).d;
      } else {
        int **array = *((int ***) pdata);
        collength = mrestart.collength[nn];
        plength = mrestart.plength[nn];
        if (collength) ncols = (*((int ***) plength))[i][collength-1];
        else ncols = (*((int **) plength))[i];
        for (mm = 0; mm < ncols; mm++)
          buf[m++] = ubuf(array[i][mm]).d;
      }
    } else if (datatype == Atom::BIGINT) {
      if (cols == 0) {
        bigint *vec = *((bigint **) pdata);
        buf[m++] = ubuf(vec[i]).d;
      } else if (cols > 0) {
        bigint **array = *((bigint ***) pdata);
        for (mm = 0; mm < cols; mm++)
          buf[m++] = ubuf(array[i][mm]).d;
      } else {
        bigint **array = *((bigint ***) pdata);
        collength = mrestart.collength[nn];
        plength = mrestart.plength[nn];
        if (collength) ncols = (*((int ***) plength))[i][collength-1];
        else ncols = (*((int **) plength))[i];
        for (mm = 0; mm < ncols; mm++)
          buf[m++] = ubuf(array[i][mm]).d;
      }
    }
  }

  if (bonus_flag) m += pack_restart_bonus(i,&buf[m]);

  // if needed, restore values after packing

  pack_restart_post(i);

  // invoke fixes which store peratom restart info

  for (int iextra = 0; iextra < atom->nextra_restart; iextra++)
    m += modify->fix[atom->extra_restart[iextra]]->pack_restart(i,&buf[m]);

  buf[0] = m;
  return m;
}

/* ----------------------------------------------------------------------
   unpack data for one atom from restart file including extra quantities
------------------------------------------------------------------------- */

int AtomVec::unpack_restart(double *buf)
{
  int mm,nn,datatype,cols,collength,ncols;
  void *pdata,*plength;

  int nlocal = atom->nlocal;
  if (nlocal == nmax) {
    grow(0);
    if (atom->nextra_store)
      memory->grow(atom->extra,nmax,atom->nextra_store,"atom:extra");
  }

  int m = 1;
  x[nlocal][0] = buf[m++];
  x[nlocal][1] = buf[m++];
  x[nlocal][2] = buf[m++];
  tag[nlocal] = (tagint) ubuf(buf[m++]).i;
  type[nlocal] = (int) ubuf(buf[m++]).i;
  mask[nlocal] = (int) ubuf(buf[m++]).i;
  image[nlocal] = (imageint) ubuf(buf[m++]).i;
  v[nlocal][0] = buf[m++];
  v[nlocal][1] = buf[m++];
  v[nlocal][2] = buf[m++];

  for (nn = 0; nn < nrestart; nn++) {
    pdata = mrestart.pdata[nn];
    datatype = mrestart.datatype[nn];
    cols = mrestart.cols[nn];
    if (datatype == Atom::DOUBLE) {
      if (cols == 0) {
        double *vec = *((double **) pdata);
        vec[nlocal] = buf[m++];
      } else if (cols > 0) {
        double **array = *((double ***) pdata);
        for (mm = 0; mm < cols; mm++)
          array[nlocal][mm] = buf[m++];
      } else {
        double **array = *((double ***) pdata);
        collength = mrestart.collength[nn];
        plength = mrestart.plength[nn];
        if (collength) ncols = (*((int ***) plength))[nlocal][collength-1];
        else ncols = (*((int **) plength))[nlocal];
        for (mm = 0; mm < ncols; mm++)
          array[nlocal][mm] = buf[m++];
      }
    } else if (datatype == Atom::INT) {
      if (cols == 0) {
        int *vec = *((int **) pdata);
        vec[nlocal] = (int) ubuf(buf[m++]).i;
      } else if (cols > 0) {
        int **array = *((int ***) pdata);
        for (mm = 0; mm < cols; mm++)
            array[nlocal][mm] = (int) ubuf(buf[m++]).i;
      } else {
        int **array = *((int ***) pdata);
        collength = mrestart.collength[nn];
        plength = mrestart.plength[nn];
        if (collength) ncols = (*((int ***) plength))[nlocal][collength-1];
        else ncols = (*((int **) plength))[nlocal];
        for (mm = 0; mm < ncols; mm++)
            array[nlocal][mm] = (int) ubuf(buf[m++]).i;
      }
    } else if (datatype == Atom::BIGINT) {
      if (cols == 0) {
        bigint *vec = *((bigint **) pdata);
        vec[nlocal] = (bigint) ubuf(buf[m++]).i;
      } else if (cols > 0) {
        bigint **array = *((bigint ***) pdata);
        for (mm = 0; mm < cols; mm++)
          array[nlocal][mm] = (bigint) ubuf(buf[m++]).i;
      } else {
        bigint **array = *((bigint ***) pdata);
        collength = mrestart.collength[nn];
        plength = mrestart.plength[nn];
        if (collength) ncols = (*((int ***) plength))[nlocal][collength-1];
        else ncols = (*((int **) plength))[nlocal];
        for (mm = 0; mm < ncols; mm++)
          array[nlocal][mm] = (bigint) ubuf(buf[m++]).i;
      }
    }
  }

  if (bonus_flag) m += unpack_restart_bonus(nlocal,&buf[m]);

  // if needed, initialize other peratom values

  unpack_restart_init(nlocal);

  // store extra restart info which fixes can unpack when instantiated

  double **extra = atom->extra;
  if (atom->nextra_store) {
    int size = static_cast<int> (buf[0]) - m;
    for (int i = 0; i < size; i++) extra[nlocal][i] = buf[m++];
  }

  atom->nlocal++;
  return m;
}

/* ----------------------------------------------------------------------
   create one atom of itype at coord
   set other values to defaults
------------------------------------------------------------------------- */

void AtomVec::create_atom(int itype, double *coord)
{
  int m,n,datatype,cols;
  void *pdata;

  int nlocal = atom->nlocal;
  if (nlocal == nmax) grow(0);

  tag[nlocal] = 0;
  type[nlocal] = itype;
  x[nlocal][0] = coord[0];
  x[nlocal][1] = coord[1];
  x[nlocal][2] = coord[2];
  mask[nlocal] = 1;
  image[nlocal] = ((imageint) IMGMAX << IMG2BITS) |
    ((imageint) IMGMAX << IMGBITS) | IMGMAX;
  v[nlocal][0] = 0.0;
  v[nlocal][1] = 0.0;
  v[nlocal][2] = 0.0;

  // initialization additional fields

  for (n = 0; n < ncreate; n++) {
    pdata = mcreate.pdata[n];
    datatype = mcreate.datatype[n];
    cols = mcreate.cols[n];
    if (datatype == Atom::DOUBLE) {
      if (cols == 0) {
        double *vec = *((double **) pdata);
        vec[nlocal] = 0.0;
      } else {
        double **array = *((double ***) pdata);
        for (m = 0; m < cols; m++)
          array[nlocal][m] = 0.0;
      }
    } else if (datatype == Atom::INT) {
      if (cols == 0) {
        int *vec = *((int **) pdata);
        vec[nlocal] = 0;
      } else {
        int **array = *((int ***) pdata);
        for (m = 0; m < cols; m++)
          array[nlocal][m] = 0;
      }
    } else if (datatype == Atom::BIGINT) {
      if (cols == 0) {
        bigint *vec = *((bigint **) pdata);
        vec[nlocal] = 0;
      } else {
        bigint **array = *((bigint ***) pdata);
        for (m = 0; m < cols; m++)
          array[nlocal][m] = 0;
      }
    }
  }

  // if needed, initialize non-zero peratom values

  create_atom_post(nlocal);

  atom->nlocal++;
}

/* ----------------------------------------------------------------------
   unpack one line from Atoms section of data file
   initialize other peratom quantities
------------------------------------------------------------------------- */

<<<<<<< HEAD
void AtomVec::data_atom(double *coord, imageint imagetmp, char **values, std::string &extract)
=======
void AtomVec::data_atom(double *coord, imageint imagetmp, const std::vector<std::string> &values)
>>>>>>> 3e7de83e
{
  int m,n,datatype,cols;
  void *pdata;

  int nlocal = atom->nlocal;
  if (nlocal == nmax) grow(0);

  x[nlocal][0] = coord[0];
  x[nlocal][1] = coord[1];
  x[nlocal][2] = coord[2];
  mask[nlocal] = 1;
  image[nlocal] = imagetmp;
  v[nlocal][0] = 0.0;
  v[nlocal][1] = 0.0;
  v[nlocal][2] = 0.0;

  int ivalue = 0;
  for (n = 0; n < ndata_atom; n++) {
    pdata = mdata_atom.pdata[n];
    datatype = mdata_atom.datatype[n];
    cols = mdata_atom.cols[n];
    if (datatype == Atom::DOUBLE) {
      if (cols == 0) {
        double *vec = *((double **) pdata);
        vec[nlocal] = utils::numeric(FLERR,values[ivalue++],true,lmp);
      } else {
        double **array = *((double ***) pdata);
        if (array == atom->x) {      // x was already set by coord arg
          ivalue += cols;
          continue;
        }
        for (m = 0; m < cols; m++)
          array[nlocal][m] = utils::numeric(FLERR,values[ivalue++],true,lmp);
      }
    } else if (datatype == Atom::INT) {
      if (cols == 0) {
        int *vec = *((int **) pdata);
        if (vec == atom->type) {      // custom treatment of atom types
          extract = values[ivalue++];
          continue;
        }
        vec[nlocal] = utils::inumeric(FLERR,values[ivalue++],true,lmp);
      } else {
        int **array = *((int ***) pdata);
        for (m = 0; m < cols; m++)
          array[nlocal][m] = utils::inumeric(FLERR,values[ivalue++],true,lmp);
      }
    } else if (datatype == Atom::BIGINT) {
      if (cols == 0) {
        bigint *vec = *((bigint **) pdata);
        vec[nlocal] = utils::bnumeric(FLERR,values[ivalue++],true,lmp);
      } else {
        bigint **array = *((bigint ***) pdata);
        for (m = 0; m < cols; m++)
          array[nlocal][m] = utils::bnumeric(FLERR,values[ivalue++],true,lmp);
      }
    }
  }

  // error checks applicable to all styles

  if (tag[nlocal] <= 0)
    error->one(FLERR,"Invalid atom ID in Atoms section of data file");

  // if needed, modify unpacked values or initialize other peratom values

  data_atom_post(nlocal);

  atom->nlocal++;
}

/* ----------------------------------------------------------------------
   pack atom info for data file including 3 image flags
------------------------------------------------------------------------- */

void AtomVec::pack_data(double **buf)
{
  int i,j,m,n,datatype,cols;
  void *pdata;

  int nlocal = atom->nlocal;

  for (i = 0; i < nlocal; i++) {

    // if needed, change values before packing

    pack_data_pre(i);

    j = 0;
    for (n = 0; n < ndata_atom; n++) {
      pdata = mdata_atom.pdata[n];
      datatype = mdata_atom.datatype[n];
      cols = mdata_atom.cols[n];
      if (datatype == Atom::DOUBLE) {
        if (cols == 0) {
          double *vec = *((double **) pdata);
          buf[i][j++] = vec[i];
        } else {
          double **array = *((double ***) pdata);
          for (m = 0; m < cols; m++)
            buf[i][j++] = array[i][m];
        }
      } else if (datatype == Atom::INT) {
        if (cols == 0) {
          int *vec = *((int **) pdata);
          buf[i][j++] = ubuf(vec[i]).d;
        } else {
          int **array = *((int ***) pdata);
          for (m = 0; m < cols; m++)
            buf[i][j++] = ubuf(array[i][m]).d;
        }
      } else if (datatype == Atom::BIGINT) {
        if (cols == 0) {
          bigint *vec = *((bigint **) pdata);
          buf[i][j++] = ubuf(vec[i]).d;
        } else {
          bigint **array = *((bigint ***) pdata);
          for (m = 0; m < cols; m++)
            buf[i][j++] = ubuf(array[i][m]).d;
        }
      }
    }

    buf[i][j++] = ubuf((image[i] & IMGMASK) - IMGMAX).d;
    buf[i][j++] = ubuf((image[i] >> IMGBITS & IMGMASK) - IMGMAX).d;
    buf[i][j++] = ubuf((image[i] >> IMG2BITS) - IMGMAX).d;

    // if needed, restore values after packing

    pack_data_post(i);
  }
}

/* ----------------------------------------------------------------------
   write atom info to data file
   id is first field, 3 image flags are final fields
------------------------------------------------------------------------- */

void AtomVec::write_data(FILE *fp, int n, double **buf)
{
  int i,j,m,nn,datatype,cols;

  for (i = 0; i < n; i++) {
    fmt::print(fp,"{}",ubuf(buf[i][0]).i);

    j = 1;
    for (nn = 1; nn < ndata_atom; nn++) {
      datatype = mdata_atom.datatype[nn];
      cols = mdata_atom.cols[nn];
      if (datatype == Atom::DOUBLE) {
        if (cols == 0) {
          fmt::print(fp," {}",buf[i][j++]);
        } else {
          for (m = 0; m < cols; m++)
            fmt::print(fp," {}",buf[i][j++]);
        }
      } else if (datatype == Atom::INT) {
        if (cols == 0) {
          if (atom->types_style == Atom::LABELS &&
              strcmp(atom->peratom[mdata_atom.index[nn]].name,"type") == 0) {
            fmt::print(fp," {}",atom->lmaps[0]->typelabel[ubuf(buf[i][j++]).i-1]);
            continue;
          }
          fmt::print(fp," {}",ubuf(buf[i][j++]).i);
        } else {
          for (m = 0; m < cols; m++)
            fmt::print(fp," {}",ubuf(buf[i][j++]).i);
        }
      } else if (datatype == Atom::BIGINT) {
        if (cols == 0) {
          fmt::print(fp," {}",ubuf(buf[i][j++]).i);
        } else {
          for (m = 0; m < cols; m++)
            fmt::print(fp," {}",ubuf(buf[i][j++]).i);
        }
      }
    }

    fmt::print(fp," {} {} {}\n",
            (int) ubuf(buf[i][j]).i,
            (int) ubuf(buf[i][j+1]).i,
            (int) ubuf(buf[i][j+2]).i);
  }
}

/* ----------------------------------------------------------------------
   unpack one line from Velocities section of data file
------------------------------------------------------------------------- */

void AtomVec::data_vel(int ilocal, const std::vector<std::string> &values)
{
  int m,n,datatype,cols;
  void *pdata;

  double **v = atom->v;
  int ivalue = 1;
  v[ilocal][0] = utils::numeric(FLERR,values[ivalue++],true,lmp);
  v[ilocal][1] = utils::numeric(FLERR,values[ivalue++],true,lmp);
  v[ilocal][2] = utils::numeric(FLERR,values[ivalue++],true,lmp);

  if (ndata_vel > 2) {
    for (n = 2; n < ndata_vel; n++) {
      pdata = mdata_vel.pdata[n];
      datatype = mdata_vel.datatype[n];
      cols = mdata_vel.cols[n];
      if (datatype == Atom::DOUBLE) {
        if (cols == 0) {
          double *vec = *((double **) pdata);
          vec[ilocal] = utils::numeric(FLERR,values[ivalue++],true,lmp);
        } else {
          double **array = *((double ***) pdata);
          for (m = 0; m < cols; m++)
            array[ilocal][m] = utils::numeric(FLERR,values[ivalue++],true,lmp);
        }
      } else if (datatype == Atom::INT) {
        if (cols == 0) {
          int *vec = *((int **) pdata);
          vec[ilocal] = utils::inumeric(FLERR,values[ivalue++],true,lmp);
        } else {
          int **array = *((int ***) pdata);
          for (m = 0; m < cols; m++)
            array[ilocal][m] = utils::inumeric(FLERR,values[ivalue++],true,lmp);
        }
      } else if (datatype == Atom::BIGINT) {
        if (cols == 0) {
          bigint *vec = *((bigint **) pdata);
          vec[ilocal] = utils::bnumeric(FLERR,values[ivalue++],true,lmp);
        } else {
          bigint **array = *((bigint ***) pdata);
          for (m = 0; m < cols; m++)
            array[ilocal][m] = utils::bnumeric(FLERR,values[ivalue++],true,lmp);
        }
      }
    }
  }
}

/* ----------------------------------------------------------------------
   pack velocity info for data file
------------------------------------------------------------------------- */

void AtomVec::pack_vel(double **buf)
{
  int i,j,m,n,datatype,cols;
  void *pdata;

  int nlocal = atom->nlocal;

  for (i = 0; i < nlocal; i++) {
    j = 0;
    for (n = 0; n < ndata_vel; n++) {
      pdata = mdata_vel.pdata[n];
      datatype = mdata_vel.datatype[n];
      cols = mdata_vel.cols[n];
      if (datatype == Atom::DOUBLE) {
        if (cols == 0) {
          double *vec = *((double **) pdata);
          buf[i][j++] = vec[i];
        } else {
          double **array = *((double ***) pdata);
          for (m = 0; m < cols; m++)
            buf[i][j++] = array[i][m];
        }
      } else if (datatype == Atom::INT) {
        if (cols == 0) {
          int *vec = *((int **) pdata);
          buf[i][j++] = ubuf(vec[i]).d;
        } else {
          int **array = *((int ***) pdata);
          for (m = 0; m < cols; m++)
            buf[i][j++] = ubuf(array[i][m]).d;
        }
      } else if (datatype == Atom::BIGINT) {
        if (cols == 0) {
          bigint *vec = *((bigint **) pdata);
          buf[i][j++] = ubuf(vec[i]).d;
        } else {
          bigint **array = *((bigint ***) pdata);
          for (m = 0; m < cols; m++)
            buf[i][j++] = ubuf(array[i][m]).d;
        }
      }
    }
  }
}

/* ----------------------------------------------------------------------
   write velocity info to data file
   id and velocity vector are first 4 fields
------------------------------------------------------------------------- */

void AtomVec::write_vel(FILE *fp, int n, double **buf)
{
  int i,j,m,nn,datatype,cols;

  for (i = 0; i < n; i++) {
    fmt::print(fp,"{}",ubuf(buf[i][0]).i);

    j = 1;
    for (nn = 1; nn < ndata_vel; nn++) {
      datatype = mdata_vel.datatype[nn];
      cols = mdata_vel.cols[nn];
      if (datatype == Atom::DOUBLE) {
        if (cols == 0) {
          fmt::print(fp," {}",buf[i][j++]);
        } else {
          for (m = 0; m < cols; m++)
            fmt::print(fp," {}",buf[i][j++]);
        }
      } else if (datatype == Atom::INT) {
        if (cols == 0) {
          fmt::print(fp," {}",ubuf(buf[i][j++]).i);
        } else {
          for (m = 0; m < cols; m++)
            fmt::print(fp," {}",ubuf(buf[i][j++]).i);
        }
      } else if (datatype == Atom::BIGINT) {
        if (cols == 0) {
          fmt::print(fp," {}",ubuf(buf[i][j++]).i);
        } else {
          for (m = 0; m < cols; m++)
            fmt::print(fp," {}",ubuf(buf[i][j++]).i);
        }
      }
    }
    fputs("\n",fp);
  }
}

/* ----------------------------------------------------------------------
   pack bond info for data file into buf if non-nullptr
   return count of bonds from this proc
   do not count/pack bonds with bondtype = 0
   if bondtype is negative, flip back to positive
------------------------------------------------------------------------- */

int AtomVec::pack_bond(tagint **buf)
{
  tagint *tag = atom->tag;
  int *num_bond = atom->num_bond;
  int **bond_type = atom->bond_type;
  tagint **bond_atom = atom->bond_atom;
  int nlocal = atom->nlocal;
  int newton_bond = force->newton_bond;

  int i,j;
  int m = 0;
  if (newton_bond) {
    for (i = 0; i < nlocal; i++)
      for (j = 0; j < num_bond[i]; j++) {
        if (bond_type[i][j] == 0) continue;
        if (buf) {
          buf[m][0] = MAX(bond_type[i][j],-bond_type[i][j]);
          buf[m][1] = tag[i];
          buf[m][2] = bond_atom[i][j];
        }
        m++;
      }
  } else {
    for (i = 0; i < nlocal; i++)
      for (j = 0; j < num_bond[i]; j++)
        if (tag[i] < bond_atom[i][j]) {
          if (bond_type[i][j] == 0) continue;
          if (buf) {
            buf[m][0] = MAX(bond_type[i][j],-bond_type[i][j]);
            buf[m][1] = tag[i];
            buf[m][2] = bond_atom[i][j];
          }
          m++;
        }
  }

  return m;
}

/* ----------------------------------------------------------------------
   write bond info to data file
------------------------------------------------------------------------- */

void AtomVec::write_bond(FILE *fp, int n, tagint **buf, int index)
{
  std::string typestr;
  for (int i = 0; i < n; i++) {
    typestr = std::to_string(buf[i][0]);
    if (atom->types_style == Atom::LABELS)
      typestr = atom->lmaps[0]->btypelabel[buf[i][0]-1];
    fmt::print(fp,"{} {} {} {}\n",index,typestr,buf[i][1],buf[i][2]);
    index++;
  }
}

/* ----------------------------------------------------------------------
   pack angle info for data file into buf if non-nullptr
   return count of angles from this proc
   do not count/pack angles with angletype = 0
   if angletype is negative, flip back to positive
------------------------------------------------------------------------- */

int AtomVec::pack_angle(tagint **buf)
{
  tagint *tag = atom->tag;
  int *num_angle = atom->num_angle;
  int **angle_type = atom->angle_type;
  tagint **angle_atom1 = atom->angle_atom1;
  tagint **angle_atom2 = atom->angle_atom2;
  tagint **angle_atom3 = atom->angle_atom3;
  int nlocal = atom->nlocal;
  int newton_bond = force->newton_bond;

  int i,j;
  int m = 0;
  if (newton_bond) {
    for (i = 0; i < nlocal; i++)
      for (j = 0; j < num_angle[i]; j++) {
        if (angle_type[i][j] == 0) continue;
        if (buf) {
          buf[m][0] = MAX(angle_type[i][j],-angle_type[i][j]);
          buf[m][1] = angle_atom1[i][j];
          buf[m][2] = angle_atom2[i][j];
          buf[m][3] = angle_atom3[i][j];
        }
        m++;
      }
  } else {
    for (i = 0; i < nlocal; i++)
      for (j = 0; j < num_angle[i]; j++)
        if (tag[i] == angle_atom2[i][j]) {
          if (angle_type[i][j] == 0) continue;
          if (buf) {
            buf[m][0] = MAX(angle_type[i][j],-angle_type[i][j]);
            buf[m][1] = angle_atom1[i][j];
            buf[m][2] = angle_atom2[i][j];
            buf[m][3] = angle_atom3[i][j];
          }
          m++;
        }
  }

  return m;
}

/* ----------------------------------------------------------------------
   write angle info to data file
------------------------------------------------------------------------- */

void AtomVec::write_angle(FILE *fp, int n, tagint **buf, int index)
{
  std::string typestr;
  for (int i = 0; i < n; i++) {
    typestr = std::to_string(buf[i][0]);
    if (atom->types_style == Atom::LABELS)
      typestr = atom->lmaps[0]->atypelabel[buf[i][0]-1];
    fmt::print(fp,"{} {} {} {} {}\n",index,
               typestr,buf[i][1],buf[i][2],buf[i][3]);
    index++;
  }
}

/* ----------------------------------------------------------------------
   pack dihedral info for data file
------------------------------------------------------------------------- */

int AtomVec::pack_dihedral(tagint **buf)
{
  tagint *tag = atom->tag;
  int *num_dihedral = atom->num_dihedral;
  int **dihedral_type = atom->dihedral_type;
  tagint **dihedral_atom1 = atom->dihedral_atom1;
  tagint **dihedral_atom2 = atom->dihedral_atom2;
  tagint **dihedral_atom3 = atom->dihedral_atom3;
  tagint **dihedral_atom4 = atom->dihedral_atom4;
  int nlocal = atom->nlocal;
  int newton_bond = force->newton_bond;

  int i,j;
  int m = 0;
  if (newton_bond) {
    for (i = 0; i < nlocal; i++)
      for (j = 0; j < num_dihedral[i]; j++) {
        if (buf) {
          buf[m][0] = MAX(dihedral_type[i][j],-dihedral_type[i][j]);
          buf[m][1] = dihedral_atom1[i][j];
          buf[m][2] = dihedral_atom2[i][j];
          buf[m][3] = dihedral_atom3[i][j];
          buf[m][4] = dihedral_atom4[i][j];
        }
        m++;
      }
  } else {
    for (i = 0; i < nlocal; i++)
      for (j = 0; j < num_dihedral[i]; j++)
        if (tag[i] == dihedral_atom2[i][j]) {
          if (buf) {
            buf[m][0] = MAX(dihedral_type[i][j],-dihedral_type[i][j]);
            buf[m][1] = dihedral_atom1[i][j];
            buf[m][2] = dihedral_atom2[i][j];
            buf[m][3] = dihedral_atom3[i][j];
            buf[m][4] = dihedral_atom4[i][j];
          }
          m++;
        }
  }

  return m;
}

/* ----------------------------------------------------------------------
   write dihedral info to data file
------------------------------------------------------------------------- */

void AtomVec::write_dihedral(FILE *fp, int n, tagint **buf, int index)
{
  std::string typestr;
  for (int i = 0; i < n; i++) {
    typestr = std::to_string(buf[i][0]);
    if (atom->types_style == Atom::LABELS)
      typestr = atom->lmaps[0]->dtypelabel[buf[i][0]-1];
    fmt::print(fp,"{} {} {} {} {} {}\n",index,typestr,
               buf[i][1],buf[i][2],buf[i][3],buf[i][4]);
    index++;
  }
}

/* ----------------------------------------------------------------------
   pack improper info for data file
------------------------------------------------------------------------- */

int AtomVec::pack_improper(tagint **buf)
{
  tagint *tag = atom->tag;
  int *num_improper = atom->num_improper;
  int **improper_type = atom->improper_type;
  tagint **improper_atom1 = atom->improper_atom1;
  tagint **improper_atom2 = atom->improper_atom2;
  tagint **improper_atom3 = atom->improper_atom3;
  tagint **improper_atom4 = atom->improper_atom4;
  int nlocal = atom->nlocal;
  int newton_bond = force->newton_bond;

  int i,j;
  int m = 0;
  if (newton_bond) {
    for (i = 0; i < nlocal; i++)
      for (j = 0; j < num_improper[i]; j++) {
        if (buf) {
          buf[m][0] = MAX(improper_type[i][j],-improper_type[i][j]);
          buf[m][1] = improper_atom1[i][j];
          buf[m][2] = improper_atom2[i][j];
          buf[m][3] = improper_atom3[i][j];
          buf[m][4] = improper_atom4[i][j];
        }
        m++;
      }
  } else {
    for (i = 0; i < nlocal; i++)
      for (j = 0; j < num_improper[i]; j++)
        if (tag[i] == improper_atom2[i][j]) {
          if (buf) {
            buf[m][0] = MAX(improper_type[i][j],-improper_type[i][j]);
            buf[m][1] = improper_atom1[i][j];
            buf[m][2] = improper_atom2[i][j];
            buf[m][3] = improper_atom3[i][j];
            buf[m][4] = improper_atom4[i][j];
          }
          m++;
        }
  }

  return m;
}

/* ----------------------------------------------------------------------
   write improper info to data file
------------------------------------------------------------------------- */

void AtomVec::write_improper(FILE *fp, int n, tagint **buf, int index)
{
  std::string typestr;
  for (int i = 0; i < n; i++) {
    typestr = std::to_string(buf[i][0]);
    if (atom->types_style == Atom::LABELS)
      typestr = atom->lmaps[0]->itypelabel[buf[i][0]-1];
    fmt::print(fp,"{} {} {} {} {} {}\n",index,typestr,
               buf[i][1],buf[i][2],buf[i][3],buf[i][4]);
    index++;
  }
}

/* ----------------------------------------------------------------------
   return # of bytes of allocated memory
------------------------------------------------------------------------- */

double AtomVec::memory_usage()
{
  int datatype,cols,maxcols;
  void *pdata;

  double bytes = 0;

  bytes += memory->usage(tag,nmax);
  bytes += memory->usage(type,nmax);
  bytes += memory->usage(mask,nmax);
  bytes += memory->usage(image,nmax);
  bytes += memory->usage(x,nmax,3);
  bytes += memory->usage(v,nmax,3);
  bytes += memory->usage(f,nmax*comm->nthreads,3);

  for (int i = 0; i < ngrow; i++) {
    pdata = mgrow.pdata[i];
    datatype = mgrow.datatype[i];
    cols = mgrow.cols[i];
    const int nthreads = threads[i] ? comm->nthreads : 1;
    if (datatype == Atom::DOUBLE) {
      if (cols == 0) {
        bytes += memory->usage(*((double **) pdata),nmax*nthreads);
      } else if (cols > 0) {
        bytes += memory->usage(*((double ***) pdata),nmax*nthreads,cols);
      } else {
        maxcols = *(mgrow.maxcols[i]);
        bytes += memory->usage(*((double ***) pdata),nmax*nthreads,maxcols);
      }
    } else if (datatype == Atom::INT) {
      if (cols == 0) {
        bytes += memory->usage(*((int **) pdata),nmax*nthreads);
      } else if (cols > 0) {
        bytes += memory->usage(*((int ***) pdata),nmax*nthreads,cols);
      } else {
        maxcols = *(mgrow.maxcols[i]);
        bytes += memory->usage(*((int ***) pdata),nmax*nthreads,maxcols);
      }
    } else if (datatype == Atom::BIGINT) {
      if (cols == 0) {
        bytes += memory->usage(*((bigint **) pdata),nmax*nthreads);
      } else if (cols > 0) {
        bytes += memory->usage(*((bigint ***) pdata),nmax*nthreads,cols);
      } else {
        maxcols = *(mgrow.maxcols[i]);
        bytes += memory->usage(*((bigint ***) pdata),nmax*nthreads,maxcols);
      }
    }
  }

  if (bonus_flag) bytes += memory_usage_bonus();

  return bytes;
}

// ----------------------------------------------------------------------
// internal methods
// ----------------------------------------------------------------------

/* ----------------------------------------------------------------------
   process field strings to initialize data structs for all other methods
------------------------------------------------------------------------- */

void AtomVec::setup_fields()
{
  int n,cols;

  if (!utils::strmatch(fields_data_atom,"^id "))
    error->all(FLERR,"Atom style fields_data_atom must have id as first field");
  if (!utils::strmatch(fields_data_vel,"^id v"))
    error->all(FLERR,"Atom style fields_data_vel must have "
               "'id v' as first fields");

  // process field strings
  // return # of fields and matching index into atom->peratom (in Method struct)

  ngrow = process_fields(fields_grow,default_grow,&mgrow);
  ncopy = process_fields(fields_copy,default_copy,&mcopy);
  ncomm = process_fields(fields_comm,default_comm,&mcomm);
  ncomm_vel = process_fields(fields_comm_vel,default_comm_vel,&mcomm_vel);
  nreverse = process_fields(fields_reverse,default_reverse,&mreverse);
  nborder = process_fields(fields_border,default_border,&mborder);
  nborder_vel = process_fields(fields_border_vel,default_border_vel,&mborder_vel);
  nexchange = process_fields(fields_exchange,default_exchange,&mexchange);
  nrestart = process_fields(fields_restart,default_restart,&mrestart);
  ncreate = process_fields(fields_create,default_create,&mcreate);
  ndata_atom = process_fields(fields_data_atom,default_data_atom,&mdata_atom);
  ndata_vel = process_fields(fields_data_vel,default_data_vel,&mdata_vel);

  // populate field-based data struct for each method to use

  init_method(ngrow,&mgrow);
  init_method(ncopy,&mcopy);
  init_method(ncomm,&mcomm);
  init_method(ncomm_vel,&mcomm_vel);
  init_method(nreverse,&mreverse);
  init_method(nborder,&mborder);
  init_method(nborder_vel,&mborder_vel);
  init_method(nexchange,&mexchange);
  init_method(nrestart,&mrestart);
  init_method(ncreate,&mcreate);
  init_method(ndata_atom,&mdata_atom);
  init_method(ndata_vel,&mdata_vel);

  // create threads data struct for grow and memory_usage to use

  if (ngrow) threads = new bool[ngrow];
  else threads = nullptr;
  for (int i = 0; i < ngrow; i++) {
    Atom::PerAtom *field = &atom->peratom[mgrow.index[i]];
    threads[i] = (field->threadflag) ? true : false;
  }

  // set style-specific sizes

  comm_x_only = 1;
  if (ncomm) comm_x_only = 0;
  if (bonus_flag && size_forward_bonus) comm_x_only = 0;

  if (nreverse == 0) comm_f_only = 1;
  else comm_f_only = 0;

  size_forward = 3;
  for (n = 0; n < ncomm; n++) {
    cols = mcomm.cols[n];
    if (cols == 0) size_forward++;
    else size_forward += cols;
  }
  if (bonus_flag) size_forward += size_forward_bonus;

  size_reverse = 3;
  for (n = 0; n < nreverse; n++) {
    cols = mreverse.cols[n];
    if (cols == 0) size_reverse++;
    else size_reverse += cols;
  }

  size_border = 6;
  for (n = 0; n < nborder; n++) {
    cols = mborder.cols[n];
    if (cols == 0) size_border++;
    else size_border += cols;
  }
  if (bonus_flag) size_border += size_border_bonus;

  size_velocity = 3;
  for (n = 0; n < ncomm_vel; n++) {
    cols = mcomm_vel.cols[n];
    if (cols == 0) size_velocity++;
    else size_velocity += cols;
  }

  size_data_atom = 0;
  for (n = 0; n < ndata_atom; n++) {
    cols = mdata_atom.cols[n];
    if (strcmp(atom->peratom[mdata_atom.index[n]].name,"x") == 0)
      xcol_data = size_data_atom + 1;
    if (cols == 0) size_data_atom++;
    else size_data_atom += cols;
  }

  size_data_vel = 0;
  for (n = 0; n < ndata_vel; n++) {
    cols = mdata_vel.cols[n];
    if (cols == 0) size_data_vel++;
    else size_data_vel += cols;
  }
}

/* ----------------------------------------------------------------------
   process a single field string
------------------------------------------------------------------------- */

int AtomVec::process_fields(char *str, const char *default_str, Method *method)
{
  if (str == nullptr) {
    return 0;
  }

  // tokenize words in both strings
  std::vector<std::string> words = Tokenizer(str, " ").as_vector();
  std::vector<std::string> def_words = Tokenizer(default_str, " ").as_vector();

  int nfield = words.size();
  int ndef   = def_words.size();

  // process fields one by one, add to index vector

  Atom::PerAtom *peratom = atom->peratom;
  int nperatom = atom->nperatom;

  // allocate memory in method
  method->resize(nfield);

  std::vector<int> & index = method->index;
  int match;

  for (int i = 0; i < nfield; i++) {
    const std::string & field = words[i];

    // find field in master Atom::peratom list

    for (match = 0; match < nperatom; match++)
      if (field == peratom[match].name) break;
    if (match == nperatom)
      error->all(FLERR,"Peratom field {} not recognized", field);
    index[i] = match;

    // error if field appears multiple times

    for (match = 0; match < i; match++)
      if (index[i] == index[match])
        error->all(FLERR,"Peratom field {} is repeated", field);

    // error if field is in default str

    for (match = 0; match < ndef; match++)
      if (field == def_words[match])
        error->all(FLERR,"Peratom field {} is a default", field);
  }

  return nfield;
}

/* ----------------------------------------------------------------------
   init method data structs for processing fields
------------------------------------------------------------------------- */

void AtomVec::init_method(int nfield, Method *method)
{
  for (int i = 0; i < nfield; i++) {
    Atom::PerAtom *field = &atom->peratom[method->index[i]];
    method->pdata[i] = (void *) field->address;
    method->datatype[i] = field->datatype;
    method->cols[i] = field->cols;
    if (method->cols[i] < 0) {
      method->maxcols[i] = field->address_maxcols;
      method->collength[i] = field->collength;
      method->plength[i] = field->address_length;
    }
  }
}

/* ----------------------------------------------------------------------
   Method class members
------------------------------------------------------------------------- */

void AtomVec::Method::resize(int nfield) {
  pdata.resize(nfield);
  datatype.resize(nfield);
  cols.resize(nfield);
  maxcols.resize(nfield);
  collength.resize(nfield);
  plength.resize(nfield);
  index.resize(nfield);
}<|MERGE_RESOLUTION|>--- conflicted
+++ resolved
@@ -1704,15 +1704,22 @@
 }
 
 /* ----------------------------------------------------------------------
+   version of data_atom without extract option
+   temporary fix for Kokkos compilation
+------------------------------------------------------------------------- */
+
+void AtomVec::data_atom(double *coord, imageint imagetmp, const std::vector<std::string> &values)
+{
+  std::string strtmp;
+  data_atom(coord, imagetmp, values, strtmp);
+}
+
+/* ----------------------------------------------------------------------
    unpack one line from Atoms section of data file
    initialize other peratom quantities
 ------------------------------------------------------------------------- */
 
-<<<<<<< HEAD
-void AtomVec::data_atom(double *coord, imageint imagetmp, char **values, std::string &extract)
-=======
-void AtomVec::data_atom(double *coord, imageint imagetmp, const std::vector<std::string> &values)
->>>>>>> 3e7de83e
+void AtomVec::data_atom(double *coord, imageint imagetmp, const std::vector<std::string> &values, std::string &extract)
 {
   int m,n,datatype,cols;
   void *pdata;
