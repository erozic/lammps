--- conflicted
+++ resolved
@@ -253,65 +253,9 @@
     memory->create(ijskip, ntp1, ntp1, "neigh_request:ijskip");
     for (i = 1; i < ntp1; i++)
       for (j = 1; j < ntp1; j++) ijskip[i][j] = other->ijskip[i][j];
-<<<<<<< HEAD
   }
 }
 
-/* ---------------------------------------------------------------------- */
-
-void NeighRequest::apply_flags(int flags)
-{
-  if (flags & REQ_FULL) {
-    half = 0;
-    full = 1;
-=======
->>>>>>> bd373d60
-  }
-  // clang-format off
-  if (flags & REQ_GHOST)       { ghost = 1; }
-  if (flags & REQ_SIZE)        { size = 1; }
-  if (flags & REQ_HISTORY)     { history = 1; }
-  if (flags & REQ_NEWTON_ON)   { newton = 1; }
-  if (flags & REQ_NEWTON_OFF)  { newton = 2; }
-  if (flags & REQ_OCCASIONAL)  { occasional = 1; }
-  if (flags & REQ_RESPA_INOUT) { respainner = respaouter = 1; }
-  if (flags & REQ_RESPA_ALL)   { respainner = respamiddle = respaouter = 1; }
-  if (flags & REQ_SSA)         { ssa = 1; }
-  // clang-format on
-}
-
-/* ---------------------------------------------------------------------- */
-
-void NeighRequest::set_cutoff(double _cutoff)
-{
-  cut = 1;
-  cutoff = _cutoff;
-}
-
-void NeighRequest::set_id(int _id)
-{
-  id = _id;
-}
-
-void NeighRequest::set_kokkos_device(int flag)
-{
-  kokkos_device = flag;
-}
-
-void NeighRequest::set_kokkos_host(int flag)
-{
-  kokkos_host = flag;
-}
-
-void NeighRequest::set_skip(int *_iskip, int **_ijskip)
-{
-  skip = 1;
-  iskip = _iskip;
-  ijskip = _ijskip;
-}
-
-<<<<<<< HEAD
-=======
 /* ---------------------------------------------------------------------- */
 
 void NeighRequest::apply_flags(int flags)
@@ -363,7 +307,6 @@
   ijskip = _ijskip;
 }
 
->>>>>>> bd373d60
 void NeighRequest::enable_full()
 {
   half = 0;
@@ -373,13 +316,10 @@
 void NeighRequest::enable_ghost()
 {
   ghost = 1;
-<<<<<<< HEAD
-=======
 }
 
 void NeighRequest::enable_intel()
 {
   intel = 1;
   omp = 0;
->>>>>>> bd373d60
 }