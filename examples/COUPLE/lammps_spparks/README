--- conflicted
+++ resolved
@@ -57,11 +57,7 @@
 
 % make -f Makefile.mpi
 
-<<<<<<< HEAD
-make -f Makefile.g++
-=======
 This should give you a lmpspk executable.
->>>>>>> 554db7da
 
 -----------------------------------
 
